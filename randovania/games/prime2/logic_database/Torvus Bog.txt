----------------
Transport to Temple Grounds
Extra - asset_id: 1868895730
Extra - in_dark_aether: False
> Door to Temple Transport Access; Heals? False
  * Layers: default
  * Normal Door to Temple Transport Access/Door to Transport to Temple Grounds
  * Extra - dock_name: West
  > Elevator to Temple Grounds
      Scan Visor

> Elevator to Temple Grounds; Heals? False; Spawn Point; Default Node
  * Layers: default
  * Elevator to Transport to Torvus Bog/Elevator to Torvus Bog
  * Extra - scan_asset_id: 3964483773
  * Extra - teleporter_instance_id: 129
  * Extra - keep_name_when_vanilla: False
  > Door to Temple Transport Access
      Trivial

----------------
Temple Transport Access
Extra - asset_id: 668125336
Extra - in_dark_aether: False
> Door to Transport to Temple Grounds; Heals? False; Spawn Point; Default Node
  * Layers: default
  * Normal Door to Transport to Temple Grounds/Door to Temple Transport Access
  * Extra - dock_name: East
  > Door to Torvus Lagoon
      Trivial

> Door to Torvus Lagoon; Heals? False
  * Layers: default
  * Normal Door to Torvus Lagoon/Door to Temple Transport Access
  * Extra - dock_name: West
  > Door to Transport to Temple Grounds
      Trivial

----------------
Torvus Lagoon
Extra - asset_id: 2114709145
Extra - in_dark_aether: False
> Door to Temple Transport Access; Heals? False; Spawn Point; Default Node
  * Layers: default
  * Normal Door to Temple Transport Access/Door to Torvus Lagoon
  * Extra - dock_name: East (0A_Hall)
  > Door to Save Station A
      Any of the following:
          Space Jump Boots
          # https://www.youtube.com/watch?v=VO50mC6OMy4
          Standable Terrain (Intermediate)
  > Door to Portal Chamber (Light)
      All of the following:
          After Torvus Lagoon Gates
          Any of the following:
              Space Jump Boots
              # https://www.youtube.com/watch?v=5Rd-0l12zIo
              Slope Jump (Intermediate) and Standable Terrain (Intermediate)
  > Door to Path of Roots
      Trivial
  > Pickup (Missile)
      Any of the following:
          Gravity Boost
          # https://www.youtube.com/watch?v=UydDNpPdLRI
          Air Underwater (Advanced) and Use Screw Attack (Space Jump)
  > Keybearer Corpse (S-Dly)
      Trivial

> Door to Save Station A; Heals? False
  * Layers: default
  * Missile Blast Shield to Save Station A/Door to Torvus Lagoon
  * Extra - dock_name: South (00_Pickup)
  > Door to Temple Transport Access
      Trivial

> Door to Portal Chamber (Light); Heals? False
  * Layers: default
  * Normal Door to Portal Chamber (Light)/Door to Torvus Lagoon
  * Extra - dock_name: West (0C_Hall)
  > Door to Temple Transport Access
      Any of the following:
          After Torvus Lagoon Gates
          Single Room Out of Bounds (Advanced) and Use Screw Attack (No Space Jump)
  > Door to Ruined Alcove
      After Torvus Lagoon Gates
  > Event - Torvus Lagoon Gates
      Scan Visor

> Door to Path of Roots; Heals? False
  * Layers: default
  * Dark Door to Path of Roots/Door to Torvus Lagoon; Dock Lock Rando incompatible with: Screw Attack Blast Shield
  * Extra - dock_name: SouthLower (0B_Hall)
  > Door to Temple Transport Access
      Trivial

> Door to Ruined Alcove; Heals? False
  * Layers: default
  * Light Door to Ruined Alcove/Door to Torvus Lagoon
  * Extra - dock_name: NorthUpper (0D_Hall)
  > Door to Portal Chamber (Light)
      After Torvus Lagoon Gates

> Pickup (Missile); Heals? False
  * Layers: default
  * Pickup 60; Category? Minor
  > Door to Temple Transport Access
      Trivial

> Event - Torvus Lagoon Gates; Heals? False
  * Layers: default
  * Event Torvus Lagoon Gates
  > Door to Portal Chamber (Light)
      Trivial

> Keybearer Corpse (S-Dly); Heals? False
  * Layers: default
  * Hint
  * Extra - hint_index: 68
  * Extra - string_asset_id: 1489382579
  > Door to Temple Transport Access
      Trivial

----------------
Ruined Alcove
Extra - asset_id: 3548128276
Extra - in_dark_aether: False
> Door to Torvus Lagoon; Heals? False; Spawn Point; Default Node
  * Layers: default
  * Light Door to Torvus Lagoon/Door to Ruined Alcove
  * Extra - dock_name: South
  > Door to Forgotten Bridge
      Trivial

> Door to Forgotten Bridge; Heals? False
  * Layers: default
  * Light Door to Forgotten Bridge/Door to Ruined Alcove
  * Extra - dock_name: West
  > Door to Torvus Lagoon
      Trivial

----------------
Portal Chamber (Light)
Extra - asset_id: 4092483679
Extra - in_dark_aether: False
> Portal to Portal Chamber (Dark); Heals? False
  * Layers: default
  * Dark Portal to Portal Chamber (Dark)/Portal to Portal Chamber (Light)
  * Extra - dock_name: VirtualNorth
  > Pickup (Missile)
      Trivial

> Door to Torvus Lagoon; Heals? False
  * Layers: default
  * Normal Door to Torvus Lagoon/Door to Portal Chamber (Light)
  * Extra - dock_name: East
  > Portal to Portal Chamber (Dark)
      # https://www.youtube.com/watch?v=Ff2bv9IFo8Y&ab_channel=erinexplosives
      Single Room Out of Bounds (Advanced) and Screw Attack into Tunnels/Openings (Advanced) and Use Screw Attack (No Space Jump)
  > Door to Great Bridge
      All of the following:
          Morph Ball
          Any of the following:
              Morph Ball Bomb
              # https://www.youtube.com/watch?v=OclmhHImZpo&t=30s
              Boost Ball and Wall Boost (Advanced)

> Door to Great Bridge; Heals? False; Spawn Point; Default Node
  * Layers: default
  * Normal Door to Great Bridge/Door to Portal Chamber (Light)
  * Extra - dock_name: West
  > Door to Torvus Lagoon
      All of the following:
          Morph Ball
          Any of the following:
              Morph Ball Bomb
              # https://www.youtube.com/watch?v=OclmhHImZpo
              Boost Ball and Wall Boost (Advanced)

> Pickup (Missile); Heals? False
  * Layers: default
  * Pickup 61; Category? Minor
  > Portal to Portal Chamber (Dark)
      Trivial

----------------
Path of Roots
Extra - asset_id: 1950913308
Extra - in_dark_aether: False
> Door to Torvus Lagoon; Heals? False; Spawn Point; Default Node
  * Layers: default
  * Dark Door to Torvus Lagoon/Door to Path of Roots; Dock Lock Rando incompatible with: Screw Attack Blast Shield
  * Extra - dock_name: North
  > Next to Pickup
      # https://www.youtube.com/watch?v=SnmD9Map9kE
      Gravity Boost and Space Jump Boots and Slope Jump (Intermediate)
  > Under Lore Scan
      Morph Ball

> Door to Great Bridge; Heals? False
  * Layers: default
  * Normal Door to Great Bridge/Door to Path of Roots
  * Extra - dock_name: West
  > Door to Torvus Lagoon
      Morph Ball
  > Next to Pickup
      Any of the following:
          Grapple Beam or Use Screw Attack (Space Jump)
          # https://www.youtube.com/watch?v=OdntNzXbtug
          Boost Ball and Morph Ball and Space Jump Boots and Boost Jump (Advanced)
  > Under Lore Scan
      Trivial
  > Lore Scan
      Trivial

> Pickup (Missile); Heals? False
  * Layers: default
  * Pickup 62; Category? Minor
  > Next to Pickup
      Trivial

> Next to Pickup; Heals? False
  * Layers: default
  > Door to Torvus Lagoon
      Trivial
  > Door to Great Bridge
      Grapple Beam or Use Screw Attack (Space Jump)
  > Pickup (Missile)
      Trivial

> Under Lore Scan; Heals? False
  * Layers: default
  > Door to Great Bridge
      Any of the following:
          Grapple Beam or Gravity Boost or Space Jump Boots
          # Double Bomb Jump
          Morph Ball Bomb and Morph Ball and Bomb Jump (Beginner)
  > Next to Pickup
      Any of the following:
          Grapple Beam
          # https://www.youtube.com/watch?v=X-skVLtsmKE
          Gravity Boost and Space Jump Boots and Movement (Intermediate)
          All of the following:
              Morph Ball
              Any of the following:
                  All of the following:
                      Morph Ball Bomb
                      Any of the following:
                          # https://clips.twitch.tv/SpunkyTiredClintmullinsOMGScoots
                          Space Jump Boots and Bomb Space Jump (Advanced)
                          # https://www.youtube.com/watch?v=-H1PQGAef3c&list=PLx6vT1x-80zuA1vUepQUSqYOQeHiRNbt5&index=64&ab_channel=erinexplosives
                          Bomb Jump (Expert) and Standable Terrain (Expert)
                  # https://www.youtube.com/watch?v=hLQ3NtoI0PE&list=PLevfta9o_QKWuQNXAnmBXtzW4nmU5VLyN&index=48
                  Gravity Boost and Air Underwater (Advanced)

> Lore Scan; Heals? False
  * Layers: default
  * Hint
  * Extra - translator: Emerald
  * Extra - string_asset_id: 1170414603
  > Door to Great Bridge
      Trivial

----------------
Save Station A
Extra - asset_id: 3681435765
Extra - unlocked_save_station: True
Extra - in_dark_aether: False
> Save Station; Heals? True; Spawn Point; Default Node
  * Layers: default
  > Door to Torvus Lagoon
      Trivial

> Door to Torvus Lagoon; Heals? False
  * Layers: default
  * Normal Door to Torvus Lagoon/Door to Save Station A
  * Extra - dock_name: North
  > Save Station
      Trivial

----------------
Forgotten Bridge
Extra - asset_id: 165596961
Extra - in_dark_aether: False
> Door to Plaza Access; Heals? False
  * Layers: default
  * Missile Blast Shield to Plaza Access/Door to Forgotten Bridge
  * Extra - dock_name: North
  > Door to Grove Access
      Trivial

> Portal to Dark Forgotten Bridge; Heals? False
  * Layers: default
  * Dark Portal to Dark Forgotten Bridge/Portal to Forgotten Bridge
  * Extra - dock_name: VirtualNorth
  > Door to Ruined Alcove
      Trivial
  > Door to Grove Access
      All of the following:
          After Forgotten Bridge Gate
          Any of the following:
              Space Jump Boots
              All of the following:
                  Morph Ball Bomb and Morph Ball
                  Any of the following:
                      Bomb Jump (Beginner) and Use Screw Attack (No Space Jump)
                      Before Dark Forgotten Bridge Rotated and Bomb Jump (Intermediate)
  > Bridge Center
      Before Dark Forgotten Bridge Rotated

> Door to Ruined Alcove; Heals? False; Spawn Point; Default Node
  * Layers: default
  * Light Door to Ruined Alcove/Door to Forgotten Bridge
  * Extra - dock_name: East
  > Bridge Center
      Any of the following:
          Space Jump Boots
          All of the following:
              # https://www.youtube.com/watch?v=BCb3WfJMm10
              Morph Ball Bomb and Morph Ball and Bomb Jump (Beginner)
              Any of the following:
                  Movement (Intermediate) and Use Screw Attack (No Space Jump)
                  # https://www.youtube.com/watch?v=L9ePtRQX6GY
                  Gravity Boost and Air Underwater (Advanced)
                  # https://www.youtube.com/watch?v=BCb3WfJMm10&list=PLx6vT1x-80zuA1vUepQUSqYOQeHiRNbt5&index=71
                  Bomb Space Jump (Expert)
                  # https://www.youtube.com/watch?v=LxH7aq404so
                  Jump Off Enemy (Advanced) and Normal Damage ≥ 50

> Door to Grove Access; Heals? False
  * Layers: default
  * Dark Door to Grove Access/Door to Forgotten Bridge
  * Extra - dock_name: West
  > Door to Plaza Access
      Trivial
  > Portal to Dark Forgotten Bridge
      After Forgotten Bridge Gate
  > Event - Forgotten Bridge Gate
      Boost Ball and Morph Ball
  > Bridge Center
      Any of the following:
          Scan Visor and After Forgotten Bridge Gate and Combat/Scan Dash (Intermediate)
          # https://youtu.be/QKOaevks1mg?list=PLx6vT1x-80zuA1vUepQUSqYOQeHiRNbt5&t=13
          Morph Ball Bomb and Morph Ball and Space Jump Boots and Bomb Space Jump (Advanced)

> Door to Abandoned Worksite; Heals? False
  * Layers: default
  * Normal Door to Abandoned Worksite/Door to Forgotten Bridge
  * Extra - dock_name: South
  > Door to Ruined Alcove
      Trivial
  > Pickup (Missile)
      Trivial
  > Bridge Center
      After Dark Forgotten Bridge Rotated

> Pickup (Missile); Heals? False
  * Layers: default
  * Pickup 63; Category? Minor
  > Door to Abandoned Worksite
      Trivial

> Event - Forgotten Bridge Gate; Heals? False
  * Layers: default
  * Event Forgotten Bridge Gate
  > Door to Grove Access
      Trivial

> Bridge Center; Heals? False
  * Layers: default
  > Portal to Dark Forgotten Bridge
      Any of the following:
          Before Dark Forgotten Bridge Rotated
          All of the following:
              Space Jump Boots
              Any of the following:
                  After Forgotten Bridge Gate or Use Screw Attack (Space Jump)
                  Scan Visor and Combat/Scan Dash (Intermediate)
                  Morph Ball and Roll Jump (Intermediate)
  > Door to Ruined Alcove
      Trivial
  > Door to Grove Access
      All of the following:
          Space Jump Boots
          Any of the following:
              After Forgotten Bridge Gate
              # https://www.youtube.com/watch?v=QKOaevks1mg&list=PLx6vT1x-80zuA1vUepQUSqYOQeHiRNbt5&index=72
              Morph Ball Bomb and Morph Ball and Bomb Space Jump (Expert)
  > Door to Abandoned Worksite
      Any of the following:
          After Dark Forgotten Bridge Rotated
          All of the following:
              Space Jump Boots
              Any of the following:
                  Use Screw Attack (Space Jump)
                  # https://www.youtube.com/watch?v=fRwM33F0C5s
                  Scan Visor and Combat/Scan Dash (Intermediate)
                  # https://www.youtube.com/watch?v=Uv9du120y68
                  Morph Ball and Before Dark Forgotten Bridge Rotated and Roll Jump (Intermediate)
          # https://www.youtube.com/watch?v=tvc4XMSPWl4
          Scan Visor and Extended Dash (Hypermode)

----------------
Portal Chamber (Dark)
Extra - asset_id: 2921206585
Extra - in_dark_aether: True
> Door to Venomous Pond; Heals? True
  * Layers: default
  * Dark Door to Venomous Pond/Door to Portal Chamber (Dark)
  * Extra - dock_name: West
  > Door to Poisoned Bog
      All of the following:
          Morph Ball
          Any of the following:
              Morph Ball Bomb and Dark World Damage ≥ 35
              Boost Ball and Wall Boost (Advanced) and Dark World Damage ≥ 45

> Portal to Portal Chamber (Light); Heals? False
  * Layers: default
  * Light Portal to Portal Chamber (Light)/Portal to Portal Chamber (Dark)
  * Extra - dock_name: VirtualNorth
  > Door to Poisoned Bog
      Morph Ball and Dark World Damage ≥ 25

> Door to Poisoned Bog; Heals? True; Spawn Point; Default Node
  * Layers: default
  * Normal Door to Poisoned Bog/Door to Portal Chamber (Dark)
  * Extra - dock_name: East
  > Door to Venomous Pond
      All of the following:
          Morph Ball and Dark World Damage ≥ 30
          Any of the following:
              Morph Ball Bomb
              # https://www.youtube.com/watch?v=4Y7QgMoT2TE
              Boost Ball and Wall Boost (Advanced)
  > Portal to Portal Chamber (Light)
      All of the following:
          Morph Ball
          Any of the following:
              Space Jump Boots and Dark World Damage ≥ 35
              # Double Bomb Jump
              Morph Ball Bomb and Morph Ball and Bomb Jump (Beginner) and Dark World Damage ≥ 55
              All of the following:
                  # https://www.youtube.com/watch?v=pEQt9C4c-EQ
                  Screw Attack
                  Movement (Expert) or Slope Jump (Intermediate)

----------------
Great Bridge
Extra - asset_id: 3822429534
Extra - in_dark_aether: False
> Door to Torvus Map Station; Heals? False
  * Layers: default
  * Normal Door to Torvus Map Station/Door to Great Bridge
  * Extra - dock_name: Docks_SouthUpper1
  > Front of Translator Gate
      # https://youtu.be/CkYSR1jJvNY
      Space Jump Boots and Slope Jump (Intermediate) and Standable Terrain (Beginner)
  > Translator Gate
      Trivial

> Door to Temple Access (Top); Heals? False
  * Layers: default
  * Dark Door to Temple Access/Door to Great Bridge (Top)
  * Extra - dock_name: WestUpper
  > Door to Torvus Map Station
      Any of the following:
          All of the following:
              Space Jump Boots
              Any of the following:
                  Slope Jump (Expert)
                  # https://youtu.be/DE4gkYKEp8k
                  Scan Visor and Combat/Scan Dash (Advanced)
          # https://youtu.be/aTX79QraJgQ
          Boost Ball and Morph Ball and Boost Jump (Advanced)
  > Door to Abandoned Worksite
      Any of the following:
          Space Jump Boots
          # https://youtu.be/mUl7NR2b5wU
          Scan Visor and Combat/Scan Dash (Advanced)
          All of the following:
              Morph Ball
              Any of the following:
                  Boost Ball and Boost Jump (Advanced)
                  # https://youtu.be/Ds7zpUqQkwo
                  Roll Jump (Advanced)
  > Door to Temple Access (Bottom)
      Trivial
  > Pickup (Power Bomb)
      Morph Ball and Power Bomb
  > Out of Bounds
      All of the following:
          Standable Terrain (Advanced)
          Any of the following:
              # https://www.youtube.com/watch?v=0WkUqBFjGOo&list=PLx6vT1x-80zuA1vUepQUSqYOQeHiRNbt5&index=64
              Single Room Out of Bounds (Expert) and Use Screw Attack (Space Jump)
              # https://www.youtube.com/watch?v=YjfDFeyA1dw
              Single Room Out of Bounds (Hypermode) and Use Screw Attack (No Space Jump)

> Door to Abandoned Worksite; Heals? False
  * Layers: default
  * Light Door to Abandoned Worksite/Door to Great Bridge
  * Extra - dock_name: North
  > Door to Temple Access (Top)
      Any of the following:
          Use Screw Attack (Space Jump)
          # https://youtu.be/4nglOQXAFuk
          Scan Visor and Space Jump Boots and Combat/Scan Dash (Intermediate)
  > Door to Temple Access (Bottom)
      Trivial
  > Pickup (Power Bomb)
      Morph Ball and Power Bomb
  > Event - Great Bridge Cannon
      Scan Visor

> Door to Path of Roots; Heals? False; Spawn Point; Default Node
  * Layers: default
  * Normal Door to Path of Roots/Door to Great Bridge
  * Extra - dock_name: EastB
  > Door to Temple Access (Bottom)
      Any of the following:
          Gravity Boost or Space Jump Boots
          All of the following:
              Morph Ball
              Any of the following:
                  # https://youtu.be/QXozKAHHqfI
                  Boost Ball and Wall Boost (Intermediate)
                  # Double Bomb Jump
                  Morph Ball Bomb and Bomb Jump (Beginner)
          # https://youtu.be/MDuQCmnNc80
          Slope Jump (Intermediate) and Use Screw Attack (No Space Jump)

> Door to Portal Chamber (Light); Heals? False
  * Layers: default
  * Missile Blast Shield to Portal Chamber (Light)/Door to Great Bridge
  * Extra - dock_name: EastC
  > Door to Temple Access (Bottom)
      Trivial

> Door to Temple Access (Bottom); Heals? False
  * Layers: default
  * Normal Door to Temple Access/Door to Great Bridge (Bottom)
  * Extra - dock_name: WestLower
  > Door to Torvus Map Station
      Space Jump Boots and Slope Jump (Advanced)
  > Door to Abandoned Worksite
      Any of the following:
          All of the following:
              Morph Ball Bomb and Morph Ball
              Any of the following:
                  # https://www.youtube.com/watch?v=TCaFF6E7RRM No Space Jump
                  Bomb Space Jump (Expert)
                  # https://www.youtube.com/watch?v=1mSdHR_z4fw
                  Space Jump Boots and Bomb Space Jump (Intermediate)
          # https://www.youtube.com/watch?v=dyWwRC0fq7Q
          Movement (Beginner) and Use Screw Attack (Space Jump)
          # https://www.youtube.com/watch?v=-Z7y1qUeubw
          Space Jump Boots and Slope Jump (Expert)
  > Door to Path of Roots
      Trivial
  > Door to Portal Chamber (Light)
      Trivial
  > Front of Translator Gate
      Any of the following:
          Space Jump Boots
          All of the following:
              Morph Ball
              Any of the following:
                  Morph Ball Bomb and Bomb Space Jump (Advanced)
                  Boost Ball and Boost Jump (Expert)

> Pickup (Power Bomb); Heals? False
  * Layers: default
  * Pickup 64; Category? Minor
  > Door to Temple Access (Top)
      Morph Ball and Power Bomb ≥ 2
  > Door to Abandoned Worksite
      Morph Ball and Power Bomb ≥ 2
  > Out of Bounds
      Single Room Out of Bounds (Expert)

> Event - Great Bridge Cannon; Heals? False
  * Layers: default
  * Event Great Bridge Cannon
  > Door to Abandoned Worksite
      Trivial

> Front of Translator Gate; Heals? False
  * Layers: default
  > Door to Torvus Map Station
      # https://youtu.be/uykOfFn5E_E
      Morph Ball Bomb and Morph Ball and Space Jump Boots and Bomb Space Jump (Intermediate)
  > Door to Temple Access (Top)
      Any of the following:
          Morph Ball and After Great Bridge Cannon
          # https://youtu.be/cHJX27JZYso
          Slope Jump (Intermediate) and Use Screw Attack (Space Jump)
  > Door to Abandoned Worksite
      Scan Visor and Space Jump Boots and Extended Dash (Advanced)
  > Door to Temple Access (Bottom)
      Trivial
  > Translator Gate
      Trivial

> Translator Gate; Heals? False
  * Layers: default
  * Configurable Node
  * Extra - gate_index: 12
  * Extra - vanilla_actual: Emerald
  * Extra - vanilla_color: Emerald
  > Door to Torvus Map Station
      Trivial
  > Front of Translator Gate
      Trivial

> Out of Bounds; Heals? False
  * Layers: default
  > Door to Torvus Map Station
      Single Room Out of Bounds (Expert)
  > Door to Temple Access (Top)
      Single Room Out of Bounds (Expert)
  > Pickup (Power Bomb)
      Trivial

----------------
Cache A
Extra - asset_id: 212528838
Extra - in_dark_aether: True
> Door to Poisoned Bog; Heals? False; Spawn Point; Default Node
  * Layers: default
  * Normal Door to Poisoned Bog/Door to Cache A
  * Extra - dock_name: North
  > Pickup (Dark Ammo)
      Dark World Damage ≥ 6

> Pickup (Dark Ammo); Heals? True
  * Layers: default
  * Pickup 65; Category? Minor
  > Door to Poisoned Bog
      Dark World Damage ≥ 4

----------------
Plaza Access
Extra - asset_id: 3250751238
Extra - in_dark_aether: False
> Door to Torvus Plaza; Heals? False
  * Layers: default
  * Normal Door to Torvus Plaza/Door to Plaza Access
  * Extra - dock_name: North
  > Door to Forgotten Bridge
      After Torvus Plaza Access Puzzle (Torvus Plaza Slot) and After Torvus Plaza Access Puzzle (Forgotten Bridge Slot)
  > Out of Bounds
      # https://www.youtube.com/watch?v=WYEyeXanSy0
      Single Room Out of Bounds (Advanced) and Screw Attack into Tunnels/Openings (Advanced) and Use Screw Attack (No Space Jump)

> Door to Forgotten Bridge; Heals? False; Spawn Point; Default Node
  * Layers: default
  * Normal Door to Forgotten Bridge/Door to Plaza Access
  * Extra - dock_name: South
  > Door to Torvus Plaza
      After Torvus Plaza Access Puzzle (Torvus Plaza Slot) and After Torvus Plaza Access Puzzle (Forgotten Bridge Slot)
  > Pickup (Missile)
      Morph Ball Bomb and Boost Ball and Morph Ball and After Torvus Plaza Access Puzzle (Torvus Plaza Slot) and After Torvus Plaza Access Puzzle (Forgotten Bridge Slot)
  > Event - Bomb Slot (Forgotten Bridge Side)
      Morph Ball Bomb and Morph Ball
  > Out of Bounds
      # https://www.youtube.com/watch?v=WYEyeXanSy0
      Single Room Out of Bounds (Advanced) and Screw Attack into Tunnels/Openings (Advanced) and Use Screw Attack (No Space Jump)
  > Event - Bomb Slot (Torvus Plaza Side)
      Morph Ball Bomb and Morph Ball and After Torvus Plaza Access Puzzle (Forgotten Bridge Slot)

> Pickup (Missile); Heals? False
  * Layers: default
  * Pickup 66; Category? Minor
  > Door to Torvus Plaza
      After Torvus Plaza Access Puzzle (Torvus Plaza Slot)
  > Door to Forgotten Bridge
      After Torvus Plaza Access Puzzle (Forgotten Bridge Slot)
  > Event - Bomb Slot (Torvus Plaza Side)
      Morph Ball Bomb and Morph Ball

> Event - Bomb Slot (Forgotten Bridge Side); Heals? False
  * Layers: default
  * Event Torvus Plaza Access Puzzle (Forgotten Bridge Slot)
  > Door to Forgotten Bridge
      Morph Ball Bomb and Morph Ball

> Out of Bounds; Heals? False
  * Layers: default
  > Door to Torvus Plaza
      Morph Ball
  > Door to Forgotten Bridge
      Morph Ball
  > Pickup (Missile)
      All of the following:
          Morph Ball
          # https://www.youtube.com/watch?v=5PAqDbouU8M&list=PLevfta9o_QKWuQNXAnmBXtzW4nmU5VLyN&index=50 Out of Bounds
          Boost Ball or Movement (Expert)

> Event - Bomb Slot (Torvus Plaza Side); Heals? False
  * Layers: default
  * Event Torvus Plaza Access Puzzle (Torvus Plaza Slot)
  > Door to Torvus Plaza
      Morph Ball Bomb and Morph Ball

----------------
Abandoned Worksite
Extra - asset_id: 1423634263
Extra - in_dark_aether: False
> Door to Great Bridge; Heals? False
  * Layers: default
  * Light Door to Great Bridge/Door to Abandoned Worksite
  * Extra - dock_name: South
  > Pickup (Missile)
      Any of the following:
          Grapple Beam
          Movement (Beginner) and Use Screw Attack (Space Jump)
          # https://www.youtube.com/watch?v=VV2Msmqa8OM
          Space Jump Boots and Slope Jump (Intermediate) and Standable Terrain (Intermediate)
          All of the following:
              Morph Ball Bomb and Morph Ball
              Any of the following:
                  # https://www.youtube.com/watch?v=pJlUeNML-vo No Space Jump
                  Bomb Space Jump (Advanced)
                  # https://www.youtube.com/watch?v=A_XrsfGgRpE
                  Space Jump Boots and Bomb Space Jump (Intermediate)
          # https://www.youtube.com/watch?v=l4xO0i5XLDU
          Screw Attack into Tunnels/Openings (Advanced) and Use Screw Attack (No Space Jump)
  > Tunnel Ledge (Great Bridge Side)
      Any of the following:
          Grapple Beam
          All of the following:
              Morph Ball
              Any of the following:
                  Morph Ball Bomb
                  Boost Ball and Wall Boost (Expert)
          # https://www.youtube.com/watch?v=LY-CpTzBWxU
          Space Jump Boots and Slope Jump (Intermediate) and Standable Terrain (Intermediate)

> Door to Forgotten Bridge; Heals? False; Spawn Point; Default Node
  * Layers: default
  * Normal Door to Forgotten Bridge/Door to Abandoned Worksite
  * Extra - dock_name: North
  > Tunnel Ledge (Great Bridge Side)
      All of the following:
          Morph Ball
          Any of the following:
              Morph Ball Bomb or Use Screw Attack (Space Jump)
              All of the following:
                  # https://www.youtube.com/watch?v=QFMNtEbZqoQ
                  Space Jump Boots and Standable Terrain (Intermediate)
                  Movement (Advanced) or Slope Jump (Intermediate)

> Pickup (Missile); Heals? False
  * Layers: default
  * Pickup 67; Category? Minor
  > Door to Great Bridge
      Trivial
  > Tunnel Ledge (Great Bridge Side)
      Any of the following:
          Grapple Beam or Use Screw Attack (Space Jump)
          All of the following:
              Space Jump Boots
              Any of the following:
                  Standable Terrain (Intermediate)
                  Scan Visor and Combat/Scan Dash (Advanced)

> Tunnel Ledge (Great Bridge Side); Heals? False
  * Layers: default
  > Door to Great Bridge
      Trivial
  > Door to Forgotten Bridge
      All of the following:
          Morph Ball
          Any of the following:
              Space Jump Boots
              # Double Bomb Jump
              Morph Ball Bomb and Bomb Jump (Beginner)
              # https://youtu.be/_m52ZS3fCz8
              Standable Terrain (Intermediate)
  > Pickup (Missile)
      Any of the following:
          Grapple Beam or Use Screw Attack (Space Jump)
          All of the following:
              Morph Ball
              Any of the following:
                  Space Jump Boots and Roll Jump (Intermediate)
                  # https://www.youtube.com/watch?v=L-6SW6uZx8o&list=PLZkUEWCHwYRyXIU-to88js2M6mEOBoHUy&index=54
                  Boost Ball and Boost Jump (Advanced)

----------------
Dark Forgotten Bridge
Extra - asset_id: 39024685
Extra - in_dark_aether: True
> Door to Brooding Ground; Heals? True
  * Layers: default
  * Super Missile Blast Shield to Brooding Ground/Door to Dark Forgotten Bridge
  * Extra - dock_name: South
  > Door to Putrid Alcove
      Any of the following:
          Dark World Damage ≥ 50
          All of the following:
              Activate Safe Zone
              Any of the following:
                  Dark World Damage ≥ 35
                  Before Grapple Guardian and Dark World Damage ≥ 10
  > Bridge Center
      All of the following:
          After Dark Forgotten Bridge Rotated
          Any of the following:
              Dark World Damage ≥ 20
              Dark World Damage ≥ 10 and Activate Safe Zone

> Door to Dark Falls; Heals? False
  * Layers: default
  * Normal Door to Dark Falls/Door to Dark Forgotten Bridge
  * Extra - dock_name: West
  > Door to Dark Arena Tunnel
      All of the following:
          Normal Damage ≥ 10
          Any of the following:
              Dark World Damage ≥ 40
              Morph Ball and Dark World Damage ≥ 25
  > Portal to Forgotten Bridge
      After Forgotten Bridge Gate and Dark World Damage ≥ 35
  > Bridge Center
      All of the following:
          After Forgotten Bridge Gate
          Any of the following:
              Space Jump Boots and Dark World Damage ≥ 45
              All of the following:
                  Dark World Damage ≥ 40
                  Any of the following:
                      Before Dark Forgotten Bridge Rotated
                      Screw Attack and Movement (Beginner)
              All of the following:
                  # Double Bomb Jump
                  Morph Ball Bomb and Morph Ball and Bomb Jump (Beginner)
                  Any of the following:
                      Dark World Damage ≥ 95
                      Before Grapple Guardian and Dark World Damage ≥ 75
              Scan Visor and Combat/Scan Dash (Intermediate) and Dark World Damage ≥ 35

> Door to Putrid Alcove; Heals? False; Spawn Point; Default Node
  * Layers: default
  * Power Bomb Blast Shield to Putrid Alcove/Door to Dark Forgotten Bridge
  * Extra - dock_name: East
  > Portal to Forgotten Bridge
      All of the following:
          Any of the following:
              Dark World Damage ≥ 20
              Before Grapple Guardian and Activate Safe Zone
          Any of the following:
              Space Jump Boots and Dark World Damage ≥ 55
              # Double Bomb Jump
              Morph Ball Bomb and Morph Ball and Bomb Jump (Beginner) and Dark World Damage ≥ 70
              Movement (Intermediate) and Dark World Damage ≥ 50 and Use Screw Attack (No Space Jump)
  > Bridge Center
      Any of the following:
          All of the following:
              Scan Visor and Before Grapple Guardian and Combat/Scan Dash (Advanced) and Jump Off Enemy (Expert) and Standable Terrain (Advanced)
              Any of the following:
                  Dark World Damage ≥ 140
                  Dark World Damage ≥ 95 and Activate Safe Zone
          All of the following:
              Any of the following:
                  Dark World Damage ≥ 30
                  Before Grapple Guardian and Dark World Damage ≥ 15
              Any of the following:
                  Space Jump Boots and Dark World Damage ≥ 10
                  # Double Bomb Jump
                  Morph Ball Bomb and Morph Ball and Bomb Jump (Beginner) and Dark World Damage ≥ 30 and Poison Water Damage ≥ 20
              Dark World Damage ≥ 60 or Activate Safe Zone

> Door to Dark Arena Tunnel; Heals? False
  * Layers: default
  * Light Door to Dark Arena Tunnel/Door to Dark Forgotten Bridge
  * Extra - dock_name: North
  > Door to Dark Falls
      All of the following:
          Normal Damage ≥ 10
          Any of the following:
              Dark World Damage ≥ 75
              Morph Ball and Dark World Damage ≥ 55
  > Bridge Center
      All of the following:
          Morph Ball Bomb and Morph Ball and Space Jump Boots and Bomb Space Jump (Advanced)
          Any of the following:
              Dark World Damage ≥ 99
              Before Grapple Guardian and Dark World Damage ≥ 79

> Portal to Forgotten Bridge; Heals? True
  * Layers: default
  * Light Portal to Forgotten Bridge/Portal to Dark Forgotten Bridge
  * Extra - dock_name: VirtualNorth
  > Door to Dark Falls
      All of the following:
          After Forgotten Bridge Gate
          Any of the following:
              Space Jump Boots and Dark World Damage ≥ 35
              All of the following:
                  Morph Ball Bomb and Morph Ball
                  Any of the following:
                      Bomb Jump (Beginner) and Dark World Damage ≥ 55 and Use Screw Attack (No Space Jump)
                      Before Dark Forgotten Bridge Rotated and Bomb Jump (Intermediate) and Dark World Damage ≥ 70
  > Door to Putrid Alcove
      Any of the following:
          Dark World Damage ≥ 70
          Before Grapple Guardian and Dark World Damage ≥ 30 and Activate Safe Zone
  > Bridge Center
      Before Dark Forgotten Bridge Rotated and Dark World Damage ≥ 20

> Event - Dark Forgotten Bridge Rotated; Heals? True
  * Layers: default
  * Event Dark Forgotten Bridge Rotated
  > Bridge Center
      Dark World Damage ≥ 20

> Bridge Center; Heals? True
  * Layers: default
  > Door to Brooding Ground
      All of the following:
          Dark World Damage ≥ 15 or Activate Safe Zone
          Any of the following:
              After Dark Forgotten Bridge Rotated and Dark World Damage ≥ 10
              # Same as Light World -> https://www.youtube.com/watch?v=tvc4XMSPWl4
              Scan Visor and Extended Dash (Expert) and Dark World Damage ≥ 5
              All of the following:
                  Space Jump Boots
                  Any of the following:
                      Dark World Damage ≥ 2 and Use Screw Attack (Space Jump)
                      # Same as Light World ->  https://www.youtube.com/watch?v=fRwM33F0C5s
                      Scan Visor and Combat/Scan Dash (Intermediate) and Dark World Damage ≥ 5
                      # Same as Light World -> https://www.youtube.com/watch?v=Uv9du120y68
                      Morph Ball and Before Dark Forgotten Bridge Rotated and Roll Jump (Intermediate) and Dark World Damage ≥ 5
  > Door to Putrid Alcove
      Any of the following:
          Dark World Damage ≥ 60
          Before Grapple Guardian and Dark World Damage ≥ 25 and Activate Safe Zone
  > Door to Dark Arena Tunnel
      All of the following:
          Space Jump Boots
          Any of the following:
              Morph Ball Bomb and Morph Ball and Bomb Space Jump (Expert) and Dark World Damage ≥ 75
              Movement (Hypermode) and Standable Terrain (Advanced) and Dark World Damage ≥ 70
  > Portal to Forgotten Bridge
      Any of the following:
          All of the following:
              Before Dark Forgotten Bridge Rotated
              Any of the following:
                  Dark World Damage ≥ 15
                  Morph Ball and Dark World Damage ≥ 10
          All of the following:
              Space Jump Boots
              Any of the following:
                  Dark World Damage ≥ 30
                  Scan Visor and Combat/Scan Dash (Intermediate) and Dark World Damage ≥ 10
                  Morph Ball and Roll Jump (Intermediate) and Dark World Damage ≥ 15
  > Event - Dark Forgotten Bridge Rotated
      All of the following:
          Any of the following:
              Dark World Damage ≥ 45
              Before Grapple Guardian and Dark World Damage ≥ 25
          Any of the following:
              Morph Ball Bomb and Morph Ball
              # https://www.youtube.com/watch?v=TMTKSnUB-zE
              Bomb Slot without Bombs (Advanced) and Standable Terrain (Beginner) and Activate Bomb Slot without Bombs (No Space Jump)

----------------
Grove Access
Extra - asset_id: 1180978245
Extra - in_dark_aether: False
> Door to Torvus Grove; Heals? False; Spawn Point; Default Node
  * Layers: default
  * Dark Door to Torvus Grove/Door to Grove Access
  * Extra - dock_name: West
  > Door to Forgotten Bridge
      Trivial

> Door to Forgotten Bridge; Heals? False
  * Layers: default
  * Dark Door to Forgotten Bridge/Door to Grove Access
  * Extra - dock_name: East
  > Door to Torvus Grove
      Trivial

----------------
Poisoned Bog
Extra - asset_id: 350405542
Extra - in_dark_aether: True
> Door to Putrid Alcove; Heals? False
  * Layers: default
  * Power Bomb Blast Shield to Putrid Alcove/Door to Poisoned Bog
  * Extra - dock_name: NorthUpper
  > Central Safe Zone (Beacon)
      Dark World Damage ≥ 20
  > Under Poison Water
      Light Suit

> Door to Cache A; Heals? True; Spawn Point; Default Node
  * Layers: default
  * Seeker Launcher Blast Shield to Cache A/Door to Poisoned Bog
  * https://youtu.be/Myr8MRM5ZDc?list=PLPFZVy8SRe3tAkQMzVw8vWt_w_AF2_l91&t=182
  * Extra - dock_name: South
  > Central Safe Zone (Beacon)
      Any of the following:
          Dark World Damage ≥ 20
          Dark World Damage ≥ 5 and Activate Safe Zone
  > Under Poison Water
      Light Suit

> Door to Portal Chamber (Dark); Heals? False
  * Layers: default
  * Normal Door to Portal Chamber (Dark)/Door to Poisoned Bog
  * Extra - dock_name: West
  > Central Safe Zone (Beacon)
      All of the following:
          Dark World Damage ≥ 15 or Activate Safe Zone
          Any of the following:
              Screw Attack and Movement (Beginner) and Dark World Damage ≥ 20
              All of the following:
                  Dark World Damage ≥ 25
                  Any of the following:
                      Space Jump Boots
                      All of the following:
                          Morph Ball
                          Any of the following:
                              Roll Jump (Intermediate)
                              Morph Ball Bomb and No Light Suit and Bomb Jump (Beginner) and Poison Water Damage ≥ 20 and Enabled Allow Jumping on Dark Water
  > Under Poison Water
      Light Suit

> Pickup (Sky Temple Key 3); Heals? False
  * Layers: default
  * Pickup 68; Category? Major
  > Central Safe Zone (Beacon)
      Trivial

> Central Safe Zone (Beacon); Heals? True
  * Layers: default
  > Door to Putrid Alcove
      Any of the following:
          All of the following:
              Dark World Damage ≥ 35
              Any of the following:
                  Space Jump Boots
                  Screw Attack and Movement (Intermediate)
          All of the following:
              Morph Ball Bomb and Morph Ball and Bomb Jump (Beginner)
              Any of the following:
                  Movement (Intermediate) and Dark World Damage ≥ 70
                  No Light Suit and Dark World Damage ≥ 50 and Poison Water Damage ≥ 25 and Enabled Allow Jumping on Dark Water
  > Door to Cache A
      All of the following:
          Dark World Damage ≥ 35 or Activate Safe Zone
          Any of the following:
              Space Jump Boots and Dark World Damage ≥ 5
              Standable Terrain (Intermediate) and Dark World Damage ≥ 15
  > Door to Portal Chamber (Dark)
      Any of the following:
          Space Jump Boots and Dark World Damage ≥ 45
          All of the following:
              Morph Ball Bomb and Morph Ball
              Any of the following:
                  No Light Suit and Bomb Jump (Beginner) and Dark World Damage ≥ 45 and Poison Water Damage ≥ 30 and Enabled Allow Jumping on Dark Water
                  Bomb Jump (Advanced) and Standable Terrain (Advanced) and Dark World Damage ≥ 60
          Screw Attack and Slope Jump (Advanced) and Standable Terrain (Advanced) and Dark World Damage ≥ 50

> Under Poison Water; Heals? False
  * Layers: default
  > Pickup (Sky Temple Key 3)
      Dark Visor

----------------
Venomous Pond
Extra - asset_id: 2240736467
Extra - in_dark_aether: True
> Door to Save Station 1; Heals? False
  * Layers: default
  * Missile Blast Shield to Save Station 1/Door to Venomous Pond; Dock Lock Rando incompatible with: Missile Blast Shield, Super Missile Blast Shield, Seeker Launcher Blast Shield (patched), Power Bomb Blast Shield, Darkburst Blast Shield, Sunburst Blast Shield, Sunburst Blast Shield, Sonic Boom Blast Shield, Bomb Blast Shield, Boost Ball Blast Shield, Screw Attack Blast Shield, Dark Visor Blast Shield, Echo Visor Blast Shield
  * Extra - dock_name: Docks_SouthUpper1
  > Door to Brooding Ground
      Dark World Damage ≥ 25 and Use Screw Attack (Space Jump)
  > Door to Dark Torvus Temple Access
      Any of the following:
          Dark World Damage ≥ 45
          Dark World Damage ≥ 35 and Activate Safe Zone
  > Pickup (Dark Torvus Key 3)
      All of the following:
          Space Jump Boots and Dark World Damage ≥ 30
          Any of the following:
              Standable Terrain (Intermediate) and NTSC
              All of the following:
                  Use Screw Attack (Space Jump)
                  Slope Jump (Beginner) or Standable Terrain (Beginner)
  > Grapple Ledge Safe Zone
      All of the following:
          Grapple Beam and Dark World Damage ≥ 55
          Any of the following:
              Movement (Advanced)
              Space Jump Boots and Movement (Intermediate)

> Door to Brooding Ground; Heals? True; Spawn Point; Default Node
  * Layers: default
  * Normal Door to Brooding Ground/Door to Venomous Pond; Dock Lock Rando incompatible with: Missile Blast Shield, Super Missile Blast Shield, Seeker Launcher Blast Shield (patched), Power Bomb Blast Shield, Darkburst Blast Shield, Sunburst Blast Shield, Sunburst Blast Shield, Sonic Boom Blast Shield, Bomb Blast Shield, Boost Ball Blast Shield, Screw Attack Blast Shield, Dark Visor Blast Shield, Echo Visor Blast Shield
  * Extra - dock_name: North
  > Door to Save Station 1
      Grapple Beam and Movement (Beginner) and Dark World Damage ≥ 50
  > Door to Dark Torvus Temple Access
      Any of the following:
          Dark World Damage ≥ 25
          Dark World Damage ≥ 15 and Activate Safe Zone
  > Door to Portal Chamber (Dark)
      Any of the following:
          Dark World Damage ≥ 40
          Dark World Damage ≥ 5 and Activate Safe Zone
  > Pickup (Dark Torvus Key 3)
      Any of the following:
          # https://www.youtube.com/watch?v=FN6HWNKMJKs
          Scan Visor and Space Jump Boots and Combat/Scan Dash (Advanced) and Dark World Damage ≥ 15
          Grapple Beam and Movement (Beginner) and Dark World Damage ≥ 30
          Dark World Damage ≥ 10 and Use Screw Attack (Space Jump)
  > Grapple Ledge Safe Zone
      Morph Ball and Dark World Damage ≥ 20

> Door to Dark Torvus Temple Access; Heals? True
  * Layers: default
  * Light Door to Dark Torvus Temple Access/Door to Venomous Pond; Dock Lock Rando incompatible with: Missile Blast Shield, Super Missile Blast Shield, Seeker Launcher Blast Shield (patched), Power Bomb Blast Shield, Darkburst Blast Shield, Sunburst Blast Shield, Sunburst Blast Shield, Sonic Boom Blast Shield, Bomb Blast Shield, Boost Ball Blast Shield, Screw Attack Blast Shield, Dark Visor Blast Shield, Echo Visor Blast Shield
  * Extra - dock_name: WestLower
  > Door to Save Station 1
      All of the following:
          Dark World Damage ≥ 15 or Activate Safe Zone
          Any of the following:
              Space Jump Boots and Dark World Damage ≥ 35
              Grapple Beam and Movement (Beginner) and Dark World Damage ≥ 50 and Shoot Light Beam
              All of the following:
                  Morph Ball
                  Any of the following:
                      Morph Ball Bomb and Bomb Space Jump (Advanced) and Dark World Damage ≥ 64 and Poison Water Damage ≥ 35
                      Boost Ball and Boost Jump (Expert) and Dark World Damage ≥ 50
  > Door to Brooding Ground
      Space Jump Boots and Dark World Damage ≥ 15 and Shoot Light Beam
  > Grapple Ledge Safe Zone
      All of the following:
          Grapple Beam and Movement (Beginner)
          Space Jump Boots or Shoot Light Beam
          Any of the following:
              Dark World Damage ≥ 35
              Dark World Damage ≥ 20 and Activate Safe Zone
  > Next to Liftvine
      Any of the following:
          Dark World Damage ≥ 30
          Dark World Damage ≥ 15 and Activate Safe Zone

> Door to Portal Chamber (Dark); Heals? True
  * Layers: default
  * Dark Door to Portal Chamber (Dark)/Door to Venomous Pond; Dock Lock Rando incompatible with: Missile Blast Shield, Super Missile Blast Shield, Seeker Launcher Blast Shield (patched), Power Bomb Blast Shield, Darkburst Blast Shield, Sunburst Blast Shield, Sunburst Blast Shield, Sonic Boom Blast Shield, Bomb Blast Shield, Boost Ball Blast Shield, Screw Attack Blast Shield, Dark Visor Blast Shield, Echo Visor Blast Shield
  * Extra - dock_name: EastC
  > Next to Liftvine
      Any of the following:
          Dark World Damage ≥ 20
          Dark World Damage ≥ 10 and Activate Safe Zone

> Pickup (Dark Torvus Key 3); Heals? False
  * Layers: default
  * Pickup 69; Category? Major
  > Door to Save Station 1
      Dark World Damage ≥ 50
  > Door to Brooding Ground
      Any of the following:
          Space Jump Boots and Movement (Beginner) and Dark World Damage ≥ 35
          All of the following:
              Scan Visor
              Any of the following:
                  Screw Attack and Combat/Scan Dash (Intermediate) and Dark World Damage ≥ 30
                  Combat/Scan Dash (Advanced) and Dark World Damage ≥ 45
          Boost Ball and Morph Ball and Boost Jump (Advanced) and Dark World Damage ≥ 50
  > Door to Dark Torvus Temple Access
      Any of the following:
          Dark World Damage ≥ 25
          Dark World Damage ≥ 15 and Activate Safe Zone
  > Grapple Ledge Safe Zone
      Grapple Beam and Dark World Damage ≥ 30
  > Next to Liftvine
      Dark World Damage ≥ 35

> Grapple Ledge Safe Zone; Heals? True
  * Layers: default
  > Door to Save Station 1
      Any of the following:
          Grapple Beam and Movement (Beginner) and Dark World Damage ≥ 55
          All of the following:
              Dark World Damage ≥ 45
              Any of the following:
                  Space Jump Boots
                  Morph Ball and Roll Jump (Intermediate)
                  Scan Visor and Combat/Scan Dash (Intermediate)
  > Door to Brooding Ground
      Any of the following:
          Space Jump Boots and Dark World Damage ≥ 20
          Morph Ball and Dark World Damage ≥ 15
          Scan Visor and Combat/Scan Dash (Advanced) and Dark World Damage ≥ 30
  > Door to Dark Torvus Temple Access
      Any of the following:
          Dark World Damage ≥ 30
          Dark World Damage ≥ 20 and Activate Safe Zone
          Dark World Damage ≥ 10 and Shoot Light Beam
  > Door to Portal Chamber (Dark)
      All of the following:
          Movement (Beginner) or Dark World Damage ≥ 15
          Any of the following:
              Dark World Damage ≥ 25
              Dark World Damage ≥ 10 and Activate Safe Zone
  > Pickup (Dark Torvus Key 3)
      Any of the following:
          Grapple Beam and Dark World Damage ≥ 15
          Morph Ball and Space Jump Boots and Roll Jump (Intermediate) and Dark World Damage ≥ 20
          Scan Visor and Extended Dash (Expert) and Dark World Damage ≥ 35

> Next to Liftvine; Heals? False
  * Layers: default
  > Door to Brooding Ground
      Any of the following:
          Movement (Beginner) and Dark World Damage ≥ 20 and Use Screw Attack (Space Jump)
          All of the following:
              Space Jump Boots and Dark World Damage ≥ 45
              Movement (Advanced) or Slope Jump (Expert)
          All of the following:
              Morph Ball Bomb and Morph Ball
              Any of the following:
                  Space Jump Boots and Bomb Space Jump (Intermediate) and Dark World Damage ≥ 35
                  Bomb Space Jump (Expert) and Dark World Damage ≥ 55
  > Door to Dark Torvus Temple Access
      Any of the following:
          Dark World Damage ≥ 35
          Dark World Damage ≥ 25 and Activate Safe Zone
  > Door to Portal Chamber (Dark)
      Any of the following:
          Dark World Damage ≥ 45
          Dark World Damage ≥ 10 and Activate Safe Zone

----------------
Temple Access
Extra - asset_id: 121681107
Extra - in_dark_aether: False
> Door to Great Bridge (Top); Heals? False; Spawn Point; Default Node
  * Layers: default
  * Dark Door to Great Bridge/Door to Temple Access (Top)
  * Extra - dock_name: Easttop
  > Above Pickup
      Trivial

> Door to Great Bridge (Bottom); Heals? False
  * Layers: default
  * Normal Door to Great Bridge/Door to Temple Access (Bottom)
  * Extra - dock_name: Eastbottom
  > Below Pickup
      Morph Ball

> Door to Torvus Temple (Bottom); Heals? False
  * Layers: default
  * Super Missile Blast Shield to Torvus Temple/Door to Temple Access (Bottom)
  * Extra - dock_name: West
  > Below Pickup
      Morph Ball

> Door to Torvus Temple (Top); Heals? False
  * Layers: default
  * Dark Door to Torvus Temple/Door to Temple Access (Top)
  * Extra - dock_name: Westtop
  > Above Pickup
      Trivial

> Pickup (Energy Tank); Heals? False
  * Layers: default
  * Pickup 70; Category? Major
  > Below Pickup
      Trivial

> Above Pickup; Heals? False
  * Layers: default
  > Door to Great Bridge (Top)
      Trivial
  > Door to Torvus Temple (Top)
      Trivial
  > Pickup (Energy Tank)
      All of the following:
          Morph Ball
          Any of the following:
              Morph Ball Bomb or Power Bomb
              # https://www.youtube.com/watch?v=NrznNfgTcms
              Screw Attack and Knowledge (Beginner)

> Below Pickup; Heals? False
  * Layers: default
  > Door to Great Bridge (Bottom)
      All of the following:
          Morph Ball
          Any of the following:
              Morph Ball Bomb
              # https://www.youtube.com/watch?v=SOcGkOu7xlE&t=15s
              Boost Ball and Wall Boost (Expert)
  > Door to Torvus Temple (Bottom)
      All of the following:
          Morph Ball
          Any of the following:
              Morph Ball Bomb
              # https://www.youtube.com/watch?v=SOcGkOu7xlE
              Boost Ball and Wall Boost (Expert)

----------------
Torvus Map Station
Extra - asset_id: 673929343
Extra - in_dark_aether: False
> Door to Great Bridge; Heals? False; Spawn Point; Default Node
  * Layers: default
  * Normal Door to Great Bridge/Door to Torvus Map Station
  * Extra - dock_name: Docks_Docks_North
  > Map Station
      Trivial

> Map Station; Heals? False
  * Layers: default
  > Door to Great Bridge
      Trivial

----------------
Torvus Plaza
Extra - asset_id: 1978751231
Extra - in_dark_aether: False
> Door to Plaza Access; Heals? False; Spawn Point; Default Node
  * Layers: default
  * Normal Door to Plaza Access/Door to Torvus Plaza
  * Extra - dock_name: South
  > Pickup (Energy Tank)
      Any of the following:
          All of the following:
              # https://www.youtube.com/watch?v=e12VkXSQqyw
              Boost Ball and Morph Ball and Spider Ball
              Morph Ball Bomb or Movement (Advanced)
          All of the following:
              # https://www.youtube.com/watch?v=dBQG2WX27ms
              Slope Jump (Advanced) and Standable Terrain (Advanced) and Use Screw Attack (Space Jump)
              Any of the following:
                  Movement (Expert)
                  Morph Ball Bomb and Spider Ball

> Pickup (Energy Tank); Heals? False
  * Layers: default
  * Pickup 71; Category? Major
  > Door to Plaza Access
      All of the following:
          Morph Ball
          Any of the following:
              Boost Ball
              All of the following:
                  Space Jump Boots
                  Any of the following:
                      Screw Attack
                      # https://youtu.be/o2hbSIua5yg
                      Morph Ball Bomb and Bomb Space Jump (Advanced)

----------------
Dark Arena Tunnel
Extra - asset_id: 957217977
Extra - in_dark_aether: True
> Door to Dark Forgotten Bridge; Heals? False; Spawn Point; Default Node
  * Layers: default
  * Light Door to Dark Forgotten Bridge/Door to Dark Arena Tunnel
  * Extra - dock_name: South
  > Door to Dark Torvus Arena
      All of the following:
          Morph Ball
          Any of the following:
              Boost Ball and Dark World Damage ≥ 70
              Morph Ball Bomb and Dark World Damage ≥ 80
              All of the following:
                  # https://www.youtube.com/watch?v=WYEyeXanSy0
                  Single Room Out of Bounds (Advanced) and Screw Attack into Tunnels/Openings (Advanced)
                  Any of the following:
                      Dark World Damage ≥ 275 and Use Screw Attack (Space Jump)
                      Dark World Damage ≥ 350 and Use Screw Attack (No Space Jump)

> Door to Dark Torvus Arena; Heals? False
  * Layers: default
  * Normal Door to Dark Torvus Arena/Door to Dark Arena Tunnel
  * Extra - dock_name: North
  > Door to Dark Forgotten Bridge
      All of the following:
          Morph Ball
          Any of the following:
              Boost Ball and Dark World Damage ≥ 70
              # https://www.youtube.com/watch?v=snQDjN4Y7YY
              Morph Ball Bomb and Movement (Advanced) and Dark World Damage ≥ 120
              All of the following:
                  # https://www.youtube.com/watch?v=WYEyeXanSy0
                  Single Room Out of Bounds (Advanced) and Screw Attack into Tunnels/Openings (Advanced)
                  Any of the following:
                      Dark World Damage ≥ 250 and Use Screw Attack (Space Jump)
                      Dark World Damage ≥ 325 and Use Screw Attack (No Space Jump)

----------------
Putrid Alcove
Extra - asset_id: 3418828153
Extra - in_dark_aether: True
> Door to Poisoned Bog; Heals? False; Spawn Point; Default Node
  * Layers: default
  * Power Bomb Blast Shield to Poisoned Bog/Door to Putrid Alcove
  * Extra - dock_name: South
  > Door to Dark Forgotten Bridge
      Any of the following:
          Dark World Damage ≥ 65
          Dark World Damage ≥ 40 and Enabled Refill with Drops
  > Pickup (Power Bomb)
      All of the following:
          Morph Ball and Power Bomb
          Any of the following:
              Gravity Boost and Dark World Damage ≥ 30 and Poison Water Damage ≥ 20
              Space Jump Boots and Dark World Damage ≥ 55 and Poison Water Damage ≥ 15
              Morph Ball Bomb and Dark World Damage ≥ 70 and Poison Water Damage ≥ 50
              Movement (Expert) and Slope Jump (Expert) and Dark World Damage ≥ 43 and Poison Water Damage ≥ 7 and Enabled Refill with Drops

> Door to Dark Forgotten Bridge; Heals? False
  * Layers: default
  * Power Bomb Blast Shield to Dark Forgotten Bridge/Door to Putrid Alcove
  * Extra - dock_name: West
  > Door to Poisoned Bog
      Any of the following:
          Dark World Damage ≥ 65
          Dark World Damage ≥ 35 and Enabled Refill with Drops
  > Pickup (Power Bomb)
      All of the following:
          Morph Ball and Power Bomb
          Any of the following:
              Gravity Boost and Dark World Damage ≥ 30 and Poison Water Damage ≥ 20
              Space Jump Boots and Dark World Damage ≥ 55 and Poison Water Damage ≥ 15
              Morph Ball Bomb and Dark World Damage ≥ 70 and Poison Water Damage ≥ 50
              Movement (Expert) and Slope Jump (Expert) and Dark World Damage ≥ 43 and Poison Water Damage ≥ 7 and Enabled Refill with Drops

> Pickup (Power Bomb); Heals? False
  * Layers: default
  * Pickup 72; Category? Minor
  > Door to Poisoned Bog
      All of the following:
          Morph Ball and Power Bomb
          Any of the following:
              All of the following:
                  Dark World Damage ≥ 37 and Poison Water Damage ≥ 3
                  Gravity Boost or Space Jump Boots
              Morph Ball Bomb and Dark World Damage ≥ 60
              Movement (Expert) and Slope Jump (Expert) and Dark World Damage ≥ 45 and Enabled Refill with Drops
  > Door to Dark Forgotten Bridge
      All of the following:
          Morph Ball and Power Bomb
          Any of the following:
              All of the following:
                  Dark World Damage ≥ 37 and Poison Water Damage ≥ 3
                  Gravity Boost or Space Jump Boots
              Morph Ball Bomb and Dark World Damage ≥ 60
              Movement (Expert) and Slope Jump (Expert) and Dark World Damage ≥ 45 and Enabled Refill with Drops

----------------
Brooding Ground
Extra - asset_id: 3706669497
Extra - in_dark_aether: True
> Door to Dark Forgotten Bridge; Heals? False; Spawn Point; Default Node
  * Layers: default
  * Super Missile Blast Shield to Dark Forgotten Bridge/Door to Brooding Ground
  * Extra - dock_name: North
  > Door to Venomous Pond
      All of the following:
          Morph Ball
          Any of the following:
              All of the following:
                  Dark World Damage ≥ 50 and Shoot Light Beam
                  Any of the following:
                      Space Jump Boots
                      Morph Ball Bomb and Bomb Jump (Intermediate)
              All of the following:
                  Space Jump Boots
                  Any of the following:
                      Screw Attack and Dark World Damage ≥ 50
                      Morph Ball Bomb and Bomb Space Jump (Advanced) and Dark World Damage ≥ 100

> Door to Venomous Pond; Heals? False
  * Layers: default
  * Normal Door to Venomous Pond/Door to Brooding Ground
  * Extra - dock_name: South
  > Door to Dark Forgotten Bridge
      All of the following:
          Morph Ball
          Any of the following:
              All of the following:
                  Dark World Damage ≥ 50 and Shoot Light Beam
                  Any of the following:
                      Space Jump Boots
                      Morph Ball Bomb and Bomb Jump (Intermediate)
              All of the following:
                  Space Jump Boots
                  Any of the following:
                      Screw Attack and Standable Terrain (Intermediate) and Dark World Damage ≥ 50
                      Morph Ball Bomb and Bomb Space Jump (Advanced) and Dark World Damage ≥ 100

----------------
Dark Falls
Extra - asset_id: 774215801
Extra - in_dark_aether: True
> Save Station; Heals? True; Spawn Point; Default Node
  * Layers: default
  > Door to Polluted Mire
      Any of the following:
          Dark World Damage ≥ 35
          All of the following:
              Activate Safe Zone
              Any of the following:
                  Dark World Damage ≥ 15
                  Morph Ball and Dark World Damage ≥ 10
  > Door to Dark Forgotten Bridge
      Any of the following:
          Dark World Damage ≥ 65
          Dark World Damage ≥ 45 and Activate Safe Zone
          All of the following:
              Space Jump Boots and Standable Terrain (Beginner)
              Any of the following:
                  Dark World Damage ≥ 25
                  Dark World Damage ≥ 10 and Activate Safe Zone

> Door to Polluted Mire; Heals? False
  * Layers: default
  * Dark Door to Polluted Mire/Door to Dark Falls
  * Extra - dock_name: West
  > Save Station
      Any of the following:
          Dark World Damage ≥ 35
          Morph Ball and Dark World Damage ≥ 30
          Dark World Damage ≥ 20 and Activate Safe Zone

> Door to Dark Forgotten Bridge; Heals? False
  * Layers: default
  * Normal Door to Dark Forgotten Bridge/Door to Dark Falls
  * Extra - dock_name: East
  > Save Station
      Any of the following:
          Dark World Damage ≥ 25
          Morph Ball and Dark World Damage ≥ 20
          Dark World Damage ≥ 15 and Activate Safe Zone

----------------
Torvus Grove
Extra - asset_id: 3896048152
Extra - in_dark_aether: False
> Door to Grove Access; Heals? False
  * Layers: default
  * Dark Door to Grove Access/Door to Torvus Grove
  * Extra - dock_name: East
  > Door to Underground Tunnel
      Trivial

> Door to Underground Tunnel; Heals? False; Spawn Point; Default Node
  * Layers: default
  * Light Door to Underground Tunnel/Door to Torvus Grove
  * Extra - dock_name: South
  > Door to Grove Access
      All of the following:
          Morph Ball and Space Jump Boots
          Any of the following:
              Boost Ball
              Screw Attack and After Torvus Grove Tree and Standable Terrain (Advanced)
  > Door to Meditation Vista
      Trivial
  > Pickup (Missile)
      After Torvus Grove Tree
  > Event - Tree Destroyed
      Morph Ball and Power Bomb

> Door to Meditation Vista; Heals? False
  * Layers: default
  * Normal Door to Meditation Vista/Door to Torvus Grove
  * Extra - dock_name: North
  > Door to Grove Access
      Morph Ball Bomb and Power Bomb and Bomb Space Jump (Expert) and Use Screw Attack (Space Jump)
  > Door to Underground Tunnel
      Trivial

> Pickup (Missile); Heals? False
  * Layers: default
  * Pickup 73; Category? Minor
  > Door to Underground Tunnel
      Trivial

> Event - Tree Destroyed; Heals? False
  * Layers: default
  * Event Torvus Grove Tree
  > Door to Underground Tunnel
      Trivial

----------------
Dark Torvus Temple Access
Extra - asset_id: 3851937017
Extra - in_dark_aether: True
> Door to Venomous Pond; Heals? True; Spawn Point; Default Node
  * Layers: default
  * Light Door to Venomous Pond/Door to Dark Torvus Temple Access
  * Extra - dock_name: Eastbottom
  > Door to Dark Torvus Temple
      All of the following:
          Morph Ball
          Any of the following:
              Morph Ball Bomb and Dark World Damage ≥ 5
              # Same as Light World -> https://www.youtube.com/watch?v=SOcGkOu7xlE
              Boost Ball and Wall Boost (Expert) and Dark World Damage ≥ 2

> Door to Dark Torvus Temple; Heals? True
  * Layers: default
  * Light Door to Dark Torvus Temple/Door to Dark Torvus Temple Access
  * Extra - dock_name: West
  > Door to Venomous Pond
      All of the following:
          Morph Ball
          Any of the following:
              Morph Ball Bomb and Dark World Damage ≥ 5
              # Same as Light World -> https://www.youtube.com/watch?v=SOcGkOu7xlE&t=16s
              Boost Ball and Wall Boost (Expert) and Dark World Damage ≥ 2

----------------
Save Station 1
Extra - asset_id: 2591519810
Extra - unlocked_save_station: True
Extra - in_dark_aether: True
> Save Station; Heals? True; Spawn Point; Default Node
  * Layers: default
  > Door to Venomous Pond
      Dark World Damage ≥ 3

> Door to Venomous Pond; Heals? False
  * Layers: default
  * Normal Door to Venomous Pond/Door to Save Station 1
  * Extra - dock_name: Docks_Docks_North
  > Save Station
      Dark World Damage ≥ 3

----------------
Torvus Temple
Extra - asset_id: 3863006870
Extra - in_dark_aether: False
Extra - low_memory_mode: True
> Door to Controller Access; Heals? False
  * Layers: default
  * Super Missile Blast Shield to Controller Access/Door to Torvus Temple
  * Extra - dock_name: WestGenerator
  > Door to Temple Access (Top)
      After Torvus Temple Pirates
  > Event - Torvus Temple Pirates
      Trivial

> Door to Underground Tunnel; Heals? False
  * Layers: default
  * Normal Door to Underground Tunnel/Door to Torvus Temple
  * Extra - dock_name: NorthDoor
  > Lower Level
      Before Torvus Temple Pirates and Enabled Vanilla Torvus Temple Translator Gate
  > Translator Gate
      Trivial

> Door to Temple Access (Top); Heals? False; Spawn Point; Default Node
  * Layers: default
  * Dark Door to Temple Access/Door to Torvus Temple (Top)
  * Extra - dock_name: EastTop
  > Pickup (Super Missile)
      After Torvus Temple Pirates
  > Event - Torvus Temple Pirates
      Trivial
  > Lower Level
      After Torvus Temple Elevator
  > Elevator Translator Scan
      After Torvus Temple Pirates and After Torvus Energy Controller Pickup

> Door to Transport to Agon Wastes; Heals? False
  * Layers: default
  * Seeker Launcher Blast Shield to Transport to Agon Wastes/Door to Torvus Temple
  * https://www.youtube.com/watch?v=WNMbKEZjDz0&list=PLZkUEWCHwYRyXIU-to88js2M6mEOBoHUy&index=33
  * Extra - dock_name: South
  > Lower Level
      Morph Ball

> Door to Temple Access (Bottom); Heals? False
  * Layers: default
  * Super Missile Blast Shield to Temple Access/Door to Torvus Temple (Bottom)
  * Extra - dock_name: East
  > Lower Level
      Trivial

> Door to Underground Transport; Heals? False
  * Layers: default
  * Super Missile Blast Shield to Underground Transport/Door to Torvus Temple
  * Extra - dock_name: West
  > Lower Level
      Morph Ball and After Torvus Temple Pirates

> Pickup (Super Missile); Heals? False
  * Layers: default
  * Pickup 74; Category? Major
  > Door to Controller Access
      Trivial

> Event - Torvus Temple Pirates; Heals? False
  * Layers: default
  * Event Torvus Temple Pirates
  > Door to Temple Access (Top)
      Trivial

> Event - Torvus Temple Elevator; Heals? False
  * Layers: default
  * Event Torvus Temple Elevator
  > Door to Temple Access (Top)
      Trivial

> Lower Level; Heals? False
  * Layers: default
  > Door to Underground Tunnel
      Before Torvus Temple Pirates and Enabled Vanilla Torvus Temple Translator Gate
  > Door to Temple Access (Top)
      After Torvus Temple Elevator
  > Door to Transport to Agon Wastes
      Morph Ball
  > Door to Temple Access (Bottom)
      Trivial
  > Door to Underground Transport
      Morph Ball and After Torvus Temple Pirates
  > Event - Torvus Temple Pirates
      # https://www.youtube.com/watch?v=KwH5m5aXZ5Y
      Single Room Out of Bounds (Advanced) and Screw Attack into Tunnels/Openings (Advanced) and Use Screw Attack (No Space Jump)
  > Translator Gate
      Trivial

> Translator Gate; Heals? False
  * Layers: default
  * Configurable Node
  * Extra - gate_index: 13
  * Extra - vanilla_actual: Emerald
  * Extra - vanilla_color: Emerald
  > Door to Underground Tunnel
      Trivial
  > Lower Level
      Trivial

> Elevator Translator Scan; Heals? False
  * Layers: default
  * Configurable Node
  * Extra - gate_index: 14
  * Extra - vanilla_actual: Emerald
  * Extra - vanilla_color: Emerald
  > Event - Torvus Temple Elevator
      Trivial

----------------
Dark Torvus Arena
Extra - asset_id: 2761578287
Extra - in_dark_aether: True
> Door to Dark Arena Tunnel; Heals? True; Spawn Point; Default Node
  * Layers: default
  * Normal Door to Dark Arena Tunnel/Door to Dark Torvus Arena
  * Extra - dock_name: South
  > Pickup 2 (Dark Torvus Key 1)
      All of the following:
          Dark World Damage ≥ 15 or Activate Safe Zone
          Any of the following:
              Dark World Damage ≥ 15 and Use Screw Attack (Space Jump)
              # https://www.youtube.com/watch?v=RlvAvH4_w1g
              Morph Ball and Space Jump Boots and Roll Jump (Hypermode) and Standable Terrain (Expert) and Dark World Damage ≥ 70
              # https://www.youtube.com/watch?v=0k8JzNxnZLw
              Scan Visor and Space Jump Boots and Combat/Scan Dash (Intermediate) and Dark World Damage ≥ 30
  > Central Safe Zone
      Any of the following:
          Dark World Damage ≥ 20
          Dark World Damage ≥ 10 and Activate Safe Zone

> Pickup (Boost Ball); Heals? False
  * Layers: default
  * Pickup 75; Category? Major
  * Extra - boss: sub-guardian
  > Central Safe Zone
      Morph Ball and Dark World Damage ≥ 25

> Pickup 2 (Dark Torvus Key 1); Heals? False
  * Layers: default
  * Pickup 76; Category? Major
  > Door to Dark Arena Tunnel
      All of the following:
          Dark World Damage ≥ 20 or Activate Safe Zone
          Any of the following:
              Space Jump Boots and Dark World Damage ≥ 25
              Movement (Advanced) and Dark World Damage ≥ 35
  > Central Safe Zone
      Dark World Damage ≥ 10

> Central Safe Zone; Heals? True
  * Layers: default
  > Door to Dark Arena Tunnel
      All of the following:
          Morph Ball
          Any of the following:
              Boost Ball and Dark World Damage ≥ 25
              All of the following:
                  Space Jump Boots
                  Any of the following:
                      # https://www.youtube.com/watch?v=iD_vx63DDxM&list=PLx6vT1x-80zuA1vUepQUSqYOQeHiRNbt5&index=82
                      Morph Ball Bomb and After Boost Guardian and Bomb Space Jump (Advanced) and Dark World Damage ≥ 10
                      Screw Attack and Dark World Damage ≥ 15
          Dark World Damage ≥ 10 or Activate Safe Zone
  > Pickup 2 (Dark Torvus Key 1)
      Boost Ball and Morph Ball and Dark World Damage ≥ 5
  > Event - Boost Guardian
      All of the following:
          Morph Ball
          Any of the following:
              Morph Ball Bomb and Charge Beam and Light Beam and Light Ammo ≥ 50 and Normal Damage ≥ 300 and Has Suit
              All of the following:
                  Power Bomb and Combat (Intermediate)
                  Any of the following:
                      Dark World Damage ≥ 97
                      Boost Ball and Dark World Damage ≥ 50 and Enabled Refill with Drops
              All of the following:
                  Morph Ball Bomb and Combat (Advanced)
                  Any of the following:
                      Charge Beam and Dark World Damage ≥ 470
                      Light Ammo ≥ 40 and Dark World Damage ≥ 270 and Shoot Light Beam
          Boost Ball or Enabled Allow Vanilla Boost Ball

> Event - Boost Guardian; Heals? False
  * Layers: default
  * Event Boost Guardian
  > Pickup (Boost Ball)
      Trivial

----------------
Polluted Mire
Extra - asset_id: 2208154870
Extra - in_dark_aether: True
> Door to Dark Falls; Heals? True
  * Layers: default
  * Dark Door to Dark Falls/Door to Polluted Mire
  * Extra - dock_name: East
  > Door to Gloom Vista
      Any of the following:
          Dark World Damage ≥ 60
          Dark World Damage ≥ 15 and Activate Safe Zone

> Door to Gloom Vista; Heals? False; Spawn Point; Default Node
  * Layers: default
  * Normal Door to Gloom Vista/Door to Polluted Mire
  * Extra - dock_name: North
  > Door to Dark Falls
      Any of the following:
          All of the following:
              Space Jump Boots
              Any of the following:
                  Dark World Damage ≥ 120
                  Morph Ball Bomb and Morph Ball and Bomb Space Jump (Intermediate) and Dark World Damage ≥ 80
                  Dark World Damage ≥ 25 and Activate Safe Zone
          All of the following:
              # https://www.youtube.com/watch?v=kbCS_aLOOL4&list=PLZkUEWCHwYRyXIU-to88js2M6mEOBoHUy&index=29
              Morph Ball Bomb and Morph Ball and Bomb Space Jump (Hypermode) and Bomb Jump (Advanced)
              Any of the following:
                  Dark World Damage ≥ 299
                  Dark World Damage ≥ 35 and Activate Safe Zone

----------------
Underground Tunnel
Extra - asset_id: 2162589584
Extra - in_dark_aether: False
> Door to Torvus Temple; Heals? False; Spawn Point; Default Node
  * Layers: default
  * Normal Door to Torvus Temple/Door to Underground Tunnel
  * Extra - dock_name: South
  > Door to Torvus Grove
      Morph Ball
  > Pickup (Missile)
      Morph Ball

> Door to Torvus Grove; Heals? False
  * Layers: default
  * Light Door to Torvus Grove/Door to Underground Tunnel
  * Extra - dock_name: North
  > Door to Torvus Temple
      All of the following:
          Morph Ball
          Any of the following:
              # https://www.youtube.com/watch?v=IHkf9X3T9CQ&list=PLx6vT1x-80zuA1vUepQUSqYOQeHiRNbt5&index=69
              Morph Ball Bomb or Instant Morph (Advanced)
              # https://www.youtube.com/watch?v=ZVYvCmgM82M
              Boost Ball and Wall Boost (Expert)
              # https://studio.youtube.com/video/vwnk_emgRkQ/edit
              Screw Attack into Tunnels/Openings (Expert) and Use Screw Attack (Space Jump)
  > Lore Scan
      Trivial

> Pickup (Missile); Heals? False
  * Layers: default
  * Pickup 77; Category? Minor
  > Door to Torvus Temple
      Morph Ball

> Lore Scan; Heals? False
  * Layers: default
  * Hint
  * Extra - translator: Emerald
  * Extra - string_asset_id: 1422425996
  > Door to Torvus Grove
      Trivial

----------------
Meditation Vista
Extra - asset_id: 1576678107
Extra - in_dark_aether: False
> Portal to Gloom Vista; Heals? False
  * Layers: default
  * Scan Portal to Gloom Vista/Portal to Meditation Vista
  * Extra - dock_name: VirtualNorth
  > Door to Torvus Grove
      Trivial

> Door to Torvus Grove; Heals? False; Spawn Point; Default Node
  * Layers: default
  * Normal Door to Torvus Grove/Door to Meditation Vista
  * Extra - dock_name: Docks_South
  > Portal to Gloom Vista
      Trivial
  > Pickup (Energy Tank)
      All of the following:
          Space Jump Boots
          Any of the following:
              Use Screw Attack (Space Jump)
              All of the following:
                  Morph Ball
                  Any of the following:
                      # https://www.youtube.com/watch?v=K4MpfhCxO-Y
                      Boost Ball and Boost Jump (Expert)
                      # https://www.youtube.com/watch?v=_NFaoQt_TYk&list=PLxePOLCPdhSgBR8QlxphIKyHI2xfmJKR5&index=32
                      Roll Jump (Hypermode) and Standable Terrain (Hypermode)
              # https://www.youtube.com/watch?v=4orR9WMtUEk&list=PLPFZVy8SRe3tAkQMzVw8vWt_w_AF2_l91&index=33
              Scan Visor and Extended Dash (Hypermode)

> Pickup (Energy Tank); Heals? False
  * Layers: default
  * Pickup 78; Category? Major
  > Door to Torvus Grove
      Normal Damage ≥ 10 or Use Screw Attack (Space Jump)

----------------
Dark Torvus Temple
Extra - asset_id: 912503189
Extra - in_dark_aether: True
> Door to Ammo Station; Heals? True
  * Layers: default
  * Normal Door to Ammo Station/Door to Dark Torvus Temple
  * Extra - dock_name: South
  > Central Safe Zone (Bottom)
      All of the following:
          Morph Ball
          Any of the following:
              Dark World Damage ≥ 20
              Dark World Damage ≥ 10 and Activate Safe Zone

> Door to Dark Torvus Temple Access; Heals? False
  * Layers: default
  * Light Door to Dark Torvus Temple Access/Door to Dark Torvus Temple
  * Extra - dock_name: East
  > Central Safe Zone (Bottom)
      Dark World Damage ≥ 10

> Door to Dark Controller Access; Heals? True
  * Layers: default
  * Normal Door to Dark Controller Access/Door to Dark Torvus Temple; Excluded from Dock Lock Rando
  * Extra - dock_name: WestGenerator
  > Central Safe Zone (Bottom)
      After Chykka and Dark World Damage ≥ 58

> Door to Cache B; Heals? True
  * Layers: default
  * Super Missile Blast Shield to Cache B/Door to Dark Torvus Temple
  * Extra - dock_name: West
  > Central Safe Zone (Bottom)
      All of the following:
          Morph Ball
          Any of the following:
              Dark World Damage ≥ 30
              Dark World Damage ≥ 15 and Activate Safe Zone

> Pickup (Dark Visor); Heals? True
  * Layers: default
  * Pickup 79; Category? Major
  * Extra - boss: guardian
  > Central Safe Zone (Top)
      Trivial

> Event - Chykka; Heals? True
  * Layers: default
  * Event Chykka
  > Pickup (Dark Visor)
      Dark Visor or Enabled Allow Vanilla Dark Visor

> Central Safe Zone (Bottom); Heals? True
  * Layers: default
  > Door to Ammo Station
      All of the following:
          Morph Ball
          Any of the following:
              Dark World Damage ≥ 20
              Dark World Damage ≥ 15 and Activate Safe Zone
  > Door to Dark Torvus Temple Access
      Dark World Damage ≥ 10
  > Door to Cache B
      All of the following:
          Morph Ball
          Any of the following:
              Dark World Damage ≥ 50
              Dark World Damage ≥ 30 and Activate Safe Zone
  > Event - Chykka
      All of the following:
          Dark Torvus Key 1 and Dark Torvus Key 2 and Dark Torvus Key 3
          Any of the following:
              All of the following:
                  Missile ≥ 4 and Seeker Launcher
                  Combat Visor or Dark Visor
              All of the following:
                  Knowledge (Beginner)
                  Any of the following:
                      Power Beam
                      All of the following:
                          Annihilator Beam and Charge Beam and Dark Ammo ≥ 20 and Light Ammo ≥ 20
                          Any of the following:
                              Dark Beam and Dark Ammo ≥ 20
                              Light Beam and Light Ammo ≥ 20
          Any of the following:
              Grapple Beam and Dark World Damage ≥ 25
              Dark World Damage ≥ 10 and Use Screw Attack (Space Jump)
              Space Jump Boots and Dark World Damage ≥ 25 and Poison Water Damage ≥ 5
              Screw Attack and Movement (Intermediate) and Dark World Damage ≥ 30 and Poison Water Damage ≥ 20
              Morph Ball Bomb and Morph Ball and Bomb Jump (Beginner) and Dark World Damage ≥ 50 and Poison Water Damage ≥ 35
              Gravity Boost and Dark World Damage ≥ 35 and Poison Water Damage ≥ 10
          Any of the following:
              Combat (Intermediate) or Normal Damage ≥ 150
              Combat (Beginner) and Normal Damage ≥ 75
  > Central Safe Zone (Top)
      After Chykka

> Central Safe Zone (Top); Heals? True; Spawn Point; Default Node
  * Layers: default
  > Door to Dark Controller Access
      All of the following:
          Space Jump Boots
          Any of the following:
              Dark Visor and Dark World Damage ≥ 110
              # https://www.youtube.com/watch?v=NOUYzcUQwSo
              Power Beam and Invisible Objects (Intermediate) and Dark World Damage ≥ 200
              Invisible Objects (Advanced) and Dark World Damage ≥ 125

----------------
Transport to Agon Wastes
Extra - asset_id: 3479543630
Extra - in_dark_aether: False
> Door to Torvus Temple; Heals? False
  * Layers: default
  * Seeker Launcher Blast Shield to Torvus Temple/Door to Transport to Agon Wastes
  * https://www.youtube.com/watch?v=Fup9-vStwKI&list=PLevfta9o_QKWuQNXAnmBXtzW4nmU5VLyN&index=65
  * Extra - dock_name: North
  > Elevator to Agon Wastes
      Scan Visor

> Elevator to Agon Wastes; Heals? False; Spawn Point; Default Node
  * Layers: default
  * Elevator to Transport to Torvus Bog/Elevator to Torvus Bog
  * Extra - scan_asset_id: 218734126
  * Extra - teleporter_instance_id: 2162826
  * Extra - keep_name_when_vanilla: False
  > Door to Torvus Temple
      Trivial

----------------
Underground Transport
Extra - asset_id: 2455297154
Extra - in_dark_aether: False
> Door to Torvus Temple; Heals? False; Spawn Point; Default Node
  * Layers: default
  * Normal Door to Torvus Temple/Door to Underground Transport
  * Extra - dock_name: East_04 (Top)
  > Door to Hydrodynamo Station
      Scan Visor

> Door to Hydrodynamo Station; Heals? False
  * Layers: default
  * Normal Door to Hydrodynamo Station/Door to Underground Transport
  * Extra - dock_name: East_07 (Bottom)
  > Door to Torvus Temple
      Scan Visor and After Torvus Temple Pirates

----------------
Controller Access
Extra - asset_id: 720788297
Extra - in_dark_aether: False
> Door to Torvus Temple; Heals? False; Spawn Point; Default Node
  * Layers: default
  * Normal Door to Torvus Temple/Door to Controller Access
  * Extra - dock_name: East1
  > Door to Torvus Energy Controller
      Any of the following:
          Morph Ball Bomb and Morph Ball
          # https://www.youtube.com/watch?v=rlYkwliHxQE
          Bomb Slot without Bombs (Advanced) and Activate Bomb Slot without Bombs (Space Jump)

> Door to Torvus Energy Controller; Heals? False
  * Layers: default
  * Normal Door to Torvus Energy Controller/Door to Controller Access
  * Extra - dock_name: docks_docks_West
  > Door to Torvus Temple
      Any of the following:
          Morph Ball Bomb and Morph Ball
          # https://www.youtube.com/watch?v=rlYkwliHxQE
          Bomb Slot without Bombs (Advanced) and Activate Bomb Slot without Bombs (Space Jump)

----------------
Gloom Vista
Extra - asset_id: 2504558791
Extra - in_dark_aether: True
> Portal to Meditation Vista; Heals? True
  * Layers: default
  * Scan Portal to Meditation Vista/Portal to Gloom Vista
  * Extra - dock_name: VirtualNorth
  > Door to Polluted Mire
      Dark World Damage ≥ 8

> Door to Polluted Mire; Heals? False; Spawn Point; Default Node
  * Layers: default
  * Normal Door to Polluted Mire/Door to Gloom Vista
  * Extra - dock_name: Docks_South
  > Portal to Meditation Vista
      Any of the following:
          Dark World Damage ≥ 7
          Morph Ball and Dark World Damage ≥ 3

----------------
Ammo Station
Extra - asset_id: 2258105898
Extra - in_dark_aether: True
> Door to Dark Torvus Temple; Heals? False; Spawn Point; Default Node
  * Layers: default
  * Normal Door to Dark Torvus Temple/Door to Ammo Station
  * Extra - dock_name: North
  > Ammo Station
      Dark World Damage ≥ 5

> Ammo Station; Heals? True
  * Layers: default
  > Door to Dark Torvus Temple
      Dark World Damage ≥ 3

----------------
Cache B
Extra - asset_id: 7688697
Extra - in_dark_aether: True
> Door to Dark Torvus Temple; Heals? False; Spawn Point; Default Node
  * Layers: default
  * Normal Door to Dark Torvus Temple/Door to Cache B
  * Extra - dock_name: East_04
  > Pickup (Energy Tank)
      Dark World Damage ≥ 10

> Pickup (Energy Tank); Heals? True
  * Layers: default
  * Pickup 80; Category? Major
  > Door to Dark Torvus Temple
      Any of the following:
          Dark World Damage ≥ 8
          Morph Ball and Dark World Damage ≥ 5

----------------
Dark Controller Access
Extra - asset_id: 298078827
Extra - in_dark_aether: True
> Door to Dark Torvus Energy Controller; Heals? True
  * Layers: default
  * Normal Door to Dark Torvus Energy Controller/Door to Dark Controller Access
  * Extra - dock_name: docks_docks_West
  > Door to Dark Torvus Temple
      All of the following:
          Dark World Damage ≥ 10
          Any of the following:
              Morph Ball Bomb and Morph Ball
              # Same as Light World -> https://www.youtube.com/watch?v=rlYkwliHxQE
              Bomb Slot without Bombs (Advanced) and Activate Bomb Slot without Bombs (Space Jump)

> Door to Dark Torvus Temple; Heals? True; Spawn Point; Default Node
  * Layers: default
  * Normal Door to Dark Torvus Temple/Door to Dark Controller Access
  * Extra - dock_name: East1
  > Door to Dark Torvus Energy Controller
      All of the following:
          Dark World Damage ≥ 15
          Any of the following:
              Morph Ball Bomb and Morph Ball
              # Same as Light World -> https://www.youtube.com/watch?v=rlYkwliHxQE
              Bomb Slot without Bombs (Advanced) and Activate Bomb Slot without Bombs (Space Jump)

----------------
Hydrodynamo Station
Extra - asset_id: 3585454182
Extra - in_dark_aether: False
> Door to Underground Transport; Heals? False; Spawn Point; Default Node
  * Layers: default
  * Normal Door to Underground Transport/Door to Hydrodynamo Station
  * Extra - dock_name: West_0J
  > Door to Gathering Access
      All of the following:
          Space Jump Boots
          Any of the following:
              Underwater Dash (Intermediate)
              Air Underwater (Advanced) and Use Screw Attack (Space Jump)
  > Door to Catacombs Access
      All of the following:
          Space Jump Boots
          Any of the following:
              Underwater Dash (Intermediate)
              Air Underwater (Advanced) and Use Screw Attack (Space Jump)
  > Door to Training Access
      All of the following:
          Space Jump Boots
          Any of the following:
              Underwater Dash (Intermediate)
              Air Underwater (Advanced) and Use Screw Attack (Space Jump)
  > Top of Cannon
      Any of the following:
          Space Jump Boots
          Morph Ball Bomb and Morph Ball and Bomb Jump (Advanced)
  > Room Middle
      Trivial

> Door to Save Station B; Heals? False
  * Layers: default
  * Missile Blast Shield to Save Station B/Door to Hydrodynamo Station
  * Extra - dock_name: East_Save
  > Door to Underground Transport
      Trivial

> Door to Gathering Access; Heals? False
  * Layers: default
  * Light Door to Gathering Access/Door to Hydrodynamo Station; Dock Lock Rando incompatible with: Screw Attack Blast Shield
  * Extra - dock_name: West_0L
  > Door to Underground Transport
      Air Underwater (Advanced) and Standable Terrain (Advanced) and Disabled Door Randomizer and Shoot Light Beam and Use Screw Attack (Space Jump)
  > Event - Hydrodynamo Station Lock (by Light Door)
      Scan Visor
  > Room Middle
      After Hydrodynamo Station Lock (by Light Door) or Underwater Dash (Intermediate)
  > Room Bottom
      Trivial

> Door to Hydrodynamo Shaft; Heals? False
  * Layers: default
  * Normal Door to Hydrodynamo Shaft/Door to Hydrodynamo Station; Dock Lock Rando incompatible with: Screw Attack Blast Shield
  * Extra - dock_name: East (floor to 0q)
  > Door to Underground Transport
      After Hydrodynamo Station Lock (below Seeker Door) and After Hydrodynamo Station Lock (by Dark Door) and After Hydrodynamo Station Lock (by Light Door) and Air Underwater (Hypermode) and Movement (Hypermode) and Use Screw Attack (Space Jump)
  > Room Bottom
      Gravity Boost and After Hydrodynamo Station Lock (below Seeker Door) and After Hydrodynamo Station Lock (by Dark Door) and After Hydrodynamo Station Lock (by Light Door)

> Door to Catacombs Access; Heals? False
  * Layers: default
  * Dark Door to Catacombs Access/Door to Hydrodynamo Station; Dock Lock Rando incompatible with: Screw Attack Blast Shield
  * Extra - dock_name: East_0M
  > Door to Underground Transport
      Air Underwater (Advanced) and Standable Terrain (Advanced) and Disabled Door Randomizer and Shoot Dark Beam and Use Screw Attack (Space Jump)
  > Event - Hydrodynamo Station Lock (by Dark Door)
      Scan Visor
  > Room Middle
      After Hydrodynamo Station Lock (by Dark Door) or Underwater Dash (Intermediate)
  > Room Bottom
      Trivial

> Door to Training Access; Heals? False
  * Layers: default
  * Seeker Launcher Blast Shield to Training Access/Door to Hydrodynamo Station; Dock Lock Rando incompatible with: Screw Attack Blast Shield
  * <https://youtu.be/Myr8MRM5ZDc?list=PLPFZVy8SRe3tAkQMzVw8vWt_w_AF2_l91&t=134>
  * Extra - dock_name: North_OK
  > Pickup (Missile)
      Trivial
  > Room Middle
      After Hydrodynamo Station Lock (below Seeker Door) or Underwater Dash (Intermediate)
  > Room Bottom
      Trivial

> Pickup (Missile); Heals? False
  * Layers: default
  * Pickup 81; Category? Minor
  > Door to Training Access
      Trivial

> Event - Hydrodynamo Station Lock (below Seeker Door); Heals? False
  * Layers: default
  * Event Hydrodynamo Station Lock (below Seeker Door)
  > Room Bottom
      Trivial

> Event - Hydrodynamo Station Lock (by Dark Door); Heals? False
  * Layers: default
  * Event Hydrodynamo Station Lock (by Dark Door)
  > Door to Catacombs Access
      Trivial

> Event - Hydrodynamo Station Lock (by Light Door); Heals? False
  * Layers: default
  * Event Hydrodynamo Station Lock (by Light Door)
  > Door to Gathering Access
      Trivial

> Top of Cannon; Heals? False
  * Layers: default
  > Door to Underground Transport
      Trivial
  > Door to Save Station B
      Any of the following:
          Space Jump Boots or Combat/Scan Dash (Intermediate)
          Morph Ball Bomb and Morph Ball and Bomb Jump (Advanced)
          All of the following:
              Use Screw Attack (No Space Jump)
              Any of the following:
                  Movement (Beginner)
                  Screw Attack at Z-Axis (Beginner) and Disabled Room Randomizer

> Room Middle; Heals? False
  * Layers: default
  > Door to Underground Transport
      Gravity Boost
  > Door to Gathering Access
      Any of the following:
          Gravity Boost
          All of the following:
              After Hydrodynamo Station Lock (by Light Door)
              Any of the following:
                  Space Jump Boots
                  Morph Ball Bomb and Morph Ball and Bomb Jump (Beginner)
  > Door to Catacombs Access
      Any of the following:
          Gravity Boost
          All of the following:
              After Hydrodynamo Station Lock (by Dark Door)
              Any of the following:
                  Space Jump Boots
                  Morph Ball Bomb and Morph Ball and Bomb Jump (Beginner)
  > Door to Training Access
      Any of the following:
          Gravity Boost
          All of the following:
              After Hydrodynamo Station Lock (below Seeker Door)
              Any of the following:
                  Space Jump Boots
                  Morph Ball Bomb and Morph Ball and Bomb Jump (Beginner)
  > Room Bottom
      Trivial

> Room Bottom; Heals? False
  * Layers: default
  > Door to Hydrodynamo Shaft
      After Hydrodynamo Station Lock (below Seeker Door) and After Hydrodynamo Station Lock (by Dark Door) and After Hydrodynamo Station Lock (by Light Door)
  > Event - Hydrodynamo Station Lock (below Seeker Door)
      Scan Visor
  > Top of Cannon
      All of the following:
          Morph Ball
          Before Hydrodynamo Station Lock (below Seeker Door) or Before Hydrodynamo Station Lock (by Dark Door) or Before Hydrodynamo Station Lock (by Light Door)
  > Room Middle
      All of the following:
          Gravity Boost
          Any of the following:
              Space Jump Boots or Movement (Beginner)
              After Hydrodynamo Station Lock (below Seeker Door) and After Hydrodynamo Station Lock (by Dark Door) and After Hydrodynamo Station Lock (by Light Door)

----------------
Torvus Energy Controller
Extra - asset_id: 322696632
Extra - in_dark_aether: False
> Door to Controller Access; Heals? False; Spawn Point; Default Node
  * Layers: default
  * Normal Door to Controller Access/Door to Torvus Energy Controller
  * Extra - dock_name: group6_East
  > Teleporter to Great Temple
      After Main Energy Controller Pickup
  > Teleporter to Sanctuary Fortress
      After Main Energy Controller Pickup
  > Teleporter to Agon Wastes
      After Main Energy Controller Pickup
  > Event - Torvus Energy Returned
      After Dark Torvus Energy Taken
  > Event - Torvus Energy Controller Pickup
      Trivial
  > Lore Scan
      Trivial

> Pickup (Emerald Translator); Heals? False
  * Layers: default
  * Pickup 82; Category? Major
  > Door to Controller Access
      Trivial

> Teleporter to Great Temple; Heals? False
  * Layers: default
  * Teleporter to Main Energy Controller/Teleporter to Torvus Bog
  * Extra - scan_asset_id: None
  * Extra - teleporter_instance_id: 338231469
  * Extra - keep_name_when_vanilla: False
  > Door to Controller Access
      Trivial

> Teleporter to Sanctuary Fortress; Heals? False
  * Layers: default
  * Teleporter to Sanctuary Energy Controller/Teleporter to Torvus Bog
  * Extra - scan_asset_id: None
  * Extra - teleporter_instance_id: 338231474
  * Extra - keep_name_when_vanilla: False
  > Door to Controller Access
      Trivial

> Teleporter to Agon Wastes; Heals? False
  * Layers: default
  * Teleporter to Agon Energy Controller/Teleporter to Torvus Bog
  * Extra - scan_asset_id: None
  * Extra - teleporter_instance_id: 338231479
  * Extra - keep_name_when_vanilla: False
  > Door to Controller Access
      Trivial

> Event - Torvus Energy Returned; Heals? False
  * Layers: default
  * Event Torvus Energy Returned
  > Door to Controller Access
      Trivial

> Event - Torvus Energy Controller Pickup; Heals? False
  * Layers: default
  * Event Torvus Energy Controller Pickup
  > Pickup (Emerald Translator)
      Trivial

> Lore Scan; Heals? False
  * Layers: default
  * Hint
  * Extra - translator: Emerald
  * Extra - string_asset_id: 3529248034
  > Door to Controller Access
      Trivial

----------------
Undertemple Shaft
Extra - asset_id: 3000230508
Extra - in_dark_aether: True
> Door to Crypt Tunnel; Heals? False
  * Layers: default
  * Light Door to Crypt Tunnel/Door to Undertemple Shaft
  * Extra - dock_name: West_0L
  > Door to Undertemple Access
      Dark World Damage ≥ 15
  > Door to Sacrificial Chamber Tunnel
      Any of the following:
          Grapple Beam and Dark World Damage ≥ 35
          Dark World Damage ≥ 25 and Use Screw Attack (Space Jump)
          All of the following:
              Space Jump Boots
              Any of the following:
                  Scan Visor and Combat/Scan Dash (Advanced) and Dark World Damage ≥ 37
                  Morph Ball and Roll Jump (Intermediate) and Dark World Damage ≥ 40
  > Top of Cannon
      Morph Ball and Dark World Damage ≥ 30

> Door to Undertemple Access; Heals? True
  * Layers: default
  * Power Bomb Blast Shield to Undertemple Access/Door to Undertemple Shaft
  * Extra - dock_name: East_0M1 (Floor to 0q)
  > Door to Crypt Tunnel
      Grapple Beam and Space Jump Boots and Movement (Beginner) and Dark World Damage ≥ 60
  > Door to Sacrificial Chamber Tunnel
      Grapple Beam and Space Jump Boots and Movement (Beginner) and Dark World Damage ≥ 60
  > Top of Cannon
      All of the following:
          Morph Ball
          Any of the following:
              Space Jump Boots and Dark World Damage ≥ 50
              Morph Ball Bomb and Scan Visor and Bomb Jump (Advanced) and Combat/Scan Dash (Intermediate) and Dark World Damage ≥ 80

> Door to Save Station 2; Heals? True
  * Layers: default
  * Missile Blast Shield to Save Station 2/Door to Undertemple Shaft
  * Extra - dock_name: Docks_Docks_East_Save
  > Spawn Point
      Dark World Damage ≥ 5 and Activate Safe Zone

> Door to Sacrificial Chamber Tunnel; Heals? False
  * Layers: default
  * Normal Door to Sacrificial Chamber Tunnel/Door to Undertemple Shaft
  * Extra - dock_name: North_OK
  > Door to Crypt Tunnel
      Any of the following:
          Grapple Beam and Dark World Damage ≥ 35
          Dark World Damage ≥ 25 and Use Screw Attack (Space Jump)
          All of the following:
              Space Jump Boots
              Any of the following:
                  Scan Visor and Combat/Scan Dash (Advanced) and Dark World Damage ≥ 35
                  Morph Ball and Roll Jump (Intermediate) and Dark World Damage ≥ 40
  > Door to Undertemple Access
      Dark World Damage ≥ 15
  > Top of Cannon
      Morph Ball and Dark World Damage ≥ 30

> Spawn Point; Heals? True; Spawn Point; Default Node
  * Layers: default
  > Door to Crypt Tunnel
      Any of the following:
          Grapple Beam and Dark World Damage ≥ 25
          All of the following:
              Space Jump Boots
              Any of the following:
                  Morph Ball and Roll Jump (Advanced) and Dark World Damage ≥ 30
                  Dark World Damage ≥ 15 and Use Screw Attack (Space Jump)
                  Scan Visor and Combat/Scan Dash (Intermediate) and Dark World Damage ≥ 25
  > Door to Undertemple Access
      Dark World Damage ≥ 5
  > Door to Sacrificial Chamber Tunnel
      Any of the following:
          Grapple Beam and Dark World Damage ≥ 25
          Dark World Damage ≥ 15 and Use Screw Attack (Space Jump)
          Morph Ball Bomb and Morph Ball and Dark World Damage ≥ 50
          All of the following:
              Space Jump Boots and Dark World Damage ≥ 30
              Any of the following:
                  Scan Visor and Combat/Scan Dash (Advanced)
                  Morph Ball and Roll Jump (Advanced)
  > Top of Cannon
      Morph Ball and Dark World Damage ≥ 30

> Top of Cannon; Heals? True
  * Layers: default
  > Door to Save Station 2
      All of the following:
          Activate Safe Zone
          Any of the following:
              Space Jump Boots and Dark World Damage ≥ 5
              Combat/Scan Dash (Intermediate) and Dark World Damage ≥ 2
              All of the following:
                  Use Screw Attack (No Space Jump)
                  Any of the following:
                      Movement (Beginner) and Dark World Damage ≥ 5
                      Screw Attack at Z-Axis (Beginner) and Dark World Damage ≥ 2 and Disabled Room Randomizer
              Morph Ball and Roll Jump (Advanced) and Dark World Damage ≥ 4

----------------
Dark Torvus Energy Controller
Extra - asset_id: 1591201049
Extra - in_dark_aether: True
> Door to Dark Controller Access; Heals? False; Spawn Point; Default Node
  * Layers: default
  * Normal Door to Dark Controller Access/Door to Dark Torvus Energy Controller
  * Extra - dock_name: group6_East
  > Event - Dark Torvus Energy Taken
      Any of the following:
          Dark World Damage ≥ 25
          Morph Ball and Dark World Damage ≥ 20

> Event - Dark Torvus Energy Taken; Heals? True
  * Layers: default
  * Event Dark Torvus Energy Taken
  > Door to Dark Controller Access
      Any of the following:
          Dark World Damage ≥ 30
          Morph Ball and Dark World Damage ≥ 15

----------------
Gathering Access
Extra - asset_id: 1393426305
Extra - in_dark_aether: False
> Door to Hydrodynamo Station; Heals? False; Spawn Point; Default Node
  * Layers: default
  * Light Door to Hydrodynamo Station/Door to Gathering Access; Dock Lock Rando incompatible with: Screw Attack Blast Shield
  * Extra - dock_name: East
  > Door to Gathering Hall
      Trivial

> Door to Gathering Hall; Heals? False
  * Layers: default
  * Light Door to Gathering Hall/Door to Gathering Access
  * Extra - dock_name: West
  > Door to Hydrodynamo Station
      Trivial

----------------
Training Access
Extra - asset_id: 2007998417
Extra - in_dark_aether: False
> Door to Training Chamber; Heals? False
  * Layers: default
  * Normal Door to Training Chamber/Door to Training Access
  * Extra - dock_name: North
  > Door to Hydrodynamo Station
      Trivial

> Door to Hydrodynamo Station; Heals? False; Spawn Point; Default Node
  * Layers: default
  * Normal Door to Hydrodynamo Station/Door to Training Access; Dock Lock Rando incompatible with: Screw Attack Blast Shield
  * Extra - dock_name: South
  > Door to Training Chamber
      Trivial

----------------
Catacombs Access
Extra - asset_id: 2999623881
Extra - in_dark_aether: False
> Door to Hydrodynamo Station; Heals? False
  * Layers: default
  * Dark Door to Hydrodynamo Station/Door to Catacombs Access; Dock Lock Rando incompatible with: Screw Attack Blast Shield
  * Extra - dock_name: West
  > Door to Catacombs
      Trivial

> Door to Catacombs; Heals? False; Spawn Point; Default Node
  * Layers: default
  * Dark Door to Catacombs/Door to Catacombs Access
  * Extra - dock_name: East
  > Door to Hydrodynamo Station
      Any of the following:
          Space Jump Boots
          # Double Bomb Jump
          Morph Ball Bomb and Morph Ball and Bomb Jump (Beginner)
          Screw Attack and Slope Jump (Intermediate)

----------------
Save Station B
Extra - asset_id: 3407240152
Extra - unlocked_save_station: True
Extra - in_dark_aether: False
> Save Station; Heals? True; Spawn Point; Default Node
  * Layers: default
  > Door to Hydrodynamo Station
      Trivial

> Door to Hydrodynamo Station; Heals? False
  * Layers: default
  * Normal Door to Hydrodynamo Station/Door to Save Station B
  * Extra - dock_name: Docks_Docks_Docks_West
  > Save Station
      Trivial

----------------
Hydrodynamo Shaft
Extra - asset_id: 813912549
Extra - in_dark_aether: False
> Portal to Undertemple Access; Heals? False
  * Layers: default
  * Dark Portal to Undertemple Access/Portal to Hydrodynamo Shaft
  * Extra - dock_name: Docks_VirtualNorth
  > Door to Main Hydrochamber
      Trivial

> Door to Hydrodynamo Station; Heals? False; Spawn Point; Default Node
  * Layers: default
  * Normal Door to Hydrodynamo Station/Door to Hydrodynamo Shaft; Dock Lock Rando incompatible with: Screw Attack Blast Shield
  * Extra - dock_name: West
  > Portal to Undertemple Access
      Any of the following:
          Gravity Boost
          After Hydrodynamo Station Lock (below Seeker Door) and After Hydrodynamo Station Lock (by Dark Door) and After Hydrodynamo Station Lock (by Light Door) and Air Underwater (Hypermode) and Disabled Room Randomizer and Use Screw Attack (Space Jump)
  > Door to Main Hydrochamber
      Trivial

> Door to Main Hydrochamber; Heals? False
  * Layers: default
  * Normal Door to Main Hydrochamber/Door to Hydrodynamo Shaft; Dock Lock Rando incompatible with: Screw Attack Blast Shield
  * Extra - dock_name: Docks_North
  > Portal to Undertemple Access
      Gravity Boost
  > Door to Hydrodynamo Station
      Any of the following:
          Gravity Boost
          # https://www.youtube.com/watch?v=kZUSoLCrMMw
          Morph Ball Bomb and Morph Ball and Space Jump Boots and Bomb Space Jump (Advanced)

----------------
Crypt Tunnel
Extra - asset_id: 1304699309
Extra - in_dark_aether: True
> Door to Undertemple Shaft; Heals? False; Spawn Point; Default Node
  * Layers: default
  * Light Door to Undertemple Shaft/Door to Crypt Tunnel
  * Extra - dock_name: East
  > Door to Crypt
      Any of the following:
          Dark World Damage ≥ 110
          Morph Ball and Dark World Damage ≥ 105

> Door to Crypt; Heals? False
  * Layers: default
  * Light Door to Crypt/Door to Crypt Tunnel
  * Extra - dock_name: West
  > Door to Undertemple Shaft
      Any of the following:
          Dark World Damage ≥ 90
          Morph Ball and Dark World Damage ≥ 80

----------------
Sacrificial Chamber Tunnel
Extra - asset_id: 1709535693
Extra - in_dark_aether: True
> Door to Sacrificial Chamber; Heals? False
  * Layers: default
  * Normal Door to Sacrificial Chamber/Door to Sacrificial Chamber Tunnel; Excluded from Dock Lock Rando
  * Extra - dock_name: North
  > Door to Undertemple Shaft
      Any of the following:
          Dark World Damage ≥ 95
          Morph Ball and Dark World Damage ≥ 85
          Dark World Damage ≥ 45 and Enabled Refill with Drops

> Door to Undertemple Shaft; Heals? False; Spawn Point; Default Node
  * Layers: default
  * Normal Door to Undertemple Shaft/Door to Sacrificial Chamber Tunnel
  * Extra - dock_name: South
  > Door to Sacrificial Chamber
      Any of the following:
          Dark World Damage ≥ 110
          Morph Ball and Dark World Damage ≥ 100
          Dark World Damage ≥ 70 and Enabled Refill with Drops

----------------
Save Station 2
Extra - asset_id: 321212102
Extra - unlocked_save_station: True
Extra - in_dark_aether: True
> Save Station; Heals? True; Spawn Point; Default Node
  * Layers: default
  > Door to Undertemple Shaft
      Dark World Damage

> Door to Undertemple Shaft; Heals? False
  * Layers: default
  * Normal Door to Undertemple Shaft/Door to Save Station 2
  * Extra - dock_name: Docks_Docks_Docks_West
  > Save Station
      Dark World Damage ≥ 3

----------------
Undertemple Access
Extra - asset_id: 700027128
Extra - in_dark_aether: True
> Portal to Hydrodynamo Shaft; Heals? True
  * Layers: default
  * Light Portal to Hydrodynamo Shaft/Portal to Undertemple Access
  * Extra - dock_name: Docks_VirtualNorth
  > Door to Undertemple
      Dark World Damage ≥ 40
  > Door to Undertemple Shaft
      Any of the following:
          Morph Ball Bomb and Morph Ball and Bomb Jump (Beginner) and Dark World Damage ≥ 150
          Space Jump Boots and Dark World Damage ≥ 90
  > Pickup (Dark Torvus Key 2)
      Dark World Damage ≥ 10

> Door to Undertemple; Heals? False
  * Layers: default
  * Power Bomb Blast Shield to Undertemple/Door to Undertemple Access
  * Extra - dock_name: Docks_North
  > Portal to Hydrodynamo Shaft
      Any of the following:
          Morph Ball Bomb and Morph Ball and Bomb Jump (Beginner) and Dark World Damage ≥ 55
          Space Jump Boots and Dark World Damage ≥ 40
          Jump Off Enemy (Hypermode) and Normal Damage ≥ 20 and Dark World Damage ≥ 130 and Use Screw Attack (No Space Jump)
  > Door to Undertemple Shaft
      Any of the following:
          Morph Ball Bomb and Morph Ball and Bomb Jump (Beginner) and Dark World Damage ≥ 180
          Space Jump Boots and Dark World Damage ≥ 99

> Door to Undertemple Shaft; Heals? False; Default Node
  * Layers: default
  * Power Bomb Blast Shield to Undertemple Shaft/Door to Undertemple Access
  * Extra - dock_name: West
  > Portal to Hydrodynamo Shaft
      Any of the following:
          Space Jump Boots and Dark World Damage ≥ 70
          Morph Ball Bomb and Morph Ball and Bomb Jump (Beginner) and Dark World Damage ≥ 85
          Jump Off Enemy (Hypermode) and Normal Damage ≥ 20 and Dark World Damage ≥ 130 and Use Screw Attack (No Space Jump)
  > Door to Undertemple
      Dark World Damage ≥ 135

> Pickup (Dark Torvus Key 2); Heals? False
  * Layers: default
  * Pickup 83; Category? Major
  > Portal to Hydrodynamo Shaft
      Dark World Damage ≥ 10

----------------
Gathering Hall
Extra - asset_id: 889276218
Extra - in_dark_aether: False
> Door to Transit Tunnel West; Heals? False; Spawn Point; Default Node
  * Layers: default
  * Normal Door to Transit Tunnel West/Door to Gathering Hall
  * Extra - dock_name: North
  > Door to Transit Tunnel South
      Gravity Boost and Morph Ball and Air Underwater (Advanced)
  > Room Bottom
      Trivial
  > Kinetic Orb Cannon
      Any of the following:
          Grapple Beam or Use Screw Attack (Space Jump)
          Scan Visor and Space Jump Boots and Combat/Scan Dash (Intermediate)
          Gravity Boost and Morph Ball and Air Underwater (Advanced)

> Portal to Crypt; Heals? False
  * Layers: default
  * Dark Portal to Crypt/Portal to Gathering Hall
  * Extra - dock_name: VirtualNorth
  > Room Bottom
      After Gathering Hall Portal Gate

> Door to Transit Tunnel South; Heals? False
  * Layers: default
  * Annihilator Door to Transit Tunnel South/Door to Gathering Hall
  * Extra - dock_name: East_0P
  > Event - Gathering Hall Portal Gate
      Any of the following:
          Morph Ball Bomb and Morph Ball
          # https://www.youtube.com/watch?v=L5-1qlEnDBY
          Bomb Slot without Bombs (Advanced) and Activate Bomb Slot without Bombs (Space Jump)
  > Room Bottom
      Trivial
  > Kinetic Orb Cannon
      Any of the following:
          Grapple Beam or After Crypt Laser
          All of the following:
              Space Jump Boots
              Any of the following:
                  Use Screw Attack (Space Jump)
                  Scan Visor and Combat/Scan Dash (Intermediate)

> Door to Gathering Access; Heals? False
  * Layers: default
  * Light Door to Gathering Access/Door to Gathering Hall
  * Extra - dock_name: East_0L
  > Door to Transit Tunnel West
      Morph Ball and Before Gathering Hall Water Drained and Roll Jump (Expert) and Normal Damage ≥ 20
  > Door to Transit Tunnel South
      Any of the following:
          Morph Ball and Before Gathering Hall Water Drained and Roll Jump (Expert) and Normal Damage ≥ 20
          Space Jump Boots and Movement (Intermediate) and Normal Damage ≥ 30
  > Room Bottom
      Trivial
  > Kinetic Orb Cannon
      Any of the following:
          Use Screw Attack (Space Jump)
          All of the following:
              Space Jump Boots
              Any of the following:
                  Morph Ball and Roll Jump (Intermediate)
                  Scan Visor and Combat/Scan Dash (Intermediate)
          Scan Visor and Extended Dash (Expert)

> Pickup (Missile); Heals? False
  * Layers: default
  * Pickup 84; Category? Minor
  > Door to Transit Tunnel South
      Morph Ball and Space Jump Boots and Roll Jump (Advanced)
  > Kinetic Orb Cannon
      Trivial

> Event - Gathering Hall Water Drained; Heals? False
  * Layers: default
  * Event Gathering Hall Water Drained
  > Room Bottom
      Any of the following:
          All of the following:
              Morph Ball
              Any of the following:
                  Boost Ball
                  Morph Ball Bomb and Space Jump Boots and Bomb Space Jump (Advanced)
          Grapple Beam and Space Jump Boots and Slope Jump (Intermediate)
          Slope Jump (Advanced) and Use Screw Attack (Space Jump)

> Event - Gathering Hall Portal Gate; Heals? False
  * Layers: default
  * Event Gathering Hall Portal Gate
  > Door to Transit Tunnel South
      Trivial

> Room Bottom; Heals? False
  * Layers: default
  > Door to Transit Tunnel West
      Any of the following:
          Gravity Boost or Space Jump Boots or After Gathering Hall Water Drained
          All of the following:
              Morph Ball Bomb and Morph Ball
              Any of the following:
                  Bomb Space Jump (Advanced)
                  Grapple Beam and Bomb Jump (Beginner)
  > Portal to Crypt
      After Gathering Hall Portal Gate
  > Door to Transit Tunnel South
      Any of the following:
          Grapple Beam
          All of the following:
              Space Jump Boots
              Any of the following:
                  Before Gathering Hall Water Drained and Shoot Dark Beam
                  All of the following:
                      Slope Jump (Intermediate)
                      Gravity Boost or After Gathering Hall Water Drained
          All of the following:
              Morph Ball Bomb and Morph Ball
              Any of the following:
                  Boost Ball and Spider Ball and After Gathering Hall Water Drained and Movement (Beginner)
                  Before Gathering Hall Water Drained and Bomb Jump (Advanced)
                  All of the following:
                      Bomb Space Jump (Advanced)
                      Gravity Boost or After Gathering Hall Water Drained
  > Event - Gathering Hall Water Drained
      Morph Ball and Power Bomb ≥ 2
  > Kinetic Orb Cannon
      Any of the following:
          Boost Ball and Morph Ball and Spider Ball and After Gathering Hall Water Drained and Movement (Intermediate)
          All of the following:
              Standable Terrain (Beginner)
              Gravity Boost or After Gathering Hall Water Drained
              Any of the following:
                  Space Jump Boots
                  Morph Ball Bomb and Morph Ball and Bomb Jump (Expert)
  > Lore Scan
      Trivial
  > Event - Gathering Hall Spider Puzzle
      All of the following:
          Morph Ball
          Any of the following:
              Morph Ball Bomb
              # https://www.youtube.com/watch?v=DSs_SAAp65s&list=PLevfta9o_QKWuQNXAnmBXtzW4nmU5VLyN&index=25
              Dark Ammo ≥ 60 and Light Ammo ≥ 60 and Missile ≥ 10 and Space Jump Boots and Bomb Slot without Bombs (Hypermode) and Instant Morph (Hypermode) and Activate Bomb Slot without Bombs (Instant Morph)
          Any of the following:
              All of the following:
                  Any of the following:
                      Instant Morph (Expert)
                      Boost Ball and Spider Ball
                  Any of the following:
                      Standable Terrain (Intermediate) and Use Screw Attack (Space Jump)
                      # https://www.youtube.com/watch?v=DtRteGK5390&list=PLx6vT1x-80zuA1vUepQUSqYOQeHiRNbt5&index=77 Roll Jumps
                      Scan Visor and Space Jump Boots and Combat/Scan Dash (Advanced) and Roll Jump (Advanced)
              All of the following:
                  Boost Ball and Spider Ball
                  Any of the following:
                      Morph Ball Bomb and After Gathering Hall Water Drained
                      All of the following:
                          # https://youtu.be/DtRteGK5390?list=PLx6vT1x-80zuA1vUepQUSqYOQeHiRNbt5&t=6
                          Instant Morph (Advanced)
                          Any of the following:
                              Space Jump Boots
                              Gravity Boost and Before Gathering Hall Water Drained and Air Underwater (Advanced)

> Kinetic Orb Cannon; Heals? False
  * Layers: default
  > Door to Transit Tunnel West
      Any of the following:
          Grapple Beam or Use Screw Attack (Space Jump)
          Scan Visor and Space Jump Boots and Combat/Scan Dash (Advanced)
  > Door to Transit Tunnel South
      Any of the following:
          Grapple Beam or After Crypt Laser or Use Screw Attack (Space Jump)
          All of the following:
              Space Jump Boots
              Any of the following:
                  Scan Visor and Combat/Scan Dash (Advanced)
                  Morph Ball and Before Gathering Hall Water Drained and Roll Jump (Advanced)
  > Door to Gathering Access
      Morph Ball
  > Pickup (Missile)
      All of the following:
          After Gathering Hall Spider Puzzle
          Any of the following:
              Space Jump Boots
              Morph Ball Bomb and Morph Ball and Bomb Jump (Beginner)

> Lore Scan; Heals? False
  * Layers: default
  * Hint
  * Extra - translator: Emerald
  * Extra - string_asset_id: 1238191924
  > Room Bottom
      Trivial

> Event - Gathering Hall Spider Puzzle; Heals? False
  * Layers: default
  * Event Gathering Hall Spider Puzzle
  > Room Bottom
      Trivial

----------------
Training Chamber
Extra - asset_id: 1270197856
Extra - in_dark_aether: False
> Door to Transit Tunnel East; Heals? False
  * Layers: default
  * Dark Door to Transit Tunnel East/Door to Training Chamber; Dock Lock Rando incompatible with: Screw Attack Blast Shield
  * Extra - dock_name: East
  > Room Center
      Any of the following:
          Gravity Boost
          # https://www.youtube.com/watch?v=M8gBrcTErto
          Morph Ball Bomb and Air Underwater (Expert) and Bomb Space Jump (Expert) and Use Screw Attack (Space Jump)
  > Lore Scan
      Trivial

> Door to Training Access; Heals? False; Spawn Point; Default Node
  * Layers: default
  * Normal Door to Training Access/Door to Training Chamber
  * Extra - dock_name: South
  > Door to Transit Tunnel East
      Scan Visor and Space Jump Boots and Combat/Scan Dash (Intermediate)
  > Door to Transit Tunnel West
      Scan Visor and Space Jump Boots and Combat/Scan Dash (Intermediate)
  > Pickup (Missile)
      After Training Chamber Statue
  > Room Center
      Trivial
  > Front of Bomb Slot
      Any of the following:
          Use Screw Attack (Space Jump)
          All of the following:
              Scan Visor and Space Jump Boots
              Any of the following:
                  Morph Ball Bomb and Morph Ball and Spider Ball and Combat/Scan Dash (Advanced) and Instant Morph (Advanced) and Standable Terrain (Advanced) and Underwater Dash (Advanced)
                  After Training Chamber Statue and Combat/Scan Dash (Intermediate)
                  # https://www.youtube.com/watch?v=El7ReUe6WEE
                  Extended Dash (Expert)
<<<<<<< HEAD
          Gravity Boost and Morph Ball and Air Underwater (Advanced)
=======
          All of the following:
              # https://youtu.be/LgeZpkGDQjw
              Gravity Boost and Morph Ball
              Any of the following:
                  Air Underwater (Expert)
                  Space Jump Boots and Air Underwater (Advanced)
>>>>>>> 2c19668e

> Door to Fortress Transport Access; Heals? False
  * Layers: default
  * Power Bomb Blast Shield to Fortress Transport Access/Door to Training Chamber
  * Extra - dock_name: North
  > Room Center
      Any of the following:
          After Training Chamber Statue
          # https://www.youtube.com/watch?v=jWFJYKaP680&list=PLZkUEWCHwYRyXIU-to88js2M6mEOBoHUy&index=36
          Boost Ball and Morph Ball and Spider Ball and Movement (Advanced)
          # https://www.youtube.com/watch?v=H4b5PL2JLdw
          Morph Ball Bomb and Bomb Space Jump (Expert) and Use Screw Attack (Space Jump)
  > Front of Bomb Slot
      Space Jump Boots and After Training Chamber Statue and Standable Terrain (Beginner)

> Door to Transit Tunnel West; Heals? False
  * Layers: default
  * Light Door to Transit Tunnel West/Door to Training Chamber; Dock Lock Rando incompatible with: Screw Attack Blast Shield
  * Extra - dock_name: West1
  > Room Center
      Any of the following:
          Gravity Boost
          # https://www.youtube.com/watch?v=LGgiOIFtmY4
          Morph Ball Bomb and Air Underwater (Expert) and Bomb Space Jump (Expert) and Use Screw Attack (Space Jump)

> Pickup (Missile); Heals? False
  * Layers: default
  * Pickup 85; Category? Minor
  > Room Center
      Trivial

> Event - Training Chamber Statue; Heals? False
  * Layers: default
  * Event Training Chamber Statue
  > Front of Bomb Slot
      Trivial

> Room Center; Heals? False
  * Layers: default
  > Door to Transit Tunnel East
      Any of the following:
          Gravity Boost
          All of the following:
              Morph Ball
              Any of the following:
                  All of the following:
                      Boost Ball
                      Any of the following:
                          Morph Ball Bomb
                          Power Bomb and Knowledge (Beginner)
                  Air Underwater (Advanced) and Use Screw Attack (Space Jump)
  > Door to Training Access
      Any of the following:
          Gravity Boost
          All of the following:
              Morph Ball
              Any of the following:
                  Space Jump Boots
                  Morph Ball Bomb and Bomb Jump (Beginner)
  > Door to Fortress Transport Access
      All of the following:
          Morph Ball and After Training Chamber Statue
          Any of the following:
              Spider Ball
              Gravity Boost and Air Underwater (Advanced)
  > Door to Transit Tunnel West
      Any of the following:
          Gravity Boost
          All of the following:
              Morph Ball
              Any of the following:
                  All of the following:
                      Boost Ball
                      Any of the following:
                          Morph Ball Bomb
                          Power Bomb and Knowledge (Beginner)
                  Air Underwater (Advanced) and Use Screw Attack (Space Jump)
  > Pickup (Missile)
      After Training Chamber Statue
  > Front of Bomb Slot
      Any of the following:
          All of the following:
              Morph Ball and Spider Ball
              Any of the following:
                  All of the following:
                      Boost Ball
                      Any of the following:
                          Gravity Boost
                          Space Jump Boots and Movement (Advanced) and Slope Jump (Intermediate) and Standable Terrain (Intermediate)
                  All of the following:
                      Gravity Boost and Standable Terrain (Intermediate)
                      Any of the following:
                          Instant Morph (Intermediate)
                          Morph Ball Bomb and Bomb Jump (Intermediate)
          Gravity Boost and Space Jump Boots and Slope Jump (Intermediate) and Standable Terrain (Intermediate)

> Front of Bomb Slot; Heals? False
  * Layers: default
  > Door to Transit Tunnel East
      Space Jump Boots or After Training Chamber Statue
  > Door to Fortress Transport Access
      Any of the following:
          After Training Chamber Statue and Use Screw Attack (Space Jump)
          All of the following:
              Space Jump Boots
              Any of the following:
                  After Training Chamber Statue and Standable Terrain (Beginner)
                  Morph Ball and Before Training Chamber Statue and Standable Terrain (Intermediate)
<<<<<<< HEAD
=======
          All of the following:
              # https://youtu.be/LgeZpkGDQjw
              Gravity Boost and Morph Ball and After Training Chamber Statue
              Any of the following:
                  Air Underwater (Expert)
                  Space Jump Boots and Air Underwater (Advanced)
>>>>>>> 2c19668e
  > Door to Transit Tunnel West
      Space Jump Boots or After Training Chamber Statue
  > Event - Training Chamber Statue
      Any of the following:
          Morph Ball Bomb and Morph Ball
          # https://www.youtube.com/watch?v=I7DVJ3KwI3w&list=PLevfta9o_QKWuQNXAnmBXtzW4nmU5VLyN&index=62
          Boost Ball and Bomb Slot without Bombs (Hypermode) and Wall Boost (Hypermode) and Activate Bomb Slot without Bombs (No Space Jump)
  > Room Center
      Trivial

> Lore Scan; Heals? False
  * Layers: default
  * Hint
  * Extra - translator: Emerald
  * Extra - string_asset_id: 2677320745
  > Door to Transit Tunnel East
      Trivial

----------------
Catacombs
Extra - asset_id: 4217540043
Extra - in_dark_aether: False
> Door to Transit Tunnel East; Heals? False; Spawn Point; Default Node
  * Layers: default
  * Normal Door to Transit Tunnel East/Door to Catacombs
  * Extra - dock_name: North
  > Room Center
      Trivial

> Portal to Dungeon; Heals? False
  * Layers: default
  * Dark Portal to Dungeon/Portal to Catacombs
  * Extra - dock_name: VirtualNorth1
  > Room Center
      Any of the following:
          After Catacombs Gate
          # https://www.youtube.com/watch?v=279J8LYAOpA
          Movement (Beginner)

> Door to Transit Tunnel South; Heals? False
  * Layers: default
  * Annihilator Door to Transit Tunnel South/Door to Catacombs
  * Extra - dock_name: West (West)
  > Room Center
      Trivial

> Door to Catacombs Access; Heals? False
  * Layers: default
  * Dark Door to Catacombs Access/Door to Catacombs
  * Extra - dock_name: West
  > Room Center
      Trivial

> Event - Catacombs Gate; Heals? False
  * Layers: default
  * Event Catacombs Gate
  > Room Center
      Trivial

> Room Center; Heals? False
  * Layers: default
  > Door to Transit Tunnel East
      Any of the following:
          Space Jump Boots
          All of the following:
              Morph Ball
              Any of the following:
                  Morph Ball Bomb and Bomb Jump (Beginner)
                  Gravity Boost and Air Underwater (Advanced)
          Combat/Scan Dash (Advanced) and Standable Terrain (Advanced)
          Screw Attack and Standable Terrain (Intermediate)
  > Portal to Dungeon
      Any of the following:
          Gravity Boost and Morph Ball and Air Underwater (Advanced)
          # https://www.youtube.com/watch?v=2M7rPNLelJo&list=PLZkUEWCHwYRyXIU-to88js2M6mEOBoHUy&index=75
          Movement (Advanced) and Use Screw Attack (Space Jump)
          All of the following:
              After Catacombs Gate
              Any of the following:
                  Space Jump Boots
                  All of the following:
                      Standable Terrain (Intermediate)
                      Combat/Scan Dash (Intermediate) or Use Screw Attack (No Space Jump)
  > Door to Transit Tunnel South
      Any of the following:
          Space Jump Boots
          Morph Ball Bomb and Morph Ball and Bomb Jump (Beginner)
          All of the following:
              Standable Terrain (Intermediate)
              Any of the following:
                  Combat/Scan Dash (Advanced)
                  Scan Visor and Combat/Scan Dash (Intermediate)
          After Hydrochamber Storage Item and Jump Off Enemy (Advanced) and Normal Damage ≥ 10
  > Door to Catacombs Access
      Trivial
  > Event - Catacombs Gate
      All of the following:
          Any of the following:
              Morph Ball Bomb and Morph Ball
              # https://youtu.be/CsXAvL3jah4?list=PLevfta9o_QKWuQNXAnmBXtzW4nmU5VLyN&t=8
              Bomb Slot without Bombs (Expert) and Instant Morph (Expert) and Activate Bomb Slot without Bombs (Instant Morph)
          Any of the following:
              Gravity Boost
              Space Jump Boots and Underwater Dash (Intermediate)
              # https://www.youtube.com/watch?v=bxc5m5UbrFI
              Air Underwater (Advanced) and Use Screw Attack (Space Jump)
  > Lore Scan
      Trivial
  > Keybearer Corpse (G-Sch)
      Trivial

> Lore Scan; Heals? False
  * Layers: default
  * Hint
  * Extra - translator: Emerald
  * Extra - string_asset_id: 2190580881
  > Room Center
      Trivial

> Keybearer Corpse (G-Sch); Heals? False
  * Layers: default
  * Hint
  * Extra - hint_index: 91
  * Extra - string_asset_id: 2476408598
  > Room Center
      Trivial

----------------
Main Hydrochamber
Extra - asset_id: 3468345533
Extra - in_dark_aether: False
> Door to Hydrochamber Storage; Heals? False; Spawn Point; Default Node
  * Layers: default
  * Normal Door to Hydrochamber Storage/Door to Main Hydrochamber; Dock Lock Rando incompatible with: Screw Attack Blast Shield
  * Extra - dock_name: South
  > Portal to Undertemple
      All of the following:
          Morph Ball
          After Alpha Blogg or Before Hydrochamber Storage Item
          Any of the following:
              Spider Ball
              # https://www.youtube.com/watch?v=KPs8MIRVY-I
              Morph Ball Bomb and Gravity Boost and Space Jump Boots and Bomb Space Jump (Intermediate)
  > Door to Hydrodynamo Shaft
      Any of the following:
          All of the following:
              Morph Ball Bomb and Air Underwater (Hypermode) and Bomb Space Jump (Hypermode) and Use Screw Attack (Space Jump)
              After Alpha Blogg or Before Hydrochamber Storage Item
          All of the following:
              Gravity Boost
              Any of the following:
                  All of the following:
                      After Alpha Blogg
                      Any of the following:
                          Space Jump Boots
                          # https://www.youtube.com/watch?v=tDa-PxtRTzo&list=PLZkUEWCHwYRyXIU-to88js2M6mEOBoHUy&index=41
                          Morph Ball and Roll Jump (Expert)
                  # https://www.youtube.com/watch?v=uUtdWkXB2BY
                  Before Hydrochamber Storage Item and Standable Terrain (Intermediate)
                  All of the following:
                      Morph Ball Bomb and Morph Ball and After Hydrochamber Storage Item
                      Any of the following:
                          Bomb Space Jump (Hypermode)
                          Space Jump Boots and Bomb Space Jump (Intermediate)
  > Event - Alpha Blogg
      All of the following:
          After Hydrochamber Storage Item
          Any of the following:
              All of the following:
                  Gravity Boost or Combat (Advanced)
                  Any of the following:
                      Charge Beam and Missile ≥ 25 and Power Beam and Super Missile and Normal Damage ≥ 150
                      Missile ≥ 27 and Seeker Launcher and Normal Damage ≥ 180
                      Dark Ammo ≥ 37 and Normal Damage ≥ 210 and Shoot Dark Beam
              All of the following:
                  Any of the following:
                      Combat (Expert) and Normal Damage ≥ 100
                      Gravity Boost and Combat (Intermediate)
                  Any of the following:
                      Dark Beam and Dark Ammo ≥ 27 and Normal Damage ≥ 170
                      Charge Beam and Missile ≥ 10 and Power Beam and Normal Damage ≥ 200
              All of the following:
                  Any of the following:
                      Combat (Hypermode) and Normal Damage ≥ 200
                      Gravity Boost and Combat (Advanced)
                  Any of the following:
                      Missile ≥ 27 and Normal Damage ≥ 220
                      Charge Beam and Power Beam and Normal Damage ≥ 280

> Portal to Undertemple; Heals? False
  * Layers: default
  * Dark Portal to Undertemple/Portal to Main Hydrochamber
  * Extra - dock_name: VirtualNorth
  > Door to Hydrochamber Storage
      After Alpha Blogg or Before Hydrochamber Storage Item

> Door to Hydrodynamo Shaft; Heals? False
  * Layers: default
  * Normal Door to Hydrodynamo Shaft/Door to Main Hydrochamber; Dock Lock Rando incompatible with: Screw Attack Blast Shield
  * Extra - dock_name: South2
  > Door to Hydrochamber Storage
      After Alpha Blogg or Before Hydrochamber Storage Item

> Event - Alpha Blogg; Heals? False
  * Layers: default
  * Event Alpha Blogg
  > Door to Hydrochamber Storage
      Trivial

----------------
Crypt
Extra - asset_id: 3366472600
Extra - in_dark_aether: True
> Door to Undertransit One; Heals? False
  * Layers: default
  * Normal Door to Undertransit One/Door to Crypt
  * Extra - dock_name: North
  > Portal to Gathering Hall
      All of the following:
          After Crypt Barrier
          Any of the following:
              Dark World Damage ≥ 40
              Morph Ball and Dark World Damage ≥ 30
              Dark World Damage ≥ 20 and Activate Safe Zone
  > Event - Crypt Barrier
      All of the following:
          Dark World Damage ≥ 10
          Any of the following:
              Shoot Dark Beam
              # https://www.youtube.com/watch?v=EUJlm0lktkE
              Knowledge (Beginner) and Use Screw Attack (Space Jump)

> Door to Crypt Tunnel; Heals? False
  * Layers: default
  * Light Door to Crypt Tunnel/Door to Crypt
  * Extra - dock_name: East_A
  > Door to Undertransit One
      Morph Ball and Scan Visor and After Crypt Barrier and Combat/Scan Dash (Expert) and Roll Jump (Expert) and Standable Terrain (Intermediate) and Dark World Damage ≥ 55
  > Laser Platform
      Dark World Damage ≥ 20

> Portal to Gathering Hall; Heals? True; Spawn Point; Default Node
  * Layers: default
  * Light Portal to Gathering Hall/Portal to Crypt
  * Extra - dock_name: VirtualNorth
  > Door to Undertransit One
      All of the following:
          After Crypt Barrier
          Any of the following:
              Space Jump Boots and Dark World Damage ≥ 35
              All of the following:
                  Morph Ball Bomb and Morph Ball
                  Any of the following:
                      Bomb Jump (Intermediate) and Standable Terrain (Intermediate) and Dark World Damage ≥ 60
                      Bomb Space Jump (Intermediate) and Dark World Damage ≥ 55
                  Any of the following:
                      Screw Attack and Movement (Intermediate)
                      Scan Visor and Combat/Scan Dash (Advanced)
  > Door to Crypt Tunnel
      Space Jump Boots and After Crypt Barrier and Dark World Damage ≥ 120
  > Event - Crypt Barrier
      # https://www.youtube.com/watch?v=EUJlm0lktkE
      Knowledge (Intermediate) and Dark World Damage ≥ 25 and Use Screw Attack (Space Jump)
  > Laser Platform
      Any of the following:
          Space Jump Boots and Dark World Damage ≥ 25
          All of the following:
              Morph Ball Bomb and Morph Ball and Bomb Jump (Beginner)
              Any of the following:
                  Bomb Space Jump (Intermediate) and Dark World Damage ≥ 35
                  Standable Terrain (Beginner) and Dark World Damage ≥ 45

> Event - Crypt Laser; Heals? False
  * Layers: default
  * Event Crypt Laser
  > Laser Platform
      Trivial

> Event - Crypt Barrier; Heals? False
  * Layers: default
  * Event Crypt Barrier
  > Portal to Gathering Hall
      All of the following:
          After Crypt Barrier
          Any of the following:
              Dark World Damage ≥ 35
              Morph Ball and Dark World Damage ≥ 25
              Dark World Damage ≥ 15 and Activate Safe Zone

> Laser Platform; Heals? False
  * Layers: default
  > Door to Crypt Tunnel
      Any of the following:
          Space Jump Boots and Slope Jump (Intermediate) and Standable Terrain (Intermediate) and Dark World Damage ≥ 25
          All of the following:
              Morph Ball Bomb and Morph Ball
              Any of the following:
                  Space Jump Boots and Bomb Space Jump (Advanced) and Standable Terrain (Advanced) and Dark World Damage ≥ 45
                  # https://www.youtube.com/watch?v=sXP6vYiec4s&list=PLevfta9o_QKWuQNXAnmBXtzW4nmU5VLyN&index=16
                  After Crypt Laser and Bomb Jump (Hypermode) and Standable Terrain (Hypermode) and Dark World Damage ≥ 125
  > Portal to Gathering Hall
      Dark World Damage ≥ 10
  > Event - Crypt Laser
      Boost Ball and Morph Ball and Dark World Damage ≥ 20

----------------
Sacrificial Chamber
Extra - asset_id: 1654100212
Extra - in_dark_aether: True
> Door to Undertransit Two; Heals? False
  * Layers: default
  * Dark Door to Undertransit Two/Door to Sacrificial Chamber
  * Extra - dock_name: East
  > Front of Broken Statue
      Any of the following:
          Before Grapple Guardian and Dark World Damage ≥ 7
          Morph Ball and Power Bomb and Dark World Damage ≥ 20

> Door to Sacrificial Chamber Tunnel; Heals? False; Spawn Point; Default Node
  * Layers: default
  * Normal Door to Sacrificial Chamber Tunnel/Door to Sacrificial Chamber; Excluded from Dock Lock Rando
  * Extra - dock_name: South
  > Event - Grapple Guardian
      Scan Visor and Dark World Damage ≥ 6
  > Front of Broken Statue
      After Grapple Guardian and Dark World Damage ≥ 15

> Door to Undertransit One; Heals? False
  * Layers: default
  * Light Door to Undertransit One/Door to Sacrificial Chamber
  * Extra - dock_name: West1
  > Front of Broken Statue
      Any of the following:
          Before Grapple Guardian and Dark World Damage ≥ 7
          Morph Ball and Power Bomb and Dark World Damage ≥ 20

> Pickup (Grapple Beam); Heals? False
  * Layers: default
  * Pickup 86; Category? Major
  * Extra - boss: sub-guardian
  > Front of Broken Statue
      Dark World Damage ≥ 5

> Event - Grapple Guardian; Heals? True
  * Layers: default
  * Event Grapple Guardian
  > Pickup (Grapple Beam)
      Dark World Damage ≥ 10

> Front of Broken Statue; Heals? True
  * Layers: default
  > Door to Undertransit Two
      All of the following:
          Dark World Damage ≥ 10
          Any of the following:
              Before Grapple Guardian
              Morph Ball and Power Bomb
  > Door to Sacrificial Chamber Tunnel
      Any of the following:
          Grapple Beam and After Grapple Guardian and Movement (Beginner) and Dark World Damage ≥ 35
          All of the following:
              Morph Ball and Power Bomb and Before Grapple Guardian
              Any of the following:
                  Movement (Intermediate) and Dark World Damage ≥ 20 and Use Screw Attack (Space Jump)
                  Morph Ball Bomb and Space Jump Boots and Bomb Space Jump (Intermediate) and Dark World Damage ≥ 30
  > Door to Undertransit One
      All of the following:
          Dark World Damage ≥ 10
          Any of the following:
              Before Grapple Guardian
              Morph Ball and Power Bomb
  > Top of Broken Statue
      Any of the following:
          Space Jump Boots and Dark World Damage ≥ 25
          Morph Ball Bomb and Morph Ball and Bomb Jump (Beginner) and Dark World Damage ≥ 50
          Slope Jump (Intermediate) and Dark World Damage ≥ 30

> Top of Broken Statue; Heals? False
  * Layers: default
  > Door to Sacrificial Chamber Tunnel
      All of the following:
          After Grapple Guardian
          Any of the following:
              Grapple Beam and Dark World Damage ≥ 30
              Dark World Damage ≥ 20 and Use Screw Attack (Space Jump)
              All of the following:
                  Space Jump Boots and Dark World Damage ≥ 40
                  Any of the following:
                      Scan Visor and Combat/Scan Dash (Intermediate)
                      Morph Ball and Roll Jump (Intermediate)
              # https://www.youtube.com/watch?v=NrwVzVqQWD8
              Scan Visor and Extended Dash (Expert) and Dark World Damage ≥ 40
  > Front of Broken Statue
      After Grapple Guardian and Dark World Damage ≥ 13

----------------
Undertemple
Extra - asset_id: 2242084895
Extra - in_dark_aether: True
> Door to Undertemple Access; Heals? False
  * Layers: default
  * Power Bomb Blast Shield to Undertemple Access/Door to Undertemple
  * Extra - dock_name: South2
  > Before Power Bomb Guardian
      Dark World Damage ≥ 7
  > Room Bottom
      After Power Bomb Guardian and Dark World Damage ≥ 15

> Portal to Main Hydrochamber; Heals? True; Spawn Point; Default Node
  * Layers: default
  * Light Portal to Main Hydrochamber/Portal to Undertemple
  * Extra - dock_name: VirtualNorth
  > Pickup (Missile)
      Dark World Damage ≥ 10 and Use Screw Attack (Space Jump)
  > Before Power Bomb Guardian
      Dark World Damage ≥ 8
  > Room Bottom
      After Power Bomb Guardian and Dark World Damage ≥ 15

> Pickup (Missile); Heals? False
  * Layers: default
  * Pickup 87; Category? Minor
  > Portal to Main Hydrochamber
      Dark World Damage ≥ 10

> Pickup 2 (Power Bomb); Heals? True
  * Layers: default
  * Pickup 88; Category? Major
  * Extra - boss: sub-guardian
  > Door to Undertemple Access
      Any of the following:
          Space Jump Boots and Dark World Damage ≥ 35
          Morph Ball Bomb and Morph Ball and Bomb Jump (Beginner) and Dark World Damage ≥ 50
  > Room Bottom
      Dark World Damage ≥ 10

> Event - Power Bomb Guardian; Heals? True
  * Layers: default
  * Event Power Bomb Guardian
  > Room Bottom
      Trivial

> Event - Blast Shield Destroyed by Power Bomb Guardian; Heals? False
  * Layers: default
  * Event Undertemple Blast Shield Destroyed by PB Guardian
  > Before Power Bomb Guardian
      Trivial

> Before Power Bomb Guardian; Heals? False
  * Layers: default
  > Event - Power Bomb Guardian
      All of the following:
          Morph Ball Bomb and Morph Ball and Spider Ball
          Any of the following:
              Dark World Damage ≥ 250
              All of the following:
                  Combat (Advanced)
                  Any of the following:
                      Dark World Damage ≥ 95
                      Boost Ball and Dark World Damage ≥ 50
  > Event - Blast Shield Destroyed by Power Bomb Guardian
      All of the following:
          Morph Ball and Movement (Advanced) and Dark World Damage ≥ 50
          Morph Ball Bomb or Boost Ball

> Room Bottom; Heals? False
  * Layers: default
  > Pickup (Missile)
      Dark World Damage ≥ 35 and Use Screw Attack (Space Jump)
  > Pickup 2 (Power Bomb)
      Any of the following:
          Dark World Damage ≥ 100
          All of the following:
              Bomb Jump (Intermediate)
              Any of the following:
                  Dark World Damage ≥ 70
                  Boost Ball and Movement (Intermediate) and Dark World Damage ≥ 50

----------------
Transit Tunnel South
Extra - asset_id: 3072694950
Extra - in_dark_aether: False
> Door to Catacombs; Heals? False; Spawn Point; Default Node
  * Layers: default
  * Annihilator Door to Catacombs/Door to Transit Tunnel South
  * Extra - dock_name: East
  > Door to Gathering Hall
      All of the following:
          Gravity Boost and Morph Ball
          Any of the following:
              Morph Ball Bomb
              Boost Ball and Wall Boost (Intermediate)
  > Pickup (Missile)
      Morph Ball Bomb and Gravity Boost and Morph Ball

> Door to Gathering Hall; Heals? False
  * Layers: default
  * Annihilator Door to Gathering Hall/Door to Transit Tunnel South
  * Extra - dock_name: West
  > Door to Catacombs
      Morph Ball Bomb and Morph Ball

> Pickup (Missile); Heals? False
  * Layers: default
  * Pickup 89; Category? Minor
  > Door to Catacombs
      Morph Ball Bomb and Morph Ball

----------------
Transit Tunnel West
Extra - asset_id: 3780180813
Extra - in_dark_aether: False
> Door to Training Chamber; Heals? False
  * Layers: default
  * Light Door to Training Chamber/Door to Transit Tunnel West; Dock Lock Rando incompatible with: Screw Attack Blast Shield
  * Extra - dock_name: East
  > Door to Gathering Hall
      Morph Ball Bomb and Morph Ball

> Door to Gathering Hall; Heals? False; Spawn Point; Default Node
  * Layers: default
  * Normal Door to Gathering Hall/Door to Transit Tunnel West
  * Extra - dock_name: South
  > Door to Training Chamber
      Morph Ball Bomb and Morph Ball

----------------
Transit Tunnel East
Extra - asset_id: 1727410190
Extra - in_dark_aether: False
> Door to Training Chamber; Heals? False; Spawn Point; Default Node
  * Layers: default
  * Dark Door to Training Chamber/Door to Transit Tunnel East; Dock Lock Rando incompatible with: Screw Attack Blast Shield
  * Extra - dock_name: West
  > Door to Catacombs
      Any of the following:
          No Gravity Boost
          All of the following:
              Morph Ball
              Any of the following:
                  Morph Ball Bomb
                  Boost Ball and Wall Boost (Expert)
  > Pickup (Energy Tank)
      Morph Ball Bomb and Gravity Boost and Morph Ball

> Door to Catacombs; Heals? False
  * Layers: default
  * Normal Door to Catacombs/Door to Transit Tunnel East
  * Extra - dock_name: South
  > Door to Training Chamber
      All of the following:
          Gravity Boost and Morph Ball
          Any of the following:
              Morph Ball Bomb or Instant Morph (Intermediate)
              Boost Ball and Wall Boost (Intermediate)

> Pickup (Energy Tank); Heals? False
  * Layers: default
  * Pickup 90; Category? Major
  > Door to Training Chamber
      Trivial

----------------
Fortress Transport Access
Extra - asset_id: 1662585441
Extra - in_dark_aether: False
> Door to Training Chamber; Heals? False; Spawn Point; Default Node
  * Layers: default
  * Power Bomb Blast Shield to Training Chamber/Door to Fortress Transport Access
  * Extra - dock_name: South
  > Door to Transport to Sanctuary Fortress
      Any of the following:
          # https://www.youtube.com/watch?v=0_NXx98d3aQ&list=PLx6vT1x-80zuA1vUepQUSqYOQeHiRNbt5&index=81 Expert
          Gravity Boost or Space Jump Boots or Movement (Expert)
          # https://www.youtube.com/watch?v=D3EP7iUZeO0
          Screw Attack and Movement (Beginner)
          # https://www.youtube.com/watch?v=R7H4tHrFC7M
          Morph Ball Bomb and Morph Ball and Bomb Jump (Advanced)

> Door to Transport to Sanctuary Fortress; Heals? False
  * Layers: default
  * Normal Door to Transport to Sanctuary Fortress/Door to Fortress Transport Access
  * Extra - dock_name: North
  > Door to Training Chamber
      Trivial

----------------
Dungeon
Extra - asset_id: 3152327598
Extra - in_dark_aether: True
> Portal to Catacombs; Heals? False
  * Layers: default
  * Light Portal to Catacombs/Portal to Dungeon
  * Extra - dock_name: VirtualNorth1
  > Safe Zones
      Dark World Damage ≥ 20

> Door to Undertransit Two; Heals? False
  * Layers: default
  * Normal Door to Undertransit Two/Door to Dungeon
  * Extra - dock_name: North
  > Safe Zones
      Dark World Damage ≥ 10

> Pickup (Sky Temple Key 4); Heals? False
  * Layers: default
  * Pickup 91; Category? Major
  > Safe Zones
      All of the following:
          Light Suit
          Any of the following:
              Space Jump Boots
              Morph Ball Bomb and Gravity Boost and Morph Ball and Bomb Space Jump (Expert)

> Spawn Point; Heals? False; Spawn Point; Default Node
  * Layers: default
  > Safe Zones
      Dark World Damage ≥ 20

> Safe Zones; Heals? True
  * Layers: default
  > Portal to Catacombs
      Any of the following:
          Space Jump Boots and Dark World Damage ≥ 5
          Morph Ball Bomb and Morph Ball and Bomb Jump (Beginner) and Dark World Damage ≥ 25
          Jump Off Enemy (Intermediate) and Normal Damage ≥ 10 and Dark World Damage ≥ 50
  > Door to Undertransit Two
      Any of the following:
          Space Jump Boots and Dark World Damage ≥ 10
          Morph Ball Bomb and Morph Ball and Bomb Jump (Beginner) and Dark World Damage ≥ 15
          Jump Off Enemy (Intermediate) and Normal Damage ≥ 10 and Dark World Damage ≥ 15
  > Pickup (Sky Temple Key 4)
      Dark Visor and Light Suit and Activate Safe Zone

----------------
Hydrochamber Storage
Extra - asset_id: 2527519102
Extra - in_dark_aether: False
> Door to Main Hydrochamber; Heals? False; Spawn Point; Default Node
  * Layers: default
  * Normal Door to Main Hydrochamber/Door to Hydrochamber Storage; Dock Lock Rando incompatible with: Screw Attack Blast Shield
  * Extra - dock_name: North
  > Event - Hydrochamber Storage Item
      Gravity Boost or Enabled Allow Vanilla Gravity Boost

> Pickup (Gravity Boost); Heals? False
  * Layers: default
  * Pickup 92; Category? Major
  > Door to Main Hydrochamber
      Trivial

> Event - Hydrochamber Storage Item; Heals? False
  * Layers: default
  * Event Hydrochamber Storage Item
  > Pickup (Gravity Boost)
      Trivial

----------------
Undertransit One
Extra - asset_id: 1557447417
Extra - in_dark_aether: True
> Door to Crypt; Heals? False
  * Layers: default
  * Normal Door to Crypt/Door to Undertransit One
  * Extra - dock_name: South
  > Central Safe Zone
      Morph Ball Bomb and Morph Ball and Dark World Damage ≥ 15

> Door to Sacrificial Chamber; Heals? False; Spawn Point; Default Node
  * Layers: default
  * Light Door to Sacrificial Chamber/Door to Undertransit One
  * Extra - dock_name: East
  > Central Safe Zone
      Morph Ball Bomb and Morph Ball and Dark World Damage ≥ 15

> Pickup (Missile); Heals? True
  * Layers: default
  * Pickup 93; Category? Minor
  > Central Safe Zone
      Trivial

> Central Safe Zone; Heals? True
  * Layers: default
  > Door to Crypt
      Morph Ball Bomb and Morph Ball and Dark World Damage ≥ 32
  > Door to Sacrificial Chamber
      All of the following:
          Morph Ball Bomb and Morph Ball and Dark World Damage ≥ 32
          Any of the following:
              Enabled Room Randomizer
              Power Bomb and Disabled Room Randomizer
  > Pickup (Missile)
      Morph Ball Bomb and Morph Ball and Dark World Damage ≥ 12

----------------
Undertransit Two
Extra - asset_id: 1274848825
Extra - in_dark_aether: True
> Door to Sacrificial Chamber; Heals? True; Spawn Point; Default Node
  * Layers: default
  * Dark Door to Sacrificial Chamber/Door to Undertransit Two
  * Extra - dock_name: West
  > Door to Dungeon
      All of the following:
          Morph Ball
          Any of the following:
              Morph Ball Bomb and Dark World Damage ≥ 30
              # https://www.youtube.com/watch?v=1qYBjig_jZA
              Boost Ball and Wall Boost (Intermediate) and Dark World Damage ≥ 25
              # Works the same -> https://www.youtube.com/watch?v=-r5SIbRCY4c
              Instant Morph (Intermediate)

> Door to Dungeon; Heals? True
  * Layers: default
  * Normal Door to Dungeon/Door to Undertransit Two
  * Extra - dock_name: South
  > Door to Sacrificial Chamber
      All of the following:
          Morph Ball and Dark World Damage ≥ 35
          Any of the following:
              Morph Ball Bomb
              # https://www.youtube.com/watch?v=1qYBjig_jZA&t=23s
              Boost Ball and Wall Boost (Intermediate)
              # Works the same -> https://www.youtube.com/watch?v=-r5SIbRCY4c
              Instant Morph (Intermediate)

----------------
Transport to Sanctuary Fortress
Extra - asset_id: 3205424168
Extra - in_dark_aether: False
> Door to Fortress Transport Access; Heals? False
  * Layers: default
  * Normal Door to Fortress Transport Access/Door to Transport to Sanctuary Fortress
  * Extra - dock_name: South
  > Elevator to Sanctuary Fortress
      Scan Visor

> Elevator to Sanctuary Fortress; Heals? False; Spawn Point; Default Node
  * Layers: default
  * Elevator to Transport to Torvus Bog/Elevator to Torvus Bog
  * Extra - scan_asset_id: 2728448996
  * Extra - teleporter_instance_id: 4522032
  * Extra - keep_name_when_vanilla: False
  > Door to Fortress Transport Access
      Trivial
<|MERGE_RESOLUTION|>--- conflicted
+++ resolved
@@ -3032,16 +3032,12 @@
                   After Training Chamber Statue and Combat/Scan Dash (Intermediate)
                   # https://www.youtube.com/watch?v=El7ReUe6WEE
                   Extended Dash (Expert)
-<<<<<<< HEAD
-          Gravity Boost and Morph Ball and Air Underwater (Advanced)
-=======
           All of the following:
               # https://youtu.be/LgeZpkGDQjw
               Gravity Boost and Morph Ball
               Any of the following:
                   Air Underwater (Expert)
                   Space Jump Boots and Air Underwater (Advanced)
->>>>>>> 2c19668e
 
 > Door to Fortress Transport Access; Heals? False
   * Layers: default
@@ -3150,15 +3146,12 @@
               Any of the following:
                   After Training Chamber Statue and Standable Terrain (Beginner)
                   Morph Ball and Before Training Chamber Statue and Standable Terrain (Intermediate)
-<<<<<<< HEAD
-=======
           All of the following:
               # https://youtu.be/LgeZpkGDQjw
               Gravity Boost and Morph Ball and After Training Chamber Statue
               Any of the following:
                   Air Underwater (Expert)
                   Space Jump Boots and Air Underwater (Advanced)
->>>>>>> 2c19668e
   > Door to Transit Tunnel West
       Space Jump Boots or After Training Chamber Statue
   > Event - Training Chamber Statue
