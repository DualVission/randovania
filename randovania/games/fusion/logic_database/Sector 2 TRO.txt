----------------
Entrance Lobby
Extra - map_name: Sector 20
Extra - room_id: [0]
> Door to Entrance Recharge Room; Heals? False
  * Layers: default
  * L0 Hatch to Entrance Recharge Room/Door to Entrance Lobby
  * Extra - door_idx: (1,)
  > Door to Data Hub Access
      Trivial

> Door to Data Hub Access; Heals? False
  * Layers: default
  * L0 Hatch to Data Hub Access/Door to Entrance Lobby
  * Extra - door_idx: (2,)
  > Door to Entrance Recharge Room
      Trivial
  > Other to Kihunter Hallway
      All of the following:
          Can Use Power Bombs
          Combat (Beginner) or Can Climb High Jump Wall
  > Door to Owtch Cache A
      Trivial
  > Door to Security Corridor
      Trivial
  > Door to Kago Room
      Trivial
  > Other to Entrance Lobby Underside
      Can Use Any Bombs

> Other to Kihunter Hallway; Heals? False
  * Layers: default
  * Tunnel to Kihunter Hallway/Other to Entrance Lobby
  * Extra - door_idx: (3,)
  > Door to Data Hub Access
      Can Use Power Bombs

> Door to Owtch Cache A; Heals? False
  * Layers: default
  * L1 Hatch to Owtch Cache A/Door to Entrance Lobby
  * Extra - door_idx: (4,)
  > Door to Data Hub Access
      Trivial

> Door to Security Corridor; Heals? False
  * Layers: default
  * L0 Hatch to Security Corridor/Door to Entrance Lobby
  * Extra - door_idx: (5,)
  > Door to Data Hub Access
      Trivial

> Door to Kago Room; Heals? False
  * Layers: default
  * L0 Hatch to Kago Room/Door to Entrance Lobby
  * Extra - door_idx: (15,)
  > Door to Data Hub Access
      Trivial

> Other to Entrance Lobby Underside; Heals? False
  * Layers: default
  * Tunnel to Entrance Lobby Underside/Other to Entrance Lobby
  * Extra - door_idx: (32,)
  > Door to Data Hub Access
      Can Use Any Bombs

----------------
Entrance Save Room
Extra - map_name: Sector 21
Extra - room_id: [1]
> Door to Entrance Recharge Room; Heals? False
  * Layers: default
  * L0 Hatch to Entrance Recharge Room/Door to Entrance Save Room
  * Extra - door_idx: (6,)
  > Door to Entrance Navigation Room
      Trivial

> Door to Entrance Navigation Room; Heals? False
  * Layers: default
  * L0 Hatch to Entrance Navigation Room/Door to Entrance Save Room
  * Extra - door_idx: (7,)
  > Door to Entrance Recharge Room
      Trivial
  > Save Station
      Trivial

> Save Station; Heals? False; Spawn Point
  * Layers: default
  * Extra - X: 9
  * Extra - Y: 10
  > Door to Entrance Navigation Room
      Trivial

----------------
Entrance Navigation Room
Extra - map_name: Sector 22
Extra - room_id: [2]
> Door to Entrance Save Room; Heals? False
  * Layers: default
  * Open Hatch to Entrance Save Room/Door to Entrance Navigation Room
  * Extra - door_idx: (8,)
  > Door to Elevator to Main Deck
      Trivial

> Door to Elevator to Main Deck; Heals? False
  * Layers: default
  * Open Hatch to Elevator to Main Deck/Door to Entrance Navigation Room
  * Extra - door_idx: (67,)
  > Door to Entrance Save Room
      Trivial
  > Navigation Terminal
      Trivial

> Navigation Terminal; Heals? False
  * Layers: default
  * Hint
  * Extra - hint_name: Sector2Entrance
  * Extra - location_precision: REGION_ONLY
  * Extra - item_precision: PRECISE_CATEGORY
  > Door to Elevator to Main Deck
      Trivial

----------------
Data Hub Access
Extra - map_name: Sector 23
Extra - room_id: [3, 30]
> Door to Entrance Lobby; Heals? False
  * Layers: default
  * L0 Hatch to Entrance Lobby/Door to Data Hub Access
  * Extra - door_idx: (9,)
  > Door to Data Hub
      Trivial

> Door to Data Hub; Heals? False
  * Layers: default
  * L0 Hatch to Data Hub/Door to Data Hub Access
  * Extra - door_idx: (10,)
  > Door to Entrance Lobby
      Trivial

----------------
Security Corridor
Extra - map_name: Sector 24
Extra - room_id: [4]
> Door to Entrance Lobby; Heals? False
  * Layers: default
  * L0 Hatch to Entrance Lobby/Door to Security Corridor
  * Extra - door_idx: (11,)
  > Door to Security Access
      Trivial

> Door to Security Access; Heals? False
  * Layers: default
  * L0 Hatch to Security Access/Door to Security Corridor
  * Extra - door_idx: (12,)
  > Door to Entrance Lobby
      Trivial

----------------
Security Access
Extra - map_name: Sector 25
Extra - room_id: [5]
> Door to Security Corridor; Heals? False
  * Layers: default
  * L0 Hatch to Security Corridor/Door to Security Access
  * Extra - door_idx: (13,)
  > Door to Level 1 Security Room (Lower)
      Trivial
  > Door to Level 1 Security Room (Upper)
      Trivial
  > Door to Glass Tube to Sector 4 (AQA)
      Screw Attack

> Door to Level 1 Security Room (Lower); Heals? False
  * Layers: default
  * L1 Hatch to Level 1 Security Room/Door to Security Access (Lower)
  * Extra - door_idx: (58,)
  > Door to Security Corridor
      Trivial

> Door to Level 1 Security Room (Upper); Heals? False
  * Layers: default
  * L0 Hatch to Level 1 Security Room/Door to Security Access (Upper)
  * Extra - door_idx: (60,)
  > Door to Security Corridor
      Trivial

> Door to Glass Tube to Sector 4 (AQA); Heals? False
  * Layers: default
  * L0 Hatch to Glass Tube to Sector 4 (AQA)/Door to Security Access
  * Extra - door_idx: (128,)
  > Door to Security Corridor
      Screw Attack

----------------
Owtch Cache A
Extra - map_name: Sector 26
Extra - room_id: [6]
> Pickup (Missile Tank); Heals? False
  * Layers: default
  * Pickup 25; Category? Minor
  * Extra - area: 2
  * Extra - room: 6
  * Extra - blockx: 29
  * Extra - blocky: 8
  > Door to Entrance Lobby
      Can Use Any Bombs

> Door to Entrance Lobby; Heals? False
  * Layers: default
  * L1 Hatch to Entrance Lobby/Door to Owtch Cache A
  * Extra - door_idx: (14,)
  > Pickup (Missile Tank)
      Can Use Any Bombs

----------------
Data Room
Extra - map_name: Sector 28
Extra - room_id: [8]
> Door to Data Hub; Heals? False
  * Layers: default
  * L1 Hatch to Data Hub/Door to Data Room
  * Extra - door_idx: (19,)
  > Pickup (Morph Ball Bombs)
      Trivial

> Pickup (Morph Ball Bombs); Heals? False
  * Layers: default
  * Pickup 105; Category? Major
  * Extra - area: 2
  * Extra - room: 8
  * Extra - source: TroData
  > Door to Data Hub
      Trivial

----------------
Zoro Zig-Zag
Extra - map_name: Sector 29
Extra - room_id: [9]
> Pickup (Missile Tank); Heals? False
  * Layers: default
  * Pickup 26; Category? Minor
  * Extra - area: 2
  * Extra - room: 9
  * Extra - blockx: 13
  * Extra - blocky: 4
  > Door to Data Hub
      Morph Ball

> Door to Data Hub; Heals? False
  * Layers: default
  * L0 Hatch to Data Hub/Door to Zoro Zig-Zag
  * Extra - door_idx: (20,)
  > Pickup (Missile Tank)
      All of the following:
          Morph Ball
          Any of the following:
              Can Activate Pillar or Can Climb High Jump Wall
              # Stand on Frozen Reo
              Combat (Beginner) and Stand On Frozen Enemies (Beginner) and Can Freeze Enemies
  > Door to Maintenance Annex
      After Sector 2 Zoro Zig-Zag Bomb Blocks Broken and Can Bounce in Ball
  > Event - Break Bomb Blocks
      Can Bounce in Ball and Can Use Any Bombs

> Door to Maintenance Annex; Heals? False
  * Layers: default
  * L0 Hatch to Maintenance Annex/Door to Zoro Zig-Zag
  * Extra - door_idx: (21,)
  > Door to Data Hub
      All of the following:
          Morph Ball and After Sector 2 Zoro Zig-Zag Bomb Blocks Broken
          Any of the following:
              Space Jump
              Hi-Jump and Wall Jump (Intermediate)
  > Event - Break Bomb Blocks
      All of the following:
          Morph Ball
          Any of the following:
              # Climbing Requirement
              Space Jump
              Hi-Jump and Wall Jump (Intermediate)
          Any of the following:
              # Break Blocks
              Can Use Power Bombs
              Screw Attack and Knowledge (Beginner)
              # Cursed Method: https://youtu.be/Cqf5mZg1NZc
              Hi-Jump and Jump Bombjump (Hypermode) and Mid-Air Morph (Intermediate) and Can Use Bombs and Can Use Springball

> Event - Break Bomb Blocks; Heals? False
  * Layers: default
  * Event Sector 2 Zoro Zig-Zag Bomb Blocks Broken
  > Door to Data Hub
      Trivial
  > Door to Maintenance Annex
      Trivial

----------------
Cultivation Station
Extra - map_name: Sector 210
Extra - room_id: [10]
> Pickup (Missile Tank); Heals? False
  * Layers: default
  * Pickup 27; Category? Minor
  * Extra - area: 2
  * Extra - room: 10
  * Extra - blockx: 19
  * Extra - blocky: 35
  > Door to Puyo Corridor
      Can Use Any Bombs

> Door to Maintenance Annex; Heals? False
  * Layers: default
  * L0 Hatch to Maintenance Annex/Door to Cultivation Station
  * Extra - door_idx: (22,)
  > Door to Puyo Corridor
      Can Break Single Bomb Blocks

> Door to Puyo Corridor; Heals? False
  * Layers: default
  * L0 Hatch to Puyo Corridor/Door to Cultivation Station
  * Extra - door_idx: (23,)
  > Pickup (Missile Tank)
      Can Use Any Bombs
  > Door to Maintenance Annex
      All of the following:
          Morph Ball
          Any of the following:
              Power Bombs
              Morph Ball Bomb Data and Mid-Air Morph (Advanced)
              Screw Attack and Knowledge (Beginner)

----------------
Puyo Corridor
Extra - map_name: Sector 211
Extra - room_id: [11]
> Door to Cultivation Station; Heals? False
  * Layers: default
  * L0 Hatch to Cultivation Station/Door to Puyo Corridor
  * Extra - door_idx: (24,)
  > Door to Central Shaft
      All of the following:
          Morph Ball
          Any of the following:
              Can Activate Pillar or Can Climb High Jump Wall
              Stand On Frozen Enemies (Beginner) and Can Freeze Enemies

> Door to Central Shaft; Heals? False
  * Layers: default
  * L0 Hatch to Central Shaft/Door to Puyo Corridor
  * Extra - door_idx: (27,)
  > Door to Cultivation Station
      All of the following:
          Morph Ball
          Any of the following:
              Can Climb High Jump Wall
              Stand On Frozen Enemies (Beginner) and Can Freeze Enemies
              Morph Ball Bomb Data and Jump Bombjump (Expert)

----------------
Shooting Gallery
Extra - map_name: Sector 212
Extra - room_id: [12]
> Door to Nettori Access; Heals? False
  * Layers: default
  * L0 Hatch to Nettori Access/Door to Shooting Gallery
  * Extra - door_idx: (25,)
  > Door to Nettori Arena
      Trivial

> Door to Nettori Arena; Heals? False
  * Layers: default
  * L0 Hatch to Nettori Arena/Door to Shooting Gallery
  * Extra - door_idx: (26,)
  > Door to Nettori Access
      Trivial

----------------
Central Shaft
Extra - map_name: Sector 213
Extra - room_id: [13, 46]
> Door to Puyo Corridor; Heals? False
  * Layers: default
  * L0 Hatch to Puyo Corridor/Door to Central Shaft
  * Extra - door_idx: (28, 104)
  > Door to Southern Save Access
      Trivial
  > Door to Dessgeega Dormitory
      Trivial
  > Door to Oasis
      Trivial
  > Door to Shadow Moses Island
      Trivial
  > Door to Puyo Palace
      Trivial
  > Beside Drop
      Any of the following:
          Space Jump
          All of the following:
              Hi-Jump
              After Boss Zazabi Defeated or Wall Jump (Beginner)
          Stand On Frozen Enemies (Beginner) and Can Freeze Enemies
          # https://discord.com/channels/914291389293027329/1204806625244872835/1211159157424652318
          Jump Bombjump (Hypermode) and Wall Jump (Hypermode) and Can Use Bombs

> Door to Southern Save Access; Heals? False
  * Layers: default
  * L0 Hatch to Southern Save Access/Door to Central Shaft
  * Extra - door_idx: (29, 105)
  > Door to Puyo Corridor
      Trivial

> Door to Dessgeega Dormitory; Heals? False
  * Layers: default
  * L0 Hatch to Dessgeega Dormitory/Door to Central Shaft
  * Extra - door_idx: (30,)
  > Door to Puyo Corridor
      Wall Jump (Beginner) or Can Climb High Jump Wall

> Door to Oasis; Heals? False
  * Layers: default
  * L0 Hatch to Oasis/Door to Central Shaft
  * Extra - door_idx: (94, 106)
  > Door to Puyo Corridor
      Trivial

> Door to Shadow Moses Island; Heals? False
  * Layers: default
  * L0 Hatch to Shadow Moses Island/Door to Central Shaft
  * Extra - door_idx: (96, 107)
  > Door to Puyo Corridor
      Trivial

> Door to Puyo Palace; Heals? False
  * Layers: default
  * Open Hatch to Puyo Palace/Door to Central Shaft
  * Extra - door_idx: (111, 112)
  > Door to Puyo Corridor
      Trivial

> Door to Reo Room; Heals? False
  * Layers: default
  * L0 Hatch to Reo Room/Door to Central Shaft
  * Extra - door_idx: (68,)
  > Beside Drop
      Can Use Any Bombs

> Door to Ripper Tower; Heals? False
  * Layers: default
  * Open Hatch to Ripper Tower/Door to Central Shaft
  * Extra - door_idx: (31,)
  > Beside Drop
      Morph Ball

> Beside Drop; Heals? False
  * Layers: default
  > Door to Puyo Corridor
      Trivial
  > Door to Reo Room
      All of the following:
          Can Use Any Bombs
          Wall Jump (Beginner) or Can Climb High Jump Wall
  > Door to Ripper Tower
      Morph Ball

----------------
Dessgeega Dormitory
Extra - map_name: Sector 214
Extra - room_id: [14]
> Door to Central Shaft; Heals? False
  * Layers: default
  * L0 Hatch to Central Shaft/Door to Dessgeega Dormitory
  * Extra - door_idx: (33,)
  > Door to Collapsed Shaft
      Normal Damage ≥ 199 or Can Kill Tough Beam-Weak Enemy

> Door to Collapsed Shaft; Heals? False
  * Layers: default
  * L0 Hatch to Collapsed Shaft/Door to Dessgeega Dormitory
  * Extra - door_idx: (34, 100)
  > Door to Central Shaft
      Normal Damage ≥ 199 or Can Kill Tough Beam-Weak Enemy

----------------
Southern Save Access
Extra - map_name: Sector 215
Extra - room_id: [15]
> Door to Central Shaft; Heals? False
  * Layers: default
  * L0 Hatch to Central Shaft/Door to Southern Save Access
  * Extra - door_idx: (35,)
  > Door to Save Room South
      Trivial

> Door to Save Room South; Heals? False
  * Layers: default
  * L0 Hatch to Save Room South/Door to Southern Save Access
  * Extra - door_idx: (36,)
  > Door to Central Shaft
      Trivial

----------------
Save Room South
Extra - map_name: Sector 216
Extra - room_id: [16]
> Door to Southern Save Access; Heals? False
  * Layers: default
  * L0 Hatch to Southern Save Access/Door to Save Room South
  * Extra - door_idx: (37,)
  > Save Station
      Trivial

> Save Station; Heals? False; Spawn Point
  * Layers: default
  * Extra - X: 10
  * Extra - Y: 10
  > Door to Southern Save Access
      Trivial

----------------
Zazabi Access
Extra - map_name: Sector 217
Extra - room_id: [17]
> Pickup (Energy Tank); Heals? False
  * Layers: default
  * Pickup 28; Category? Major
  * Extra - area: 2
  * Extra - room: 17
  * Extra - blockx: 44
  * Extra - blocky: 7
  > Door to Owtch Office
      Trivial

> Door to Collapsed Shaft; Heals? False
  * Layers: default
  * L0 Hatch to Collapsed Shaft/Door to Zazabi Access
  * Extra - door_idx: (38,)

> Door to Zazabi Arena; Heals? False
  * Layers: default
  * L0 Hatch to Zazabi Arena/Door to Zazabi Access
  * Extra - door_idx: (39,)
  > Door to Owtch Office
      Trivial

> Door to Owtch Office; Heals? False
  * Layers: default
  * L0 Hatch to Owtch Office/Door to Zazabi Access
  * Extra - door_idx: (93,)
  > Pickup (Energy Tank)
      Trivial
  > Door to Zazabi Arena
      Can Kill Eye Door

----------------
Zazabi Arena
Extra - map_name: Sector 218
Extra - room_id: [18]
> Door to Zazabi Access; Heals? False
  * Layers: default
  * L0 Hatch to Zazabi Access/Door to Zazabi Arena
  * Extra - door_idx: (40,)
  > Arena Floor
      Trivial

> Door to Zazabi Speedway; Heals? False
  * Layers: default
  * L0 Hatch to Zazabi Speedway/Door to Zazabi Arena
  * Extra - door_idx: (133,)
  > Arena Floor
      Screw Attack

> Event - Zazabi; Heals? False
  * Layers: default
  * Event Boss Zazabi Defeated
  > Pickup (High Jump)
      Trivial

> Pickup (High Jump); Heals? False
  * Layers: default
  * Pickup 107; Category? Major
  * Extra - area: 2
  * Extra - room: 18
  * Extra - source: Zazabi
  > Arena Floor
      Trivial

> Arena Floor; Heals? False
  * Layers: default
  > Door to Zazabi Access
      After Boss Zazabi Defeated and Can Climb High Jump Wall
  > Door to Zazabi Speedway
      All of the following:
          Screw Attack and After Boss Zazabi Defeated
          Any of the following:
              Space Jump
              Wall Jump (Advanced) and Can Single Walljump
  > Event - Zazabi
      All of the following:
          All of the following:
              # Zazabi Requirements
              Any of the following:
                  # Weapon Requirements
                  Charge Beam or Missiles ≥ 30
                  Missiles ≥ 10 and Combat (Beginner)
              # Other
              Combat (Advanced) or Can Use Bombs
          # Core-X Requirements
          Missiles
          Any of the following:
              # Health Requirements
              Combat (Advanced) or Normal Damage ≥ 300
              Combat (Beginner) and Normal Damage ≥ 200
              Combat (Intermediate) and Normal Damage ≥ 100

----------------
Collapsed Shaft
Extra - map_name: Sector 219
Extra - room_id: [19]
> Door to Zazabi Access; Heals? False
  * Layers: default
  * L0 Hatch to Zazabi Access/Door to Collapsed Shaft
  * Extra - door_idx: (41,)
  > Door to Dessgeega Dormitory
      Trivial

> Door to Dessgeega Dormitory; Heals? False
  * Layers: default
  * L0 Hatch to Dessgeega Dormitory/Door to Collapsed Shaft
  * Extra - door_idx: (42,)
  > Door to Zazabi Access
      Trivial
  > Door to Zazabi Save Room
      Trivial
  > Door to Puyo Palace
      Can Use Power Bombs

> Door to Eastern Shaft; Heals? False
  * Layers: default
  * Open Hatch to Eastern Shaft/Door to Collapsed Shaft
  * Extra - door_idx: (70,)
  > Door to Puyo Palace
      Trivial

> Door to Zazabi Save Room; Heals? False
  * Layers: default
  * L0 Hatch to Zazabi Save Room/Door to Collapsed Shaft
  * Extra - door_idx: (88,)
  > Door to Dessgeega Dormitory
      Trivial

> Door to Puyo Palace; Heals? False
  * Layers: default
  * Open Hatch to Puyo Palace/Door to Collapsed Shaft
  * Extra - door_idx: (108,)
  > Door to Dessgeega Dormitory
      Can Use Power Bombs
  > Door to Eastern Shaft
      Trivial

----------------
Nettori Access
Extra - map_name: Sector 220
Extra - room_id: [20, 34]
> Door to Eastern Shaft; Heals? False
  * Layers: default
  * Open Hatch to Eastern Shaft/Door to Nettori Access
  * Extra - door_idx: (46, 76)
  > Door to Shooting Gallery
      Can Kill Tough Beam-Weak Enemy
  > Door to Nettori Arena
      All of the following:
          Can Kill Eye Door
          Any of the following:
              Wall Jump (Beginner) or Can Climb High Jump Wall
              # Freeze the Ki Hunter - https://youtu.be/ZjoyUYi0MtQ
              Stand On Frozen Enemies (Advanced) and Can Freeze Enemies

> Door to Shooting Gallery; Heals? False
  * Layers: default
  * L0 Hatch to Shooting Gallery/Door to Nettori Access
  * Extra - door_idx: (47, 75)
  > Door to Eastern Shaft
      Can Kill Tough Beam-Weak Enemy

> Door to Nettori Arena; Heals? False
  * Layers: default
  * Open Hatch to Nettori Arena/Door to Nettori Access
  * Extra - door_idx: (48, 74)
  > Door to Eastern Shaft
      Trivial

----------------
Owtch Cache B
Extra - map_name: Sector 221
Extra - room_id: [21]
> Pickup (Hidden Energy Tank); Heals? False
  * Layers: default
  * Pickup 29; Category? Major
  * Extra - area: 2
  * Extra - room: 21
  * Extra - blockx: 29
  * Extra - blocky: 4
  > Door to Eastern Shaft
      Morph Ball

> Door to Eastern Shaft; Heals? False
  * Layers: default
  * L0 Hatch to Eastern Shaft/Door to Owtch Cache B
  * Extra - door_idx: (49,)
  > Pickup (Hidden Energy Tank)
      Morph Ball

----------------
Nettori Arena
Extra - map_name: Sector 222
Extra - room_id: [22, 51]
> Door to Shooting Gallery; Heals? False
  * Layers: default
  * L0 Hatch to Shooting Gallery/Door to Nettori Arena
  * Extra - door_idx: (50, 123)
  > Arena
      After Boss Nettori Defeated

> Door to Nettori Access; Heals? False
  * Layers: default
  * Open Hatch to Nettori Access/Door to Nettori Arena
  * Extra - door_idx: (51, 124)
  > Arena
      Trivial

> Arena; Heals? False
  * Layers: default
  > Door to Shooting Gallery
      After Boss Nettori Defeated
  > Event - Nettori
      All of the following:
          Any of the following:
              # Statue Requirements
              All of the following:
                  Charge Beam
                  Ice Beam or Wave Beam or Wide Beam or Combat (Intermediate)
              Missiles ≥ 60 and 45 DMG Missiles
              Missiles ≥ 80 and 30 DMG Missiles
              Missiles ≥ 120 and Combat (Beginner) and 20 DMG Missiles
              Missiles ≥ 220 and Combat (Advanced) and 10 DMG Missiles
          All of the following:
              # Core-X Requirements
              Missiles
              Any of the following:
                  30 DMG Missiles
                  Combat (Beginner) and 20 DMG Missiles
                  Combat (Intermediate) and 10 DMG Missiles
          Any of the following:
              # Health Requirements
              Combat (Expert) or Normal Damage ≥ 800
              Combat (Beginner) and Normal Damage ≥ 700
              Combat (Intermediate) and Normal Damage ≥ 500
              Combat (Advanced) and Normal Damage ≥ 200
          # Avoid Samus Eaters
          Hi-Jump or Combat (Intermediate)

> Pickup (Plasma Beam); Heals? False
  * Layers: default
  * Pickup 115; Category? Major
  * Extra - area: 2
  * Extra - room: 22
  * Extra - source: Nettori
  > Arena
      Trivial

> Event - Nettori; Heals? False
  * Layers: default
  * Event Boss Nettori Defeated
  > Pickup (Plasma Beam)
      Trivial

----------------
Kihunter Hallway
Extra - map_name: Sector 223
Extra - room_id: [23]
> Door to Eastern Shaft; Heals? False
  * Layers: default
  * L0 Hatch to Eastern Shaft/Door to Kihunter Hallway
  * Extra - door_idx: (52,)
  > Other to Entrance Lobby
      Combat (Advanced) or Can Kill Tough Beam-Weak Enemy

> Other to Entrance Lobby; Heals? False
  * Layers: default
  * Tunnel to Entrance Lobby/Other to Kihunter Hallway
  * Extra - door_idx: (53,)
  > Door to Eastern Shaft
      Combat (Advanced) or Can Kill Tough Beam-Weak Enemy

----------------
Overgrown Entrance
Extra - map_name: Sector 224
Extra - room_id: [24, 36]
> Area Transition to Main Deck; Heals? False
  * Layers: default
  * Open Passage to Silo Tunnel/Area Transition to Sector 2 (TRO)
  * Extra - door_idx: (55, 83)
  > Door to Overgrown Hallway
      Trivial

> Door to Overgrown Hallway; Heals? False
  * Layers: default
  * Open Hatch to Overgrown Hallway/Door to Overgrown Entrance
  * Extra - door_idx: (135, 145)
  > Area Transition to Main Deck
      All of the following:
          Morph Ball and After Boss Nettori Defeated
          Any of the following:
              Space Jump
              # Shinespark up
              Speed Booster and Shinespark Tricks (Beginner) and Disabled Door Lock Rando and Disabled Entrance Rando
              Hi-Jump and Wall Jump (Intermediate)
              # Freeze the Ki Hunters - https://youtu.be/Zdyr1CPJCr4
              Stand On Frozen Enemies (Intermediate) and Can Freeze Enemies

----------------
Oasis Storage
Extra - map_name: Sector 225
Extra - room_id: [25]
> Pickup (Missile Tank); Heals? False
  * Layers: default
  * Pickup 30; Category? Minor
  * Extra - area: 2
  * Extra - room: 25
  * Extra - blockx: 4
  * Extra - blocky: 8
  > Door to Oasis
      Trivial

> Door to Oasis; Heals? False
  * Layers: default
  * L0 Hatch to Oasis/Door to Oasis Storage
  * Extra - door_idx: (57,)
  > Pickup (Missile Tank)
      Any of the following:
          Can Use Power Bombs
          All of the following:
              Can Use Bombs
              Any of the following:
                  All of the following:
                      Can Activate Pillar
                      Mid-Air Morph (Advanced) or Can Use Springball
                  Mid-Air Morph (Advanced) and Underwater Wall Jump (Expert)

----------------
Level 1 Security Room
Extra - map_name: Sector 226
Extra - room_id: [26]
> Door to Security Access (Lower); Heals? False
  * Layers: default
  * L1 Hatch to Security Access/Door to Level 1 Security Room (Lower)
  * Extra - door_idx: (59,)
  > Door to Security Access (Upper)
      Space Jump
  > Door to Crumble City
      All of the following:
          Screw Attack
          Any of the following:
              Space Jump or Can Single Walljump
              All of the following:
                  Level 0 Locks and Speed Booster and Disabled Door Lock Rando and Disabled Entrance Rando
                  Any of the following:
                      # https://youtu.be/pEP-Sys6cJI
                      Level 1 Locks and Knowledge (Advanced) and Movement (Beginner) and Shinespark Tricks (Expert)
                      # https://youtu.be/A0e_o5otNC4
                      Shinespark Tricks (Expert) and Wall Jump (Advanced)
  > Event - L1 Locks
      Trivial

> Door to Security Access (Upper); Heals? False
  * Layers: default
  * L0 Hatch to Security Access/Door to Level 1 Security Room (Upper)
  * Extra - door_idx: (61,)
  > Door to Security Access (Lower)
      Trivial

> Door to Crumble City; Heals? False
  * Layers: default
  * L0 Hatch to Crumble City/Door to Level 1 Security Room
  * Extra - door_idx: (131,)
  > Door to Security Access (Lower)
      Screw Attack

> Event - L1 Locks; Heals? False
  * Layers: default
  * Event Level 1 Locks Released
  > Pickup (L1 Locks)
      Trivial

> Pickup (L1 Locks); Heals? False
  * Layers: default
  * Pickup 116; Category? Major
  * Extra - area: 2
  * Extra - room: 26
  * Extra - source: Level1
  > Door to Security Access (Lower)
      Trivial

----------------
Entrance Lobby Underside
Extra - map_name: Sector 227
Extra - room_id: [27]
> Pickup (Missile Tank); Heals? False
  * Layers: default
  * Pickup 31; Category? Minor
  * Extra - area: 2
  * Extra - room: 27
  * Extra - blockx: 28
  * Extra - blocky: 7
  > Other to Entrance Lobby
      Can Use Any Bombs

> Other to Entrance Lobby; Heals? False
  * Layers: default
  * Tunnel to Entrance Lobby/Other to Entrance Lobby Underside
  * Extra - door_idx: (62,)
  > Pickup (Missile Tank)
      Can Break Single Bomb Blocks
  > Door to Reo Room
      Trivial

> Door to Reo Room; Heals? False
  * Layers: default
  * L0 Hatch to Reo Room/Door to Entrance Lobby Underside
  * Extra - door_idx: (63,)
  > Other to Entrance Lobby
      Trivial

----------------
Reo Room
Extra - map_name: Sector 228
Extra - room_id: [28]
> Door to Entrance Lobby Underside; Heals? False
  * Layers: default
  * L0 Hatch to Entrance Lobby Underside/Door to Reo Room
  * Extra - door_idx: (64,)
  > Door to Central Shaft
      Trivial

> Door to Central Shaft; Heals? False
  * Layers: default
  * L0 Hatch to Central Shaft/Door to Reo Room
  * Extra - door_idx: (65,)
  > Door to Entrance Lobby Underside
      Trivial

----------------
Elevator to Main Deck
Extra - map_name: Sector 229
Extra - room_id: [29]
> Elevator to Main Deck; Heals? False
  * Layers: default
  * Elevator to Elevator to Sector 2 (TRO)/Elevator to Sector 2 (TRO)
  * Extra - door_idx: (0,)
  > Door to Entrance Navigation Room
      Trivial

> Door to Entrance Navigation Room; Heals? False
  * Layers: default
  * L0 Hatch to Entrance Navigation Room/Door to Elevator to Main Deck
  * Extra - door_idx: (66,)
  > Elevator to Main Deck
      Trivial

----------------
Data Hub
Extra - map_name: Sector 231
Extra - room_id: [31, 7]
> Pickup (Missile Tank); Heals? False
  * Layers: default
  * Pickup 32; Category? Minor
  * Extra - area: 2
  * Extra - room: 31
  * Extra - blockx: 40
  * Extra - blocky: 7
  > Door to Data Hub Access
      Can Use Any Bombs

> Door to Zoro Zig-Zag; Heals? False
  * Layers: default
  * L0 Hatch to Zoro Zig-Zag/Door to Data Hub
  * Extra - door_idx: (18,)
  > Door to Data Save Room
      Trivial

> Door to Data Room; Heals? False
  * Layers: default
  * L1 Hatch to Data Room/Door to Data Hub
  * Extra - door_idx: (17,)
  > Door to Data Hub Access
      Trivial

> Door to Data Save Room; Heals? False
  * Layers: default
  * L0 Hatch to Data Save Room/Door to Data Hub
  * Extra - door_idx: (84,)
  > Door to Zoro Zig-Zag
      Trivial
  > Door to Data Hub Access
      After Sector 2 Data Hub Bomb Block Destroyed and Can Bounce in Ball
  > Event - Bomb Block
      Any of the following:
          Can Bounce in Ball and Can Use Power Bombs
          Screw Attack and Knowledge (Beginner) and Can Bounce in Ball
          All of the following:
              Can Use Bombs
              # JBJ: https://youtu.be/Fs10I7_LjRY
              Jump Bombjump (Advanced) or Can Use Springball

> Door to Data Hub Access; Heals? False
  * Layers: default
  * L0 Hatch to Data Hub Access/Door to Data Hub
  * Extra - door_idx: (16,)
  > Pickup (Missile Tank)
      Can Use Any Bombs
  > Door to Data Room
      Trivial
  > Door to Data Save Room
      Morph Ball and After Sector 2 Data Hub Bomb Block Destroyed
  > Event - Bomb Block
      Any of the following:
          Can Break Single Bomb Blocks
          # https://youtu.be/JaTjNuOdVlY
          Speed Booster and Knowledge (Intermediate) and Movement (Advanced) and Disabled Door Lock Rando and Disabled Entrance Rando

> Event - Bomb Block; Heals? False
  * Layers: default
  * Event Sector 2 Data Hub Bomb Block Destroyed
  > Door to Data Save Room
      Morph Ball
  > Door to Data Hub Access
      Trivial

----------------
Eastern Shaft
Extra - map_name: Sector 232
Extra - room_id: [32, 35]
> Door to Nettori Access; Heals? False
  * Layers: default
  * Open Hatch to Nettori Access/Door to Eastern Shaft
  * Extra - door_idx: (43, 79)
  > Door to Nettori Save Room
      Trivial

> Door to Owtch Cache B; Heals? False
  * Layers: default
  * L0 Hatch to Owtch Cache B/Door to Eastern Shaft
  * Extra - door_idx: (44, 78)
  > Door to Kihunter Hallway
      Trivial

> Door to Kihunter Hallway; Heals? False
  * Layers: default
  * L0 Hatch to Kihunter Hallway/Door to Eastern Shaft
  * Extra - door_idx: (45, 77)
  > Door to Owtch Cache B
      Trivial
  > Other to Hidden Recharge Room
      Morph Ball and Knowledge (Advanced)
  > Door to Nettori Save Room
      Can Kill Tough Beam-Weak Enemy

> Door to Collapsed Shaft; Heals? False
  * Layers: default
  * Open Hatch to Collapsed Shaft/Door to Eastern Shaft
  * Extra - door_idx: (71, 80)
  > Door to Overgrown Checkpoint
      Any of the following:
          Space Jump or After Boss Nettori Defeated or Wall Jump (Beginner)
          # Use vines as platforms
          Movement (Beginner)
  > Door to Nettori Save Room
      All of the following:
          After Boss Nettori Defeated
          Any of the following:
              Space Jump
              Hi-Jump and Stand On Frozen Enemies (Intermediate) and Wall Jump (Intermediate) and Can Freeze Enemies

> Door to Overgrown Checkpoint; Heals? False
  * Layers: default
  * Open Hatch to Overgrown Checkpoint/Door to Eastern Shaft
  * Extra - door_idx: (72, 81)
  > Door to Collapsed Shaft
      Any of the following:
          Space Jump or After Boss Nettori Defeated or Wall Jump (Intermediate)
          Stand On Frozen Enemies (Intermediate) and Can Freeze Enemies

> Other to Hidden Recharge Room; Heals? False
  * Layers: default
  * Tunnel to Hidden Recharge Room/Other to Eastern Shaft
  * Extra - door_idx: (117, 122)
  > Door to Kihunter Hallway
      Trivial

> Door to Nettori Save Room; Heals? False
  * Layers: default
  * Open Hatch to Nettori Save Room/Door to Eastern Shaft
  * Extra - door_idx: (120, 121)
  > Door to Nettori Access
      Trivial
  > Door to Kihunter Hallway
      All of the following:
          Any of the following:
              # Movement Requirements
              Space Jump
              All of the following:
                  Hi-Jump
                  Any of the following:
                      Wall Jump (Beginner)
                      Stand On Frozen Enemies (Beginner) and Can Freeze Enemies
          # Weapon Requirements
          Can Kill Tough Beam-Weak Enemy
  > Door to Collapsed Shaft
      After Boss Nettori Defeated

----------------
Kago Room
Extra - map_name: Sector 233
Extra - room_id: [33]
> Pickup (Missile Tank); Heals? False
  * Layers: default
  * Pickup 33; Category? Minor
  * Extra - area: 2
  * Extra - room: 33
  * Extra - blockx: 21
  * Extra - blocky: 8
  > Beside missile tank
      Trivial

> Door to Entrance Lobby; Heals? False
  * Layers: default
  * L0 Hatch to Entrance Lobby/Door to Kago Room
  * Extra - door_idx: (73,)
  > Beside missile tank
      Any of the following:
          Screw Attack or Space Jump or Can Freeze Enemies
          All of the following:
              # Jump over the Kago with HJ
              Hi-Jump
              Any of the following:
                  Movement (Intermediate)
                  Damage Boosts (Beginner) and Normal Damage ≥ 34
          # Kago Jump TODO: add vid
          Damage Boosts (Expert) and Wall Jump (Hypermode) and Normal Damage ≥ 34
          # Shinespark from entrance rooms
          Speed Booster and Shinespark Tricks (Beginner) and Disabled Door Lock Rando and Disabled Entrance Rando

> Door to Glass Tube to Sector 1 (SRX); Heals? False
  * Layers: default
  * L0 Hatch to Glass Tube to Sector 1 (SRX)/Door to Kago Room
  * Extra - door_idx: (125,)
  > Beside missile tank
      Screw Attack

> Beside missile tank; Heals? False
  * Layers: default
  > Pickup (Missile Tank)
      Trivial
  > Door to Entrance Lobby
      Any of the following:
          Screw Attack or Space Jump or Can Freeze Enemies
          # Assumes you shinesparked in and killed the Kago
          Speed Booster and Shinespark Tricks (Beginner) and Disabled Door Lock Rando and Disabled Entrance Rando
          Any of the following:
              # Jump over the Kago
              Movement (Advanced)
              Hi-Jump and Movement (Intermediate)
              Damage Boosts (Beginner) and Normal Damage ≥ 34
  > Door to Glass Tube to Sector 1 (SRX)
      Screw Attack

----------------
Entrance Recharge Room
Extra - map_name: Sector 237
Extra - room_id: [37]
> Door to Entrance Save Room; Heals? False
  * Layers: default
  * L0 Hatch to Entrance Save Room/Door to Entrance Recharge Room
  * Extra - door_idx: (85,)
  > Recharge Terminal
      Trivial

> Door to Entrance Lobby; Heals? False
  * Layers: default
  * L0 Hatch to Entrance Lobby/Door to Entrance Recharge Room
  * Extra - door_idx: (86,)
  > Recharge Terminal
      Trivial

> Recharge Terminal; Heals? True
  * Layers: default
  > Door to Entrance Save Room
      Trivial
  > Door to Entrance Lobby
      Trivial

----------------
Data Save Room
Extra - map_name: Sector 238
Extra - room_id: [38]
> Door to Data Hub; Heals? False
  * Layers: default
  * L0 Hatch to Data Hub/Door to Data Save Room
  * Extra - door_idx: (87,)
  > Save Station
      Trivial

> Save Station; Heals? False
  * Layers: default
  > Door to Data Hub
      Trivial

----------------
Owtch Office
Extra - map_name: Sector 239
Extra - room_id: [39]
> Door to Zazabi Save Room; Heals? False
  * Layers: default
  * L0 Hatch to Zazabi Save Room/Door to Owtch Office
  * Extra - door_idx: (89,)
  > Door to Zazabi Access
      Trivial

> Door to Zazabi Access; Heals? False
  * Layers: default
  * L0 Hatch to Zazabi Access/Door to Owtch Office
  * Extra - door_idx: (90,)
  > Door to Zazabi Save Room
      Trivial

----------------
Zazabi Save Room
Extra - map_name: Sector 240
Extra - room_id: [40]
> Door to Collapsed Shaft; Heals? False
  * Layers: default
  * L0 Hatch to Collapsed Shaft/Door to Zazabi Save Room
  * Extra - door_idx: (91,)
  > Door to Owtch Office
      Trivial
  > Save Station
      Trivial

> Door to Owtch Office; Heals? False
  * Layers: default
  * L0 Hatch to Owtch Office/Door to Zazabi Save Room
  * Extra - door_idx: (92,)
  > Door to Collapsed Shaft
      Trivial

> Save Station; Heals? False; Spawn Point
  * Layers: default
  * Extra - X: 9
  * Extra - Y: 10
  > Door to Collapsed Shaft
      Trivial

----------------
Shadow Moses Island
Extra - map_name: Sector 241
Extra - room_id: [41]
> Door to Central Shaft; Heals? False
  * Layers: default
  * L0 Hatch to Central Shaft/Door to Shadow Moses Island
  * Extra - door_idx: (97,)

----------------
Oasis
Extra - map_name: Sector 242
Extra - room_id: [42]
> Pickup (Missile Tank); Heals? False
  * Layers: default
  * Pickup 34; Category? Minor
  * Extra - area: 2
  * Extra - room: 42
  * Extra - blockx: 5
  * Extra - blocky: 8
  > Door to Central Shaft
      Trivial

> Door to Oasis Storage; Heals? False
  * Layers: default
  * L0 Hatch to Oasis Storage/Door to Oasis
  * Extra - door_idx: (56,)
  > Door to Central Shaft
      All of the following:
          Morph Ball
          Any of the following:
              Underwater Wall Jump (Advanced) or Can Activate Pillar
              Gravity Suit and Hi-Jump

> Door to Central Shaft; Heals? False
  * Layers: default
  * L0 Hatch to Central Shaft/Door to Oasis
  * Extra - door_idx: (95,)
  > Pickup (Missile Tank)
      Any of the following:
          Can Climb High Jump Wall
<<<<<<< HEAD
          # Freeze the fishies - https://youtu.be/bhR_vlIitqU
          Stand On Frozen Enemies (Intermediate) and Can Freeze Enemies
          # Single-Wall Jump with Gravity - https://youtu.be/3aR9WT-MO9o
          Gravity Suit and Wall Jump (Intermediate) and Can Single Walljump
=======
          Stand On Frozen Enemies (Advanced) and Can Freeze Enemies
>>>>>>> 2947e793
  > Door to Oasis Storage
      All of the following:
          Morph Ball
          Any of the following:
              Underwater Wall Jump (Advanced) or Can Activate Pillar
              Gravity Suit and Hi-Jump
              # Freeze the fishies - https://youtu.be/VdAeMqAsquw
              Stand On Frozen Enemies (Beginner) and Can Freeze Enemies

----------------
Maintenance Annex
Extra - map_name: Sector 243
Extra - room_id: [43]
> Door to Zoro Zig-Zag; Heals? False
  * Layers: default
  * L0 Hatch to Zoro Zig-Zag/Door to Maintenance Annex
  * Extra - door_idx: (98,)
  > Door to Cultivation Station
      Trivial

> Door to Cultivation Station; Heals? False
  * Layers: default
  * L0 Hatch to Cultivation Station/Door to Maintenance Annex
  * Extra - door_idx: (99,)
  > Door to Zoro Zig-Zag
      Any of the following:
          Space Jump
          Hi-Jump and Jump Extends (Advanced) and Wall Jump (Advanced)

----------------
Puyo Palace
Extra - map_name: Sector 247
Extra - room_id: [47]
> Pickup (Power Bomb Tank); Heals? False
  * Layers: default
  * Pickup 35; Category? Minor
  * Extra - area: 2
  * Extra - room: 47
  * Extra - blockx: 29
  * Extra - blocky: 16
  > Door to Central Shaft
      Trivial
  > Door to Nettori Save Room
      Can Climb High Jump Wall

> Door to Collapsed Shaft; Heals? False
  * Layers: default
  * Open Hatch to Collapsed Shaft/Door to Puyo Palace
  * Extra - door_idx: (109,)
  > Door to Central Shaft
      Can Climb High Jump Wall

> Door to Central Shaft; Heals? False
  * Layers: default
  * Open Hatch to Central Shaft/Door to Puyo Palace
  * Extra - door_idx: (110,)
  > Door to Collapsed Shaft
      Space Jump
  > Door to Nettori Save Room
      Space Jump

> Door to Nettori Save Room; Heals? False
  * Layers: default
  * Open Hatch to Nettori Save Room/Door to Puyo Palace
  * Extra - door_idx: (115,)
  > Pickup (Power Bomb Tank)
      Space Jump or Movement (Intermediate)
  > Door to Collapsed Shaft
      Speed Booster and Shinespark Tricks (Expert) and Disabled Door Lock Rando and Disabled Entrance Rando
  > Door to Central Shaft
      Trivial

----------------
Hidden Recharge Room
Extra - map_name: Sector 248
Extra - room_id: [48]
> Other to Eastern Shaft; Heals? False
  * Layers: default
  * Tunnel to Eastern Shaft/Other to Hidden Recharge Room
  * Extra - door_idx: (116,)
  > Recharge Terminal
      Trivial

> Recharge Terminal; Heals? True
  * Layers: default
  > Other to Eastern Shaft
      Trivial

----------------
Nettori Save Room
Extra - map_name: Sector 249
Extra - room_id: [49]
> Door to Puyo Palace; Heals? False
  * Layers: default
  * Open Hatch to Puyo Palace/Door to Nettori Save Room
  * Extra - door_idx: (118,)
  > Door to Eastern Shaft
      Trivial
  > Save Station
      Trivial

> Door to Eastern Shaft; Heals? False
  * Layers: default
  * Open Hatch to Eastern Shaft/Door to Nettori Save Room
  * Extra - door_idx: (119,)
  > Door to Puyo Palace
      Trivial

> Save Station; Heals? False; Spawn Point
  * Layers: default
  * Extra - X: 9
  * Extra - Y: 10
  > Door to Puyo Palace
      Trivial

----------------
Ripper Tower
Extra - map_name: Sector 250
Extra - room_id: [50]
> Pickup (Power Bomb Tank); Heals? False
  * Layers: default
  * Pickup 36; Category? Minor
  * Extra - area: 2
  * Extra - room: 50
  * Extra - blockx: 3
  * Extra - blocky: 7
  > Pickup (Hidden Power Bomb Tank)
      Trivial
  > Door to Central Shaft
      Trivial

> Pickup (Hidden Power Bomb Tank); Heals? False
  * Layers: default
  * Pickup 37; Category? Minor
  * Extra - area: 2
  * Extra - room: 50
  * Extra - blockx: 3
  * Extra - blocky: 24
  > Door to Central Shaft
      Any of the following:
          Can Use Any Bombs
          # Knowledge: You need to beforehand break the block with Screw Attack
          Morph Ball and Screw Attack and Knowledge (Intermediate)

> Door to Central Shaft; Heals? False
  * Layers: default
  * L0 Hatch to Central Shaft/Door to Ripper Tower
  * Extra - door_idx: (114,)
  > Pickup (Power Bomb Tank)
      Any of the following:
          Movement (Expert)
          Morph Ball and Can Freeze Enemies
          Space Jump and Movement (Advanced)

----------------
Glass Tube to Sector 1 (SRX)
Extra - map_name: Sector 252
Extra - room_id: [52]
> Door to Kago Room; Heals? False
  * Layers: default
  * L0 Hatch to Kago Room/Door to Glass Tube to Sector 1 (SRX)
  * Extra - door_idx: (126,)
  > Area Transition to Sector 1 (SRX)
      Trivial

> Area Transition to Sector 1 (SRX); Heals? False
  * Layers: default
  * Open Passage to Glass Tube to Sector 2 (TRO)/Area Transition to Sector 2 (TRO)
  * Extra - door_idx: (127,)
  > Door to Kago Room
      Trivial

----------------
Glass Tube to Sector 4 (AQA)
Extra - map_name: Sector 253
Extra - room_id: [53]
> Door to Security Access; Heals? False
  * Layers: default
  * L0 Hatch to Security Access/Door to Glass Tube to Sector 4 (AQA)
  * Extra - door_idx: (129,)
  > Area Transition to Sector 4 (AQA)
      Trivial

> Area Transition to Sector 4 (AQA); Heals? False
  * Layers: default
  * Open Passage to Glass Tube to Sector 2 (TRO)/Area Transition to Sector 2 (TRO)
  * Extra - door_idx: (130,)
  > Door to Security Access
      Trivial

----------------
Crumble City
Extra - map_name: Sector 254
Extra - room_id: [54]
> Pickup (Energy Tank); Heals? False
  * Layers: default
  * Pickup 38; Category? Major
  * Extra - area: 2
  * Extra - room: 54
  * Extra - blockx: 4
  * Extra - blocky: 5
  > Beside Pickups
      Trivial

> Pickup (Power Bomb Tank); Heals? False
  * Layers: default
  * Pickup 39; Category? Minor
  * Extra - area: 2
  * Extra - room: 54
  * Extra - blockx: 9
  * Extra - blocky: 14
  > Beside Pickups
      Trivial

> Door to Level 1 Security Room; Heals? False
  * Layers: default
  * L0 Hatch to Level 1 Security Room/Door to Crumble City
  * Extra - door_idx: (132,)
  > Beside Pickups
      Any of the following:
          Space Jump
          All of the following:
              Hi-Jump and Wall Jump (Advanced)
              Any of the following:
                  Movement (Hypermode)
                  Speed Booster and Movement (Expert) and Shinespark Tricks (Expert)

> Beside Pickups; Heals? False
  * Layers: default
  > Pickup (Energy Tank)
      Trivial
  > Pickup (Power Bomb Tank)
      Trivial
  > Door to Level 1 Security Room
      Any of the following:
          Wall Jump (Beginner) or Can Climb High Jump Wall
          Speed Booster and Shinespark Tricks (Beginner)

----------------
Zazabi Speedway
Extra - map_name: Sector 255
Extra - room_id: [55]
> Pickup (Power Bomb Tank); Heals? False
  * Layers: default
  * Pickup 40; Category? Minor
  * Extra - area: 2
  * Extra - room: 55
  * Extra - blockx: 7
  * Extra - blocky: 4
  > Door to Zazabi Arena
      Trivial
  > Bottom of Room
      Trivial

> Pickup (Hidden Missile Tank); Heals? False
  * Layers: default
  * Pickup 41; Category? Minor
  * Extra - area: 2
  * Extra - room: 55
  * Extra - blockx: 10
  * Extra - blocky: 26
  > Bottom of Room
      Trivial

> Door to Zazabi Arena; Heals? False
  * Layers: default
  * L0 Hatch to Zazabi Arena/Door to Zazabi Speedway
  * Extra - door_idx: (134,)
  > Bottom of Room
      Trivial

> Bottom of Room; Heals? False
  * Layers: default
  > Pickup (Power Bomb Tank)
      Speed Booster
  > Pickup (Hidden Missile Tank)
      Speed Booster
  > Door to Zazabi Arena
      Any of the following:
          Wall Jump (Beginner) or Can Climb High Jump Wall
          Speed Booster and Shinespark Tricks (Beginner)

----------------
Overgrown Hallway
Extra - map_name: Sector 256
Extra - room_id: [56, 60]
> Door to Overgrown Entrance; Heals? False
  * Layers: default
  * Open Hatch to Overgrown Entrance/Door to Overgrown Hallway
  * Extra - door_idx: (136, 144)
  > Door to Overgrown Checkpoint
      Can Use Any Bombs

> Door to Overgrown Checkpoint; Heals? False
  * Layers: default
  * Open Hatch to Overgrown Checkpoint/Door to Overgrown Hallway
  * Extra - door_idx: (137, 143)
  > Door to Overgrown Entrance
      Can Use Any Bombs

----------------
Overgrown Checkpoint
Extra - map_name: Sector 257
Extra - room_id: [57, 58]
> Door to Eastern Shaft; Heals? False
  * Layers: default
  * Open Hatch to Eastern Shaft/Door to Overgrown Checkpoint
  * Extra - door_idx: (54, 82)
  > Door to The Perfect Hiding Spot
      Missiles

> Door to Overgrown Hallway; Heals? False
  * Layers: default
  * Open Hatch to Overgrown Hallway/Door to Overgrown Checkpoint
  * Extra - door_idx: (138, 142)
  > Door to The Perfect Hiding Spot
      Trivial

> Door to The Perfect Hiding Spot; Heals? False
  * Layers: default
  * Open Hatch to The Perfect Hiding Spot/Door to Overgrown Checkpoint
  * Extra - door_idx: (139, 141)
  > Door to Eastern Shaft
      Missiles
  > Door to Overgrown Hallway
      Any of the following:
          Wave Beam
          Morph Ball and After Boss Nettori Defeated

----------------
The Perfect Hiding Spot
Extra - map_name: Sector 259
Extra - room_id: [59]
> Door to Overgrown Checkpoint; Heals? False
  * Layers: default
  * Open Hatch to Overgrown Checkpoint/Door to The Perfect Hiding Spot
  * Extra - door_idx: (140,)
<|MERGE_RESOLUTION|>--- conflicted
+++ resolved
@@ -1301,14 +1301,10 @@
   > Pickup (Missile Tank)
       Any of the following:
           Can Climb High Jump Wall
-<<<<<<< HEAD
           # Freeze the fishies - https://youtu.be/bhR_vlIitqU
-          Stand On Frozen Enemies (Intermediate) and Can Freeze Enemies
+          Stand On Frozen Enemies (Advanced) and Can Freeze Enemies
           # Single-Wall Jump with Gravity - https://youtu.be/3aR9WT-MO9o
           Gravity Suit and Wall Jump (Intermediate) and Can Single Walljump
-=======
-          Stand On Frozen Enemies (Advanced) and Can Freeze Enemies
->>>>>>> 2947e793
   > Door to Oasis Storage
       All of the following:
           Morph Ball
@@ -1645,4 +1641,4 @@
 > Door to Overgrown Checkpoint; Heals? False
   * Layers: default
   * Open Hatch to Overgrown Checkpoint/Door to The Perfect Hiding Spot
-  * Extra - door_idx: (140,)
+  * Extra - door_idx: (140,)