--- conflicted
+++ resolved
@@ -2314,14 +2314,11 @@
             3,
             4,
             5
-<<<<<<< HEAD
         ],
         "JumpExtends": [
             1,
             3,
             4
-=======
->>>>>>> e8f8296d
         ]
     },
     "flatten_to_set_on_patch": false,
