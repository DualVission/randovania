----------------
Chozo Seal
Extra - total_boundings: {'x1': 19000.0, 'x2': 25000.0, 'y1': -9600.0, 'y2': -900.0}
Extra - polygon: [[20400.0, -900.0], [20400.0, -1900.0], [19000.0, -2000.0], [19000.0, -4600.0], [20100.0, -4600.0], [20300.0, -5200.0], [20300.0, -9600.0], [25000.0, -9600.0], [25000.0, -900.0]]
Extra - asset_id: collision_camera
> Pickup (Missile Tank); Heals? False
  * Layers: default
  * Pickup 52; Category? Minor
  * Extra - actor_name: LE_Item_005
  * Extra - actor_type: item_missiletank
  > Chozo Seal
      Morph Ball

> Elevator to Area 1; Heals? False; Spawn Point; Default Node
  * Layers: default
  * Elevator to Chozo Seal/Elevator to Area 2 - Entrance
  * Extra - actor_name: LE_Platform_Elevator_FromArea01
  * Extra - actor_type: weightactivatedplatform
  * Extra - start_point_actor_name: ST_FromArea01
  > Save Station
      Trivial

> Elevator to Area 3 - Exterior; Heals? False
  * Layers: default
  * Elevator to Transport to Area 2 Entrance/Elevator to Area 2 - Entrance
  * Extra - actor_name: LE_Platform_Elevator_FromArea03
  * Extra - actor_type: weightactivatedplatform
  * Extra - start_point_actor_name: ST_FromArea03
  > Chozo Seal
      Morph Ball

> Save Station; Heals? False
  * Layers: default
  * Extra - actor_name: LE_Platform_SaveStation002
  * Extra - actor_type: weightactivatedplatform
  * Extra - start_point_actor_name: ST_SaveStation002
  > Elevator to Area 1
      Trivial
  > Chozo Seal
      Morph Ball
  > Door to Teleporter Room (Top)
      Trivial

> Chozo Seal; Heals? False
  * Layers: default
  * Extra - actor_name: LE__Platform_ChozoUnlockAreaDNA
  * Extra - actor_type: weightactivatedplatform
  * Extra - start_point_actor_name: ST_ChozoUnlockAreaDNA_Checkpoint
  > Pickup (Missile Tank)
      Lightning Armor and Lay Any Bomb
  > Elevator to Area 3 - Exterior
      Morph Ball
  > Save Station
      Morph Ball
  > Door to Teleporter Room (Bottom)
      Trivial
  > Pickup (Power Bomb Tank)
      Any of the following:
          Lay Power Bomb
          All of the following:
<<<<<<< HEAD
              Morph Ball
              Any of the following:
                  Melee Clip (Beginner)
                  Baby Metroid and Bomb
=======
              Lay Bomb
              Baby Metroid or Melee Clip (Beginner)
  > Event - Chozo Seal Unlocked
      After Area 2 (Exterior) - Alpha Metroid West and After Area 2 (Exterior) - Alpha Metroid Heat and After Area 2 (Exterior) - Alpha Metroid+ Heat and After Area 2 (Entrance) - Alpha Metroid and After Area 2 (Exterior) - Alpha Metroid North and After Area 2 (Exterior) - Alpha Metroid+ North and After Area 2 (Exterior) - Alpha Metroid South
>>>>>>> 3fb3315f

> Door to Teleporter Room (Top); Heals? False
  * Layers: default
  * Access Locked to Teleporter Room/Door to Chozo Seal (Top)
  * Extra - actor_name: Door006
  * Extra - actor_type: doorpowerclosed
  > Save Station
      Trivial

> Door to Teleporter Room (Bottom); Heals? False
  * Layers: default
  * Power Beam Door to Teleporter Room/Door to Chozo Seal (Bottom)
  * Extra - actor_name: Door007
  * Extra - actor_type: doorpowerpower
  > Chozo Seal
      Trivial

> Pickup (Power Bomb Tank); Heals? False
  * Layers: default
  * Pickup 54; Category? Minor
  * Extra - actor_name: HiddenPowerup001
  * Extra - actor_type: item_powerbombtank
  > Chozo Seal
      Lay Any Bomb

----------------
Teleporter Room
Extra - total_boundings: {'x1': 13600.0, 'x2': 19100.0, 'y1': -5400.0, 'y2': -200.0}
Extra - polygon: [[13800.0, -200.0], [13800.0, -1500.0], [14050.0, -1500.0], [14050.0, -2650.0], [14150.0, -2650.0], [14150.0, -5400.0], [19100.0, -5400.0], [19100.0, -200.0]]
Extra - asset_id: collision_camera_003
> Pickup (Missile Tank); Heals? False
  * Layers: default
  * Pickup 51; Category? Minor
  * Extra - actor_name: LE_Item_003
  * Extra - actor_type: item_missiletank
  > Below Teleporter
      Trivial

> Teleporter; Heals? False
  * Layers: default
  * Teleporter Network (Unlocked by After Area 2 (Interior) - Teleporter Unlocked)
  * Extra - actor_name: LE_Platform_Teleporter_02_01
  * Extra - actor_type: weightactivatedplatform
  * Extra - start_point_actor_name: ST_Teleporter_02_01
  > Below Teleporter
      Trivial

> Door to Chozo Seal (Top); Heals? False
  * Layers: default
  * Power Beam Door to Chozo Seal/Door to Teleporter Room (Top)
  * Extra - actor_name: Door006
  * Extra - actor_type: doorpowerclosed
  > Door to Chozo Seal (Bottom)
      Morph Ball

> Door to Chozo Seal (Bottom); Heals? False
  * Layers: default
  * Power Beam Door to Chozo Seal/Door to Teleporter Room (Bottom)
  * Extra - actor_name: Door007
  * Extra - actor_type: doorpowerpower
  > Door to Chozo Seal (Top)
      Morph Ball
  > Below Teleporter
      Any of the following:
          Climb Rooms Vertically (High Jump)
          Stand on Frozen Enemy (Beginner) and Fully Freeze Enemy
          Morph Ball and Unmorph Extend (Beginner)

> Door to Alpha+ Arena; Heals? False
  * Layers: default
  * Power Beam Door to Alpha+ Arena/Door to Teleporter Room
  * Extra - actor_name: Door008
  * Extra - actor_type: doorpowerpower
  > Below Teleporter
      Trivial
  > Start Point
      Trivial

> Event - Teleporter Unlocked; Heals? False
  * Layers: default
  * Event Area 2 (Entrance) - Teleporter Unlocked
  > Below Teleporter
      Trivial

> Below Teleporter; Heals? False
  * Layers: default
  > Pickup (Missile Tank)
      Morph Ball
  > Teleporter
      After Area 2 (Entrance) - Teleporter Unlocked
  > Door to Chozo Seal (Bottom)
      Trivial
  > Door to Alpha+ Arena
      Trivial
  > Event - Teleporter Unlocked
      Trivial

> Start Point; Heals? False; Default Node
  * Layers: default
  * Extra - start_point_actor_name: ST_SG_Alpha_002
  > Door to Alpha+ Arena
      Trivial

----------------
Transport to Area 2 Exterior
Extra - total_boundings: {'x1': 3900.0, 'x2': 8800.0, 'y1': -3000.0, 'y2': 700.0}
Extra - polygon: [[3900.0, 700.0], [3900.0, -2500.0], [5600.0, -2500.0], [7200.0, -3000.0], [8800.0, -3000.0], [8800.0, 700.0]]
Extra - asset_id: collision_camera_004
> Pickup (Missile Tank); Heals? False
  * Layers: default
  * Pickup 50; Category? Minor
  * Extra - actor_name: LE_Item_002
  * Extra - actor_type: item_missiletank
  > Left of Statue
      Trivial

> Pickup (Lightning Armor); Heals? False
  * Layers: default
  * Pickup 53; Category? Major
  * Extra - actor_name: LE_SpecialAbility_EnergyShield
  * Extra - actor_type: powerup_energyshield
  > Door to Main Shaft (Bottom)
      Morph Ball
  > Left of Statue
      Morph Ball

> Elevator to Area 2 - Exterior; Heals? False; Spawn Point; Default Node
  * Layers: default
  * Elevator to Outer Hub/Elevator to Area 2 - Entrance
  * Extra - actor_name: LE_Platform_Elevator_FromArea02A
  * Extra - actor_type: weightactivatedplatform
  * Extra - start_point_actor_name: ST_FromArea02A
  > Door to Main Shaft (Top)
      Trivial

> Door to Main Shaft (Bottom); Heals? False
  * Layers: default
  * Power Beam Door to Main Shaft/Door to Transport to Area 2 Exterior (Bottom)
  * Extra - actor_name: Door001
  * Extra - actor_type: doorpowerpower
  > Pickup (Lightning Armor)
      Morph Ball
  > Right of Statue
      Trivial

> Door to Main Shaft (Top); Heals? False
  * Layers: default
  * Power Beam Door to Main Shaft/Door to Transport to Area 2 Exterior (Top)
  * Extra - actor_name: Door003
  * Extra - actor_type: doorpowerclosed
  > Elevator to Area 2 - Exterior
      Trivial
  > Left of Statue
      Trivial

> Left of Statue; Heals? False
  * Layers: default
  * Extra - start_point_actor_name: ST_CheckPoint_002
  > Pickup (Missile Tank)
      Lightning Armor and Morph Ball
  > Door to Main Shaft (Bottom)
      Morph Ball
  > Door to Main Shaft (Top)
      Morph Ball

> Right of Statue; Heals? False
  * Layers: default
  * Extra - start_point_actor_name: ST_DEBUG_Bestowal
  > Door to Main Shaft (Bottom)
      Trivial

----------------
Main Shaft
Extra - total_boundings: {'x1': 8700.0, 'x2': 10500.0, 'y1': -3000.0, 'y2': 100.0}
Extra - polygon: [[8700.0, 100.0], [8700.0, -3000.0], [10500.0, -3000.0], [10500.0, 100.0]]
Extra - asset_id: collision_camera_005
> Door to Transport to Area 2 Exterior (Bottom); Heals? False
  * Layers: default
  * Power Beam Door to Transport to Area 2 Exterior/Door to Main Shaft (Bottom)
  * Extra - actor_name: Door001
  * Extra - actor_type: doorpowerpower
  > Dock to Alpha+ Arena
      Any of the following:
          Use Spider Ball
          All of the following:
              Lightning Armor
              High Jump Boots or Space Jump or Super Jump (Intermediate) or Walljump (Beginner)
  > Dock to Water Storage
      Any of the following:
          Single-wall Wall Jump (Intermediate) or Climb Rooms Vertically (High Jump)
          Lightning Armor and Walljump (Beginner)

> Door to Transport to Area 2 Exterior (Top); Heals? False
  * Layers: default
  * Access Locked to Transport to Area 2 Exterior/Door to Main Shaft (Top)
  * Extra - actor_name: Door003
  * Extra - actor_type: doorpowerclosed
  > Dock to Alpha+ Arena
      Trivial

> Dock to Alpha+ Arena; Heals? False
  * Layers: default
  * Open Passage to Alpha+ Arena/Dock to Main Shaft
  > Door to Transport to Area 2 Exterior (Bottom)
      Any of the following:
          Lightning Armor or Use Spider Ball
          Movement (Intermediate) and Normal Damage ≥ 99
  > Door to Transport to Area 2 Exterior (Top)
      Trivial

> Dock to Water Storage; Heals? False
  * Layers: default
  * Open Passage to Water Storage/Dock to Main Shaft
  > Door to Transport to Area 2 Exterior (Bottom)
      Trivial

----------------
Water Storage
Extra - total_boundings: {'x1': 10300.0, 'x2': 15100.0, 'y1': -3200.0, 'y2': -1600.0}
Extra - polygon: [[10400.0, -1600.0], [10400.0, -3100.0], [14200.0, -3100.0], [14200.0, -1600.0]]
Extra - asset_id: collision_camera_006
> Pickup (Missile Tank); Heals? False
  * Layers: default
  * Pickup 49; Category? Minor
  * Extra - actor_name: LE_Item_001
  * Extra - actor_type: item_missiletank
  > Dock to Main Shaft
      Morph Ball and Fleechswarm Protection

> Dock to Main Shaft; Heals? False
  * Layers: default
  * Open Passage to Main Shaft/Dock to Water Storage
  > Pickup (Missile Tank)
      Morph Ball and Fleechswarm Protection

----------------
Alpha+ Arena
Extra - total_boundings: {'x1': 10400.0, 'x2': 13900.0, 'y1': -1500.0, 'y2': -200.0}
Extra - polygon: [[10400.0, -200.0], [10400.0, -1500.0], [13900.0, -1500.0], [13900.0, -200.0]]
Extra - asset_id: collision_camera_007
> Door to Teleporter Room; Heals? False
  * Layers: default
  * Power Beam Door to Teleporter Room/Door to Alpha+ Arena
  * Extra - actor_name: Door008
  * Extra - actor_type: doorpowerpower
  > Inside Arena
      Trivial

> Dock to Main Shaft; Heals? False
  * Layers: default
  * Open Passage to Main Shaft/Dock to Alpha+ Arena
  > Inside Arena
      Morph Ball and Shoot Any Missile
  > Outside Arena
      Trivial

> Event - Alpha Metroid+; Heals? False
  * Layers: default
  * Event Area 2 (Entrance) - Alpha Metroid
  > Pickup (DNA)
      Trivial

> Inside Arena; Heals? False; Default Node
  * Layers: default
  * Extra - start_point_actor_name: ST_Alpha_002_Checkpoint
  > Door to Teleporter Room
      Trivial
  > Dock to Main Shaft
      Morph Ball and Shoot Any Missile
  > Event - Alpha Metroid+
      Defeat Alpha Metroid+

> Outside Arena; Heals? False
  * Layers: default
  * Extra - start_point_actor_name: ST_SG_Alpha_002B
  > Dock to Main Shaft
      Trivial

> Pickup (DNA); Heals? False
  * Layers: default
  * Pickup 178; Category? Major
  * Extra - pickup_type: metroid
  * Extra - spawngroup: SG_Alpha_002
  > Inside Arena
      Trivial
<|MERGE_RESOLUTION|>--- conflicted
+++ resolved
@@ -58,17 +58,8 @@
       Any of the following:
           Lay Power Bomb
           All of the following:
-<<<<<<< HEAD
-              Morph Ball
-              Any of the following:
-                  Melee Clip (Beginner)
-                  Baby Metroid and Bomb
-=======
               Lay Bomb
               Baby Metroid or Melee Clip (Beginner)
-  > Event - Chozo Seal Unlocked
-      After Area 2 (Exterior) - Alpha Metroid West and After Area 2 (Exterior) - Alpha Metroid Heat and After Area 2 (Exterior) - Alpha Metroid+ Heat and After Area 2 (Entrance) - Alpha Metroid and After Area 2 (Exterior) - Alpha Metroid North and After Area 2 (Exterior) - Alpha Metroid+ North and After Area 2 (Exterior) - Alpha Metroid South
->>>>>>> 3fb3315f
 
 > Door to Teleporter Room (Top); Heals? False
   * Layers: default
