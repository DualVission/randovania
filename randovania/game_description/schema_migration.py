from typing import Callable, Optional, Union
from randovania.game_description.resources.resource_type import ResourceType
from randovania.game_description import migration_data
from randovania.game_description.world.node import LoreType
from randovania.games.game import RandovaniaGame

CURRENT_DATABASE_VERSION = 3
<<<<<<< HEAD
CURRENT_ITEMDB_VERSION = 2
=======

>>>>>>> f6722829

def _migrate_v1(data: dict) -> dict:
    game = RandovaniaGame(data["game"])

    data["starting_location"] = migration_data.convert_area_loc_id_to_name(game, data["starting_location"])

    for world in data["worlds"]:
        world_name = world["name"]
        new_areas = {}

        if world.get("extra") is None:
            world["extra"] = {}

        world["extra"]["asset_id"] = world.pop("asset_id")
        if (dark_name := world.pop("dark_name")) is not None:
            world["extra"]["dark_name"] = dark_name

        for area in world["areas"]:
            area_name = area.pop("name")
            if area_name in new_areas:
                raise ValueError("Name conflict in {}: {}".format(world["name"], area_name))

            # extra = JsonEncodedValue,
            area["default_node"] = None
            if (default_node_index := area.pop("default_node_index")) is not None:
                area["default_node"] = area["nodes"][default_node_index]["name"]

            if area.get("extra") is None:
                area["extra"] = {}

            area["extra"]["asset_id"] = area.pop("asset_id")
            if dark_name is not None:
                area["extra"]["in_dark_aether"] = area.pop("in_dark_aether")

            new_nodes = {}
            for node in area["nodes"]:
                node_name = node.pop("name")

                if node_name in new_nodes:
                    raise ValueError("Name conflict in {} - {}: {}".format(world["name"], area_name, node_name))

                if node.get("extra") is None:
                    node["extra"] = {}

                if node["node_type"] == "dock":
                    node["connected_area_name"] = migration_data.get_area_name_from_id(
                        game, world_name, node.pop("connected_area_asset_id"))

                elif node["node_type"] == "teleporter":
                    dest = {
                        "world_asset_id": node.pop("destination_world_asset_id"),
                        "area_asset_id": node.pop("destination_area_asset_id"),
                    }
                    node["destination"] = migration_data.convert_area_loc_id_to_name(game, dest)
                    node["extra"]["scan_asset_id"] = node.pop("scan_asset_id")
                    node["extra"]["teleporter_instance_id"] = node.pop("teleporter_instance_id")

                new_nodes[node_name] = node

            area["nodes"] = new_nodes
            new_areas[area_name] = area

        world["areas"] = new_areas

    return data

def _migrate_v2(data: dict) -> dict:
    game = RandovaniaGame(data["game"])
    db = data["resource_database"]

    keep_res_index = game.value in {"prime1", "prime2", "prime3", "super_metroid"}

    def find_resource(res_type: Union[ResourceType, str], index: Optional[int]):
        if index is None:
            return None
        if isinstance(res_type, str):
            res_type = ResourceType(res_type)
        return migration_data.get_resource_name_from_index(game, index, res_type)

    special_indices = {"energy_tank_item_index", "item_percentage_index", "multiworld_magic_item_index"}
    for name in special_indices:
        index = db[name]
        db[name] = find_resource(ResourceType.ITEM, index)

    def migrate_reduction(reduction: dict) -> dict:
        reduction["name"] = find_resource(ResourceType.DAMAGE, reduction.pop("index"))
        for red in reduction["reductions"]:
            red["name"] = find_resource(ResourceType.ITEM, red.pop("index"))
        return reduction
    
    db["damage_reductions"] = [migrate_reduction(red) for red in db["damage_reductions"]]

    def migrate_requirement(requirement: dict) -> dict:
        data = requirement["data"]

        if requirement["type"] == "resource":
            data["type"] = migration_data.get_resource_type_from_index(data["type"]).value
            data["name"] = find_resource(data["type"], data.pop("index"))
        elif requirement["type"] != "template":
            data["items"] = [migrate_requirement(req) for req in data["items"]]
        
        return {
            "type": requirement["type"],
            "data": data
        }
    
    db["requirement_template"] = {k: migrate_requirement(v) for k,v in db["requirement_template"].items()}
    data["victory_condition"] = migrate_requirement(data["victory_condition"])
    
    for key, state in data["initial_states"].items():
        data["initial_states"][key] = [{
            "resource_type": migration_data.get_resource_type_from_index(resource["resource_type"]).value,
            "resource_name": find_resource(migration_data.get_resource_type_from_index(resource["resource_type"]), resource.pop("resource_index")),
            "amount": resource["amount"]
        } for resource in state]
    
    minimal = data["minimal_logic"]
    if minimal is not None:
        minimal["items_to_exclude"] = [{
            "name": find_resource(ResourceType.ITEM, item["index"]),
            "when_shuffled": item["when_shuffled"]
        } for item in minimal["items_to_exclude"]]
        minimal["custom_item_amount"] = [{
            "name": find_resource(ResourceType.ITEM, item["index"]),
            "value": item["value"]
        } for item in minimal["custom_item_amount"]]
        minimal["events_to_exclude"] = [{
            "name": find_resource(ResourceType.EVENT, item["index"]),
            "reason": item["reason"]
        } for item in minimal["events_to_exclude"]]

    # TODO: move dock types to keys instead of indices as well?
    for dock_type in data["dock_weakness_database"].values():
        for dock in dock_type:
            dock["requirement"] = migrate_requirement(dock["requirement"])
    
    for world in data["worlds"]:
        for area in world["areas"].values():
            for node in area["nodes"].values():
                node["connections"] = {k: migrate_requirement(v) for k,v in node["connections"].items()}
                
                node_type = node["node_type"]
                if node_type == "event":
                    node["event_name"] = find_resource(ResourceType.EVENT, node.pop("event_index"))

                if node_type == "logbook":
                    lore_type = LoreType(node["lore_type"])
                    if lore_type == LoreType.LUMINOTH_LORE:
                        node["extra"]["translator"] = find_resource(ResourceType.ITEM, node.pop("lore_extra"))
                    if lore_type in {LoreType.LUMINOTH_WARRIOR, LoreType.SKY_TEMPLE_KEY_HINT}:
                        node["extra"]["hint_index"] = node.pop("lore_extra")
                
                if node_type == "player_ship":
                    node["is_unlocked"] = migrate_requirement(node["is_unlocked"])

                if node_type == "translator_gate":
                    pass # TODO

                if node_type == "pickup":
                    pass # TODO

    lists_to_migrate = {restype for restype in ResourceType if restype < ResourceType._INDEXED}
    for name in lists_to_migrate:
        new_res_list = {resource.pop("short_name"): resource for resource in db[name]}
        for resource in new_res_list.values():
            if name == ResourceType.ITEM:
                extra = resource["extra"]
                resource["extra"] = {}
                if extra is not None:
                    resource["extra"]["specific"] = extra
                if keep_res_index:
                    resource["extra"]["item_id"] = resource["index"]
            else:
                resource["extra"] = {}
            resource.pop("index")
        db[name] = new_res_list
    
    return data

def _migrate_v2(data: dict) -> dict:
    should_keep_index = data["game"] in {"prime1", "prime2", "prime3"}

    for world in data["worlds"]:
        world_name: str = world["name"]
        areas: dict[str, dict] = world["areas"]
        dock_index_to_name = {}

        for area_name, area in areas.items():
            nodes: dict[str, dict] = area["nodes"]
            dock_index_to_name[area_name] = {}

            for node_name, node in nodes.items():
                node["description"] = ""
                if node["node_type"] == "dock":
                    dock_index = node.pop("dock_index")
                    dock_index_to_name[area_name][dock_index] = node_name
                    if should_keep_index:
                        node["extra"]["dock_index"] = dock_index

        for area_name, area in areas.items():
            nodes: dict[str, dict] = area["nodes"]
            for node_name, node in nodes.items():
                if node["node_type"] == "dock":
                    area_name = node.pop("connected_area_name")
                    node["destination"] = {
                        "world_name": world_name,
                        "area_name": area_name,
                        "node_name": dock_index_to_name[area_name][node.pop("connected_dock_index")],
                    }

    return data


_MIGRATIONS = {
    1: _migrate_v1,
<<<<<<< HEAD
    2: _migrate_v2
=======
    2: _migrate_v2,
>>>>>>> f6722829
}

def _migrate_item_v1(data: dict) -> dict:
    game = RandovaniaGame(data["game"])
    for item in data["items"].values():
        item["progression"] = [migration_data.get_resource_name_from_index(game, progression, ResourceType.ITEM) for progression in item["progression"]]
        ammo = item.get("ammo")
        if ammo is not None:
            item["ammo"] = [migration_data.get_resource_name_from_index(game, ammo, ResourceType.ITEM) for ammo in item["ammo"]]
    for ammo in data["ammo"].values():
        ammo["items"] = [migration_data.get_resource_name_from_index(game, item, ResourceType.ITEM) for item in ammo["items"]]
        unlock = ammo.get("unlocked_by")
        if unlock is not None:
            ammo["unlocked_by"] = migration_data.get_resource_name_from_index(game, ammo["unlocked_by"], ResourceType.ITEM)
        temporary = ammo.get("temporary")
        if temporary is not None:
            ammo["temporary"] = migration_data.get_resource_name_from_index(game, ammo["temporary"], ResourceType.ITEM)
    return data

_ITEM_MIGRATIONS = {
    1: _migrate_item_v1
}

def _migrate_to_current(data: dict, version: int, migrations: dict[int, Callable[[dict], dict]]) -> dict:
    schema_version = data.get("schema_version", 1)

    while schema_version < version:
        data = migrations[schema_version](data)
        schema_version += 1

    data["schema_version"] = schema_version

    return data

def migrate_to_current(data: dict):
    return _migrate_to_current(data, CURRENT_DATABASE_VERSION, _MIGRATIONS)

def migrate_items_to_current(data: dict):
    return _migrate_to_current(data, CURRENT_ITEMDB_VERSION, _ITEM_MIGRATIONS)<|MERGE_RESOLUTION|>--- conflicted
+++ resolved
@@ -4,12 +4,8 @@
 from randovania.game_description.world.node import LoreType
 from randovania.games.game import RandovaniaGame
 
-CURRENT_DATABASE_VERSION = 3
-<<<<<<< HEAD
+CURRENT_DATABASE_VERSION = 4
 CURRENT_ITEMDB_VERSION = 2
-=======
-
->>>>>>> f6722829
 
 def _migrate_v1(data: dict) -> dict:
     game = RandovaniaGame(data["game"])
@@ -77,6 +73,39 @@
     return data
 
 def _migrate_v2(data: dict) -> dict:
+    should_keep_index = data["game"] in {"prime1", "prime2", "prime3"}
+
+    for world in data["worlds"]:
+        world_name: str = world["name"]
+        areas: dict[str, dict] = world["areas"]
+        dock_index_to_name = {}
+
+        for area_name, area in areas.items():
+            nodes: dict[str, dict] = area["nodes"]
+            dock_index_to_name[area_name] = {}
+
+            for node_name, node in nodes.items():
+                node["description"] = ""
+                if node["node_type"] == "dock":
+                    dock_index = node.pop("dock_index")
+                    dock_index_to_name[area_name][dock_index] = node_name
+                    if should_keep_index:
+                        node["extra"]["dock_index"] = dock_index
+
+        for area_name, area in areas.items():
+            nodes: dict[str, dict] = area["nodes"]
+            for node_name, node in nodes.items():
+                if node["node_type"] == "dock":
+                    area_name = node.pop("connected_area_name")
+                    node["destination"] = {
+                        "world_name": world_name,
+                        "area_name": area_name,
+                        "node_name": dock_index_to_name[area_name][node.pop("connected_dock_index")],
+                    }
+
+    return data
+
+def _migrate_v3(data: dict) -> dict:
     game = RandovaniaGame(data["game"])
     db = data["resource_database"]
 
@@ -189,47 +218,10 @@
     
     return data
 
-def _migrate_v2(data: dict) -> dict:
-    should_keep_index = data["game"] in {"prime1", "prime2", "prime3"}
-
-    for world in data["worlds"]:
-        world_name: str = world["name"]
-        areas: dict[str, dict] = world["areas"]
-        dock_index_to_name = {}
-
-        for area_name, area in areas.items():
-            nodes: dict[str, dict] = area["nodes"]
-            dock_index_to_name[area_name] = {}
-
-            for node_name, node in nodes.items():
-                node["description"] = ""
-                if node["node_type"] == "dock":
-                    dock_index = node.pop("dock_index")
-                    dock_index_to_name[area_name][dock_index] = node_name
-                    if should_keep_index:
-                        node["extra"]["dock_index"] = dock_index
-
-        for area_name, area in areas.items():
-            nodes: dict[str, dict] = area["nodes"]
-            for node_name, node in nodes.items():
-                if node["node_type"] == "dock":
-                    area_name = node.pop("connected_area_name")
-                    node["destination"] = {
-                        "world_name": world_name,
-                        "area_name": area_name,
-                        "node_name": dock_index_to_name[area_name][node.pop("connected_dock_index")],
-                    }
-
-    return data
-
-
 _MIGRATIONS = {
     1: _migrate_v1,
-<<<<<<< HEAD
-    2: _migrate_v2
-=======
     2: _migrate_v2,
->>>>>>> f6722829
+    3: _migrate_v3,
 }
 
 def _migrate_item_v1(data: dict) -> dict:
