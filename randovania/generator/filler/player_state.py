from __future__ import annotations

import collections
import re
from typing import DefaultDict

from randovania.game_description.assignment import PickupTarget
from randovania.game_description.game_description import GameDescription
from randovania.game_description.resources.pickup_entry import PickupEntry
from randovania.game_description.resources.pickup_index import PickupIndex
from randovania.game_description.resources.resource_type import ResourceType
from randovania.game_description.world.node_identifier import NodeIdentifier
from randovania.game_description.world.resource_node import ResourceNode
from randovania.game_description.world.teleporter_node import TeleporterNode
from randovania.game_description.world.world_list import WorldList
from randovania.generator import reach_lib
from randovania.generator.filler import filler_logging
from randovania.generator.filler.action import Action
from randovania.generator.filler.filler_configuration import FillerConfiguration
from randovania.generator.filler.filler_library import UncollectedState
from randovania.generator.filler.pickup_list import (
    get_pickups_that_solves_unreachable,
    interesting_resources_for_reach, PickupCombinations,
)
from randovania.layout.base.available_locations import RandomizationMode
from randovania.layout.base.logical_resource_action import LayoutLogicalResourceAction
from randovania.patching.prime import elevators
from randovania.resolver import debug
from randovania.resolver.state import State


class PlayerState:
    index: int
    game: GameDescription
    pickups_left: list[PickupEntry]
    configuration: FillerConfiguration
    pickup_index_considered_count: DefaultDict[PickupIndex, int]
    hint_seen_count: DefaultDict[NodeIdentifier, int]
    hint_initial_pickups: dict[NodeIdentifier, frozenset[PickupIndex]]
    _unfiltered_potential_actions: tuple[PickupCombinations, tuple[ResourceNode, ...]]
    num_random_starting_items_placed: int
    num_assigned_pickups: int

    def __init__(self,
                 index: int,
                 game: GameDescription,
                 initial_state: State,
                 pickups_left: list[PickupEntry],
                 configuration: FillerConfiguration,
                 ):
        self.index = index
        self.game = game

        self.reach = reach_lib.advance_reach_with_possible_unsafe_resources(
            reach_lib.reach_with_all_safe_resources(game, initial_state))
        self.pickups_left = pickups_left
        self.configuration = configuration

        self.pickup_index_considered_count = collections.defaultdict(int)
        self.hint_seen_count = collections.defaultdict(int)
        self.event_seen_count = collections.defaultdict(int)
        self.hint_initial_pickups = {}
        self.num_random_starting_items_placed = 0
        self.num_assigned_pickups = 0
        self.num_actions = 0
        self.indices_groups, self.all_indices = build_available_indices(game.world_list, configuration)

    def __repr__(self):
        return f"Player {self.index + 1}"

    def update_for_new_state(self):
        debug.debug_print(f"\n>>> Updating state of {self}")

        self.advance_scan_asset_seen_count()
        self._advance_event_seen_count()
        self._log_new_pickup_index()
        self._calculate_potential_actions()

    def advance_scan_asset_seen_count(self):
        for hint_identifier in self.reach.state.collected_hints:
            self.hint_seen_count[hint_identifier] += 1
            if self.hint_seen_count[hint_identifier] == 1:
                self.hint_initial_pickups[hint_identifier] = frozenset(self.reach.state.collected_pickup_indices)

        filler_logging.print_new_node_identifiers(self.game, self.hint_seen_count, "Scan Asset")

    def _advance_event_seen_count(self):
        for resource, quantity in self.reach.state.resources.as_resource_gain():
            if resource.resource_type == ResourceType.EVENT and quantity > 0:
                self.event_seen_count[resource] += 1

        filler_logging.print_new_resources(self.game, self.reach, self.event_seen_count, "Events")

    def _log_new_pickup_index(self):
        for index in self.reach.state.collected_pickup_indices:
            if index not in self.pickup_index_considered_count:
                self.pickup_index_considered_count[index] = 0
                filler_logging.print_new_pickup_index(self.index, self.game, index)

    def _calculate_potential_actions(self):
        uncollected_resource_nodes = reach_lib.get_collectable_resource_nodes_of_reach(self.reach)

        usable_pickups = [pickup for pickup in self.pickups_left
                          if self.num_actions >= pickup.generator_params.required_progression]
        pickups = get_pickups_that_solves_unreachable(usable_pickups, self.reach, uncollected_resource_nodes,
                                                      self.configuration.single_set_for_pickups_that_solve)
        filler_logging.print_retcon_loop_start(self.game, usable_pickups, self.reach, self.index)

        self._unfiltered_potential_actions = pickups, tuple(uncollected_resource_nodes)

    def potential_actions(self, locations_weighted: WeightedLocations) -> list[Action]:
        num_available_indices = len(self.filter_usable_locations(locations_weighted))
        num_available_indices += (self.configuration.maximum_random_starting_items
                                  - self.num_random_starting_items_placed)

        pickups, uncollected_resource_nodes = self._unfiltered_potential_actions
        result: list[Action] = [Action(pickup_tuple) for pickup_tuple in pickups
                                if len(pickup_tuple) <= num_available_indices]

        logical_resource_action = self.configuration.logical_resource_action
        if (logical_resource_action == LayoutLogicalResourceAction.RANDOMLY
                or (logical_resource_action == LayoutLogicalResourceAction.LAST_RESORT and not result)):
            result.extend(
                Action((resource_node,))
                for resource_node in uncollected_resource_nodes
            )

        return result

    def victory_condition_satisfied(self):
        return self.game.victory_condition.satisfied(self.reach.state.resources,
                                                     self.reach.state.energy,
                                                     self.reach.state.resource_database)

    def assign_pickup(self, pickup_index: PickupIndex, target: PickupTarget):
        self.num_assigned_pickups += 1
        self.reach.state.patches = self.reach.state.patches.assign_new_pickups([
            (pickup_index, target),
        ])

    def current_state_report(self) -> str:
        state = UncollectedState.from_reach(self.reach)
        pickups_by_name_and_quantity = collections.defaultdict(int)

        _KEY_MATCH = re.compile(r"Key (\d+)")
        for pickup in self.pickups_left:
            pickups_by_name_and_quantity[_KEY_MATCH.sub("Key", pickup.name)] += 1

        to_progress = {_KEY_MATCH.sub("Key", resource.long_name)
                       for resource in interesting_resources_for_reach(self.reach)
                       if resource.resource_type == ResourceType.ITEM}

        wl = self.reach.game.world_list
        s = self.reach.state

        paths_to_be_opened = set()
        for node, requirement in self.reach.unreachable_nodes_with_requirements().items():
            for alternative in requirement.alternatives:
                if any(r.negate or (r.resource.resource_type != ResourceType.ITEM
                                    and not r.satisfied(s.resources, s.energy, self.game.resource_database))
                       for r in alternative.values()):
                    continue

                paths_to_be_opened.add("* {}: {}".format(
                    wl.node_name(node, with_world=True),
                    " and ".join(sorted(
                        r.pretty_text for r in alternative.values()
                        if not r.satisfied(s.resources, s.energy, self.game.resource_database)
                    ))
                ))

        teleporters = []
        for node in wl.iterate_nodes():
            if isinstance(node, TeleporterNode) and self.reach.is_reachable_node(node):
                other = wl.resolve_teleporter_node(node, s.patches)
                teleporters.append("* {} to {}".format(
                    elevators.get_elevator_or_area_name(self.game.game, wl,
                                                        wl.identifier_for_node(node).area_location, True),

                    elevators.get_elevator_or_area_name(self.game.game, wl,
                                                        wl.identifier_for_node(other).area_location, True)
                    if other is not None else "<Not connected>",
                ))

        accessible_nodes = [
            wl.node_name(n, with_world=True) for n in self.reach.iterate_nodes if self.reach.is_reachable_node(n)
        ]

        return (
            "At {0} after {1} actions and {2} pickups, with {3} collected locations, {7} safe nodes.\n\n"
            "Pickups still available: {4}\n\n"
            "Resources to progress: {5}\n\n"
            "Paths to be opened:\n{8}\n\n"
            "Accessible teleporters:\n{9}\n\n"
            "Reachable nodes:\n{6}"
        ).format(
            self.game.world_list.node_name(self.reach.state.node, with_world=True, distinguish_dark_aether=True),
            self.num_actions,
            self.num_assigned_pickups,
            len(state.indices),
            ", ".join(name if quantity == 1 else f"{name} x{quantity}"
                      for name, quantity in sorted(pickups_by_name_and_quantity.items())),
            ", ".join(sorted(to_progress)),
            "\n".join(accessible_nodes) if len(accessible_nodes) < 15 else f"{len(accessible_nodes)} nodes total",
            sum(1 for n in self.reach.iterate_nodes if self.reach.is_safe_node(n)),
            "\n".join(sorted(paths_to_be_opened)) or "None",
            "\n".join(teleporters) or "None",
        )

    def filter_usable_locations(self, locations_weighted: WeightedLocations,
                                action: PickupEntry | None = None) -> WeightedLocations:
        weighted = locations_weighted

        if self.configuration.first_progression_must_be_local and self.num_assigned_pickups == 0:
            weighted = {
                loc: weight
                for loc, weight in weighted.items()
                if loc[0] is self
            }

        if action is not None and self.configuration.randomization_mode is RandomizationMode.MAJOR_MINOR_SPLIT:
            weighted = {
                loc: weight
                for loc, weight in weighted.items()
<<<<<<< HEAD
                if (loc[0].game.world_list.node_from_pickup_index(loc[1]).location_category !=
=======
                if (loc[0].game.world_list.node_from_pickup_index(loc[1]).location_category ==
>>>>>>> 373567bf
                    action.generator_params.preferred_location_category)
            }

        return weighted

    def should_have_hint(self, pickup: PickupEntry, current_uncollected: UncollectedState,
                         all_locations_weighted: WeightedLocations) -> bool:

        if not pickup.pickup_category.hinted_as_major:
            return False

        config = self.configuration
        valid_locations = [
            index
            for (owner, index), weight in all_locations_weighted.items()
            if (owner == self
                and weight >= config.minimum_location_weight_for_hint_placement
                and index in current_uncollected.indices)
        ]
        can_hint = len(valid_locations) >= config.minimum_available_locations_for_hint_placement
        if not can_hint:
            debug.debug_print(f"+ Only {len(valid_locations)} qualifying open locations, hint refused.")

        return can_hint


def build_available_indices(world_list: WorldList, configuration: FillerConfiguration,
                            ) -> tuple[list[set[PickupIndex]], set[PickupIndex]]:
    """
    Groups indices into separated groups, so each group can be weighted separately.
    """
    indices_groups = [
        set(world.pickup_indices) - configuration.indices_to_exclude
        for world in world_list.worlds
    ]
    all_indices = set().union(*indices_groups)

    return indices_groups, all_indices


WeightedLocations = dict[tuple[PlayerState, PickupIndex], float]<|MERGE_RESOLUTION|>--- conflicted
+++ resolved
@@ -222,11 +222,7 @@
             weighted = {
                 loc: weight
                 for loc, weight in weighted.items()
-<<<<<<< HEAD
-                if (loc[0].game.world_list.node_from_pickup_index(loc[1]).location_category !=
-=======
                 if (loc[0].game.world_list.node_from_pickup_index(loc[1]).location_category ==
->>>>>>> 373567bf
                     action.generator_params.preferred_location_category)
             }
 
