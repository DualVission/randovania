import asyncio
from typing import Optional, Tuple, Callable, FrozenSet

from randovania.game_description import derived_nodes
from randovania.game_description.game_patches import GamePatches
from randovania.game_description.requirements import RequirementSet, RequirementList
from randovania.game_description.resources.resource_info import ResourceInfo
from randovania.game_description.world.event_node import EventNode
from randovania.game_description.world.node import Node
from randovania.game_description.world.pickup_node import PickupNode
from randovania.game_description.world.resource_node import ResourceNode
from randovania.layout import filtered_database
from randovania.layout.base.base_configuration import BaseConfiguration
from randovania.resolver import debug, event_pickup
from randovania.resolver.event_pickup import EventPickupNode
from randovania.resolver.logic import Logic
from randovania.resolver.resolver_reach import ResolverReach
from randovania.resolver.state import State


def _simplify_requirement_list(self: RequirementList, state: State,
                               dangerous_resources: FrozenSet[ResourceInfo],
                               ) -> Optional[RequirementList]:
    items = []
    for item in self.values():
        if item.negate:
            return None

        if item.satisfied(state.resources, state.energy, state.resource_database):
            continue

        if item.resource not in dangerous_resources:
            # An empty RequirementList is considered satisfied, so we don't have to add the trivial resource
            items.append(item)

    return RequirementList(items)


def _simplify_additional_requirement_set(requirements: RequirementSet,
                                         state: State,
                                         dangerous_resources: FrozenSet[ResourceInfo],
                                         ) -> RequirementSet:
    new_alternatives = [
        _simplify_requirement_list(alternative, state, dangerous_resources)
        for alternative in requirements.alternatives
    ]
    return RequirementSet(alternative
                          for alternative in new_alternatives

                          # RequirementList.simplify may return None
                          if alternative is not None)


def _should_check_if_action_is_safe(state: State,
                                    action: ResourceNode,
                                    dangerous_resources: FrozenSet[ResourceInfo],
                                    all_nodes: Tuple[Node, ...]) -> bool:
    """
    Determines if we should _check_ if the given action is safe that state
    :param state:
    :param action:
    :return:
    """
    if any(resource in dangerous_resources
           for resource in action.resource_gain_on_collect(state.node_context())):
        return False

    if isinstance(action, EventNode):
        return True

    if isinstance(action, EventPickupNode):
        pickup_node = action.pickup_node
    else:
        pickup_node = action

    if isinstance(pickup_node, PickupNode):
        target = state.patches.pickup_assignment.get(pickup_node.pickup_index)
        if target is not None and (target.pickup.item_category.is_major or target.pickup.item_category.is_key):
            return True

    return False


class ResolverTimeout(Exception):
    pass

def _check_attempts(max_attempts: Optional[int]):
    if max_attempts is not None and debug.get_attempts() >= max_attempts:
        raise ResolverTimeout(f"Timed out after {max_attempts} attempts")

async def _inner_advance_depth(state: State,
                               logic: Logic,
                               status_update: Callable[[str], None],
                               *,
                               reach: Optional[ResolverReach] = None,
                               max_attempts: Optional[int] = None,
                               ) -> Tuple[Optional[State], bool]:
    """

    :param state:
    :param logic:
    :param status_update:
    :param reach: A precalculated reach for the given state
    :return:
    """

    if logic.victory_condition.satisfied(state.resources, state.energy, state.resource_database):
        return state, True

    # Yield back to the asyncio runner, so cancel can do something
    await asyncio.sleep(0)

    if reach is None:
        reach = ResolverReach.calculate_reach(logic, state)

    debug.log_new_advance(state, reach)
    status_update("Resolving... {} total resources".format(state.resources.num_resources))

    for action, energy in reach.possible_actions(state):
        if _should_check_if_action_is_safe(state, action, logic.game.dangerous_resources,
                                           logic.game.world_list.all_nodes):
            _check_attempts(max_attempts)
            potential_state = state.act_on_node(action, path=reach.path_to_node(action), new_energy=energy)
            potential_reach = ResolverReach.calculate_reach(logic, potential_state)

            # If we can go back to where we were, it's a simple safe node
            if state.node in potential_reach.nodes:
                new_result = await _inner_advance_depth(
                    state=potential_state,
                    logic=logic,
                    status_update=status_update,
                    reach=potential_reach,
                    max_attempts=max_attempts,
                )

                if not new_result[1]:
                    debug.log_rollback(state, True, True)

                # If a safe node was a dead end, we're certainly a dead end as well
                return new_result

    debug.log_checking_satisfiable_actions()
    has_action = False
    for action, energy in reach.satisfiable_actions(state, logic.victory_condition):
        _check_attempts(max_attempts)
        new_result = await _inner_advance_depth(
            state=state.act_on_node(action, path=reach.path_to_node(action), new_energy=energy),
            logic=logic,
            status_update=status_update,
            max_attempts=max_attempts,
        )

        # We got a positive result. Send it back up
        if new_result[0] is not None:
            return new_result
        else:
            has_action = True

    debug.log_rollback(state, has_action, False)
    additional_requirements = reach.satisfiable_as_requirement_set

    if has_action:
        additional = set()
        for resource_node in reach.collectable_resource_nodes(state):
            additional |= logic.get_additional_requirements(resource_node).alternatives

        additional_requirements = additional_requirements.union(RequirementSet(additional))

    logic.additional_requirements[state.node] = _simplify_additional_requirement_set(additional_requirements,
                                                                                     state,
                                                                                     logic.game.dangerous_resources)
    return None, has_action


async def advance_depth(state: State, logic: Logic, status_update: Callable[[str], None], max_attempts: Optional[int] = None) -> Optional[State]:
    return (await _inner_advance_depth(state, logic, status_update, max_attempts=max_attempts))[0]


def _quiet_print(s):
    pass


def setup_resolver(configuration: BaseConfiguration, patches: GamePatches) -> Tuple[State, Logic]:
    game = filtered_database.game_description_for_layout(configuration).get_mutable()
    bootstrap = game.game.generator.bootstrap
    derived_nodes.create_derived_nodes(game)
    

    game.resource_database = bootstrap.patch_resource_database(game.resource_database, configuration)
    event_pickup.replace_with_event_pickups(game)

    new_game, starting_state = bootstrap.logic_bootstrap(configuration, game, patches)
    logic = Logic(new_game, configuration)
<<<<<<< HEAD
    starting_state.resources["add_self_as_requirement_to_resources"] = 1

    return starting_state, logic

async def resolve(configuration: BaseConfiguration,
                  patches: GamePatches,
                  status_update: Optional[Callable[[str], None]] = None
                  ) -> Optional[State]:
    if status_update is None:
        status_update = _quiet_print

    starting_state, logic = setup_resolver(configuration, patches)
=======
    starting_state.resources.add_self_as_requirement_to_resources = True
>>>>>>> ddd4dd9f
    debug.log_resolve_start()

    return await advance_depth(starting_state, logic, status_update)<|MERGE_RESOLUTION|>--- conflicted
+++ resolved
@@ -191,8 +191,7 @@
 
     new_game, starting_state = bootstrap.logic_bootstrap(configuration, game, patches)
     logic = Logic(new_game, configuration)
-<<<<<<< HEAD
-    starting_state.resources["add_self_as_requirement_to_resources"] = 1
+    starting_state.resources.add_self_as_requirement_to_resources = True
 
     return starting_state, logic
 
@@ -204,9 +203,6 @@
         status_update = _quiet_print
 
     starting_state, logic = setup_resolver(configuration, patches)
-=======
-    starting_state.resources.add_self_as_requirement_to_resources = True
->>>>>>> ddd4dd9f
     debug.log_resolve_start()
 
     return await advance_depth(starting_state, logic, status_update)