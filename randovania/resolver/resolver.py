--- conflicted
+++ resolved
@@ -132,12 +132,7 @@
 
     for action, energy in reach.possible_actions(state):
         if _should_check_if_action_is_safe(state, action, logic.game.dangerous_resources,
-<<<<<<< HEAD
-                                           logic.game.world_list.all_nodes):
-=======
                                            logic.game.world_list.iterate_nodes()):
-
->>>>>>> 86be40dc
             potential_state = state.act_on_node(action, path=reach.path_to_node(action), new_energy=energy)
             potential_reach = ResolverReach.calculate_reach(logic, potential_state)
 
@@ -201,8 +196,6 @@
 
     game = filtered_database.game_description_for_layout(configuration).get_mutable()
     bootstrap = game.game.generator.bootstrap
-    derived_nodes.create_derived_nodes(game)
-    
 
     game.resource_database = bootstrap.patch_resource_database(game.resource_database, configuration)
     event_pickup.replace_with_event_pickups(game)
