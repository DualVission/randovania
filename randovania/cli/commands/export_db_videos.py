from __future__ import annotations

import datetime
from typing import TYPE_CHECKING

from htmlmin import minify

from randovania.game_description import default_database
from randovania.game_description.requirements.array_base import RequirementArrayBase
from randovania.game_description.requirements.requirement_and import RequirementAnd
from randovania.game_description.requirements.requirement_or import RequirementOr
from randovania.game_description.requirements.resource_requirement import ResourceRequirement
from randovania.game_description.resources.resource_type import ResourceType
from randovania.layout.base.trick_level import LayoutTrickLevel

if TYPE_CHECKING:
    from collections.abc import Iterable
    from pathlib import Path

    from randovania.game_description.requirements.base import Requirement
    from randovania.games.game import RandovaniaGame

# (tab title, page title, time)
HTML_HEADER_FORMAT = """
<!DOCTYPE html>
<html>
    <head>
        <meta http-equiv="Content-Type" content="text/html; charset=UTF-8">
        <meta name="viewport" content="width=device-width, initial-scale=1">
        <title>%s</title>
        <style type="text/css">
            body {
                font-family: 'Helvetica Neue', sans-serif;
                background-color: #f5f5f5;
                color: #333;
                margin: 30px auto;
                max-width: 1000px;
                line-height: 1.6;
                font-size: 19px;
                padding: 0 10px;
            }
            h2 {
                font-size: 46px;
                margin-top: 100px;
                margin-bottom: 0px;
            }
            h3 {
                margin-top: 46px;
                margin-bottom: 0;
            }
            .header {
                background-color: #3498db;
                color: #fff;
            }
            a {
                text-decoration: none;
                color: #3498db;
            }
            p {
                margin-top: 10px;
                margin-bottom: 4px;
            }
            #toc_container {
                background: #f9f9f9 none repeat scroll 0 0;
                border: 1px solid #aaa;
                display: table;
                font-size: 95%%;
                margin-bottom: 1em;
                padding: 36px;
                width: 600px;
            }
            #toc_container li, #toc_container ul, #toc_container ul li {
                list-style: outside none none !important;
            }
            #toc_container ul {
                margin-bottom: 40px;
            }
            ul, ol {
                list-style-type: none;
                padding: 0;
                margin: 0;
            }
            ul {
                font-size: 16px;
            }
        </style>
    </head>
    <body>
        <h1>%s</h1>
        <p><i>File generated on %s by <a href="https://github.com/randovania/randovania">Randovania</a></i></p>
"""

HTML_AREA_FORMAT = """
        <h2 id="%s">%s</h2>\n
"""

HTML_CONNECTION_FORMAT = """
        <h3 id="%s">%s</h3>\n
"""

HTML_VIDEO_FORMAT = """
<<<<<<< HEAD
        <p><i> {} </i></p>
        <iframe
        width="560"
        height="315"
        src="https://www.youtube.com/embed/{}?start={}&autoplay=1"
        srcdoc="<style>
            *{{padding:0;margin:0;overflow:hidden}}
            html,body{{height:100%}}
            img,span{{position:absolute;width:100%;top:0;bottom:0;margin:auto}}
            span{{height:1.5em;text-align:center;font:48px/1.5 sans-serif;color:white;text-shadow:0 0 0.5em black}}
            </style>
            <a href=https://www.youtube.com/embed/{}?start={}&autoplay=1>
                <img src=https://img.youtube.com/vi/{}/hqdefault.jpg alt='YouTube video player'>
                <span>▶️</span>
            </a>"
        frameborder="0"
        allow="accelerometer; autoplay; encrypted-media; gyroscope; picture-in-picture"
        allowfullscreen
        title="YouTube video player"
        ></iframe>
=======
<p><i> {} </i></p>
<iframe
width="728"
height="410"
src="https://www.youtube.com/embed/{}?start={}&autoplay=1"
srcdoc="<style>*{{padding:0;margin:0;overflow:hidden}}html,body{{height:100%}}
img,span{{position:absolute;width:100%;top:0;bottom:0;margin:auto}}
span{{height:1.5em;text-align:center;font:48px/1.5 sans-serif;color:white;text-shadow:0 0 0.5em black}}
</style><a href=https://www.youtube.com/embed/{}?start={}&autoplay=1>
<img src=https://img.youtube.com/vi/{}/hqdefault.jpg alt='vid'><span>▶️</span></a>"
frameborder="0"
allow="accelerometer; autoplay; encrypted-media; gyroscope; picture-in-picture"
allowfullscreen
title="vid"
></iframe>
>>>>>>> 86456976
"""

HTML_FOOTER = """
    </body>
</html>
"""


def get_date():
    return str(datetime.datetime.now()).split(".")[0].split(" ")[0]


def get_difficulty(req: Requirement) -> int | None:
    # if, trick, return max(this_diff, curr_diff)
    if isinstance(req, ResourceRequirement) and req.resource.resource_type == ResourceType.TRICK:
        return req.amount

    # return the highest diff of all "and" paths
    if isinstance(req, RequirementAnd):
        max_diff = 0
        for element in req.items:
            if (diff := get_difficulty(element)) is not None and diff > max_diff:
                max_diff = diff

        return max_diff

    # return the lowest diff of all "or" paths
    elif isinstance(req, RequirementOr):
        min_diff = None
        for element in req.items:
            if (diff := get_difficulty(element)) is not None and (min_diff is None or diff < min_diff):
                min_diff = diff

        return min_diff

    return None


def get_yt_ids(req: Requirement, highest_diff: int) -> Iterable[tuple[str, int, int]]:
    if not isinstance(req, RequirementArrayBase):
        return

    if (diff := get_difficulty(req)) is not None and diff > highest_diff:
        highest_diff = diff

    if req.comment is not None:
        if "youtu" in req.comment:
            for word in req.comment.split(" "):
                if "youtu" not in word:
                    continue

                # Parse Video ID
                video_id = word.split("/")[-1].split("watch?v=")[-1].split(" ")[0]
                start_time = 0
                if "?t=" in word:
                    start_time = int(video_id.split("?t=")[-1])
                video_id = video_id.split("?t=")[0]

                yield video_id, start_time, highest_diff

    for i in req.items:
        yield from get_yt_ids(i, highest_diff)


def collect_game_info(game: RandovaniaGame) -> dict[str, dict[str, dict[str, dict[str, list[tuple[str, int, int]]]]]]:
    db = default_database.game_description_for(game)

    regions = {}
    for region in db.region_list.regions:
        areas = {}
        for area in region.areas:
            nodes = {}
            for node in area.nodes:
                connections = {}

                for target, requirement in area.connections.get(node, {}).items():
                    yt_ids = list(get_yt_ids(requirement, 0))
                    if yt_ids:
                        connections[target.name] = yt_ids

                if connections:
                    nodes[node.name] = connections

            if nodes:
                areas[area.name] = nodes

        if areas:
            regions[region.name] = areas

    return regions


def generate_region_html(name: str, areas: dict[str, dict[str, dict[str, list[tuple[str, int, int]]]]]) -> str:
    body = ""
    toc = """
    <div id="toc_container">
        <ul class="toc_list">
    """

    TOC_AREA_FORMAT = """
            <li><strong>%s</strong>
                <ul>
                    %s
                </ul>
            </li>
    """

    TOC_CONNECTION_FORMAT = """
                <li><a href="#%s">%s</a></li>\n
    """

    for area in sorted(areas.keys()):
        area_body = HTML_AREA_FORMAT % (area, area)
        nodes = areas[area]
        toc_connections = ""
        for node in sorted(nodes):
            connections = nodes[node]
            for connection in sorted(connections):
                connection_name = f"{node} -> {connection}"

                connection_body = HTML_CONNECTION_FORMAT % (connection_name, connection_name)
                yt_ids = connections[connection]

                any = False

                for id, start_time, highest_diff in sorted(yt_ids, key=lambda x: x[2]):
                    if "%s?start=%d" % (id, start_time) in area_body:
                        # video already used for another connection in this room
                        continue
<<<<<<< HEAD
                    difficulty = LayoutTrickLevel.from_number(highest_diff).long_name

                    area_body += HTML_VIDEO_FORMAT.format(
=======

                    any = True

                    difficulty = LayoutTrickLevel.from_number(highest_diff).long_name

                    connection_body += HTML_VIDEO_FORMAT.format(
>>>>>>> 86456976
                        difficulty,
                        id,
                        start_time,
                        id,
                        start_time,
                        id,
                    )

                if not any:
                    # no videos for this connection after filtering out duplicates
                    continue

                area_body += connection_body

                toc_connections += TOC_CONNECTION_FORMAT % (connection_name, connection_name)
        toc += TOC_AREA_FORMAT % (area, toc_connections)
        body += area_body

    toc += """
        </ul>
    </div>
    """

    header = HTML_HEADER_FORMAT % (name, name, get_date())

    html = header + toc + body + HTML_FOOTER

    return minify(html, remove_comments=True, remove_all_empty_space=True)


def filename_friendly_game_name(game: RandovaniaGame):
    return "".join(x for x in game.long_name if x.isalnum() or x in [" "])


def export_videos(game: RandovaniaGame, out_dir: Path):
    regions = collect_game_info(game)
    if not regions:
        return  # no youtube videos in this game's database

    out_dir_game = out_dir.joinpath(filename_friendly_game_name(game))
    out_dir_game.mkdir(exist_ok=True, parents=True)

    for region_name, area in regions.items():
        html = generate_region_html(region_name, area)
        out_dir_game.joinpath(region_name + ".html").write_text(html, encoding="utf-8")

    full_name = game.long_name
    html = HTML_HEADER_FORMAT % ("Index - " + full_name, full_name, get_date())

    toc = """
    <div>
        <ul>
    """

    toc_region_format = """
        <li><a href="%s">%s</a>\n
    """

    for region_name in sorted(regions):
        toc += toc_region_format % (region_name + ".html", region_name)

    toc += """
        </ul>
    </div>
    """

    html += toc
    html += HTML_FOOTER
    out_dir_game.joinpath("index.html").write_text(html)<|MERGE_RESOLUTION|>--- conflicted
+++ resolved
@@ -99,7 +99,6 @@
 """
 
 HTML_VIDEO_FORMAT = """
-<<<<<<< HEAD
         <p><i> {} </i></p>
         <iframe
         width="560"
@@ -120,23 +119,6 @@
         allowfullscreen
         title="YouTube video player"
         ></iframe>
-=======
-<p><i> {} </i></p>
-<iframe
-width="728"
-height="410"
-src="https://www.youtube.com/embed/{}?start={}&autoplay=1"
-srcdoc="<style>*{{padding:0;margin:0;overflow:hidden}}html,body{{height:100%}}
-img,span{{position:absolute;width:100%;top:0;bottom:0;margin:auto}}
-span{{height:1.5em;text-align:center;font:48px/1.5 sans-serif;color:white;text-shadow:0 0 0.5em black}}
-</style><a href=https://www.youtube.com/embed/{}?start={}&autoplay=1>
-<img src=https://img.youtube.com/vi/{}/hqdefault.jpg alt='vid'><span>▶️</span></a>"
-frameborder="0"
-allow="accelerometer; autoplay; encrypted-media; gyroscope; picture-in-picture"
-allowfullscreen
-title="vid"
-></iframe>
->>>>>>> 86456976
 """
 
 HTML_FOOTER = """
@@ -266,18 +248,8 @@
                     if "%s?start=%d" % (id, start_time) in area_body:
                         # video already used for another connection in this room
                         continue
-<<<<<<< HEAD
-                    difficulty = LayoutTrickLevel.from_number(highest_diff).long_name
 
                     area_body += HTML_VIDEO_FORMAT.format(
-=======
-
-                    any = True
-
-                    difficulty = LayoutTrickLevel.from_number(highest_diff).long_name
-
-                    connection_body += HTML_VIDEO_FORMAT.format(
->>>>>>> 86456976
                         difficulty,
                         id,
                         start_time,
