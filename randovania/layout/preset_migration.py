import math
import uuid

from randovania.game_description import migration_data, default_database
from randovania.game_description.world.area_identifier import AreaIdentifier
from randovania.games.dread.layout.dread_configuration import DreadRavenBeakDamageMode
from randovania.games.game import RandovaniaGame
from randovania.layout.base.dock_rando_configuration import DockRandoMode, DockTypeState
from randovania.lib import migration_lib


def _migrate_v1(preset: dict) -> dict:
    layout_configuration = preset["layout_configuration"]
    layout_configuration["beam_configuration"] = {
        "power": {
            "item_index": 0,
            "ammo_a": -1,
            "ammo_b": -1,
            "uncharged_cost": 0,
            "charged_cost": 0,
            "combo_missile_cost": 5,
            "combo_ammo_cost": 0
        },
        "dark": {
            "item_index": 1,
            "ammo_a": 45,
            "ammo_b": -1,
            "uncharged_cost": 1,
            "charged_cost": 5,
            "combo_missile_cost": 5,
            "combo_ammo_cost": 30
        },
        "light": {
            "item_index": 2,
            "ammo_a": 46,
            "ammo_b": -1,
            "uncharged_cost": 1,
            "charged_cost": 5,
            "combo_missile_cost": 5,
            "combo_ammo_cost": 30
        },
        "annihilator": {
            "item_index": 3,
            "ammo_a": 46,
            "ammo_b": 45,
            "uncharged_cost": 1,
            "charged_cost": 5,
            "combo_missile_cost": 5,
            "combo_ammo_cost": 30
        }
    }
    layout_configuration["skip_final_bosses"] = False
    layout_configuration["energy_per_tank"] = 100
    return preset


def _migrate_v2(preset: dict) -> dict:
    level_renaming = {
        "trivial": "beginner",
        "easy": "intermediate",
        "normal": "advanced",
        "hard": "expert",
        "minimal-restrictions": "minimal-logic",
    }
    trick_level = preset["layout_configuration"]["trick_level"]
    trick_level["global_level"] = level_renaming.get(trick_level["global_level"], trick_level["global_level"])
    for specific, value in trick_level["specific_levels"].items():
        trick_level["specific_levels"][specific] = level_renaming.get(value, value)

    return preset


def _migrate_v3(preset: dict) -> dict:
    preset["layout_configuration"]["safe_zone"] = {
        "fully_heal": True,
        "prevents_dark_aether": True,
        "heal_per_second": 1.0,
    }
    return preset


def _migrate_v4(preset: dict) -> dict:
    trick_name_mapping = {
        0: "Dash",
        1: "BombJump",
        2: "SlopeJump",
        3: "Movement",
        4: "BSJ",
        5: "RollJump",
        6: "UnderwaterDash",
        7: "AirUnderwater",
        8: "OoB",
        10: "SAnoSJ",
        11: "WallBoost",
        12: "EnemyHop",
        13: "Combat",
        15: "InstantMorph",
        26: "InvisibleObjects",
        27: "StandableTerrain",
        28: "TerminalFall",
        29: "BoostJump",
        30: "EDash",
        31: "BomblessSlot",
        32: "ScanPost",
        33: "ScrewAttackTunnels",
        34: "Knowledge",
        35: "SeekerlessLocks",
    }

    preset["layout_configuration"]["game"] = "prime2"

    trick_level = preset["layout_configuration"]["trick_level"]
    global_level = trick_level.pop("global_level")

    trick_level["minimal_logic"] = global_level == "minimal-logic"
    specific_levels = {
        trick_name_mapping[int(index)]: level
        for index, level in trick_level["specific_levels"].items()
    }
    if global_level == "minimal-logic":
        specific_levels = {}
    elif global_level == "beginner":
        for trick in ["BombJump", "Knowledge", "Movement", "ScanPost", "SAnoSJ"]:
            specific_levels[trick] = "beginner"
    else:
        for trick in trick_name_mapping.values():
            if trick not in specific_levels:
                specific_levels[trick] = global_level

    trick_level["specific_levels"] = specific_levels

    return preset


def _migrate_v5(preset: dict) -> dict:
    excluded_item = {
        "include_copy_in_original_location": False,
        "num_shuffled_pickups": 0,
        "num_included_in_starting_items": 0,
        "included_ammo": [],
        "allowed_as_random_starting_item": True,
    }
    included_item = {
        **excluded_item,
        "num_included_in_starting_items": 1
    }
    shuffled_item = {
        **excluded_item,
        "num_shuffled_pickups": 1,
    }

    default_items_state = {
        "Progressive Suit": {**excluded_item, "num_shuffled_pickups": 2},
        "Dark Beam": {**shuffled_item, "included_ammo": [50]},
        "Light Beam": {**shuffled_item, "included_ammo": [50]},
        "Annihilator Beam": {**shuffled_item, "included_ammo": [0, 0]},
        "Power Bomb": {**shuffled_item, "included_ammo": [2]},
        "Progressive Grapple": {**excluded_item, "num_shuffled_pickups": 2},
        "Missile Launcher": {**shuffled_item, "included_ammo": [5]},
        "Seeker Launcher": {**shuffled_item, "included_ammo": [5]},
        "Energy Tank": {**excluded_item, "num_shuffled_pickups": 14},
    }

    for item in ["Combat Visor", "Scan Visor", "Varia Suit", "Power Beam", "Charge Beam", "Morph Ball"]:
        default_items_state[item] = included_item
    for item in ["Dark Visor", "Echo Visor", "Morph Ball Bomb", "Boost Ball", "Spider Ball", "Space Jump Boots",
                 "Gravity Boost", "Super Missile", "Sunburst", "Darkburst", "Sonic Boom", "Violet Translator",
                 "Amber Translator", "Emerald Translator", "Cobalt Translator"]:
        default_items_state[item] = shuffled_item

    major_items = preset["layout_configuration"]["major_items_configuration"]["items_state"]
    for item in default_items_state.keys():
        if item not in major_items:
            major_items[item] = default_items_state[item]

    preset["layout_configuration"]["major_items_configuration"].pop("progressive_suit")
    preset["layout_configuration"]["major_items_configuration"].pop("progressive_grapple")
    preset["layout_configuration"].pop("split_beam_ammo")

    specific_levels: dict[str, str] = preset["layout_configuration"]["trick_level"]["specific_levels"]
    tricks_to_remove = [trick_name for trick_name, level in specific_levels.items() if level == "no-tricks"]
    for trick in tricks_to_remove:
        specific_levels.pop(trick)

    preset["game"] = preset["layout_configuration"].pop("game")
    preset["configuration"] = preset.pop("layout_configuration")
    preset["configuration"].update(preset.pop("patcher_configuration"))
    preset["configuration"]["varia_suit_damage"] = max(preset["configuration"]["varia_suit_damage"], 0.1)

    return preset


def _migrate_v6(preset: dict) -> dict:
    preset["configuration"]["dangerous_energy_tank"] = False
    return preset


def _migrate_v7(preset: dict) -> dict:
    default_items = {}
    if preset["game"] == "prime2":
        default_items["visor"] = "Combat Visor"
        default_items["beam"] = "Power Beam"

    preset["configuration"]["major_items_configuration"]["default_items"] = default_items
    return preset


def _migrate_v8(preset: dict) -> dict:
    game = default_database.game_description_for(RandovaniaGame(preset["game"]))

    # FIXME: area location is now something different, this code broke

    def _name_to_location(name: str):
        world_name, area_name = name.split("/", 1)
        world = game.world_list.world_with_name(world_name)
        area = world.area_by_name(area_name)
        return {
            "world_asset_id": world.extra["asset_id"],
            "area_asset_id": area.extra["asset_id"],
        }

    preset["configuration"]["multi_pickup_placement"] = False

    if "energy_per_tank" in preset["configuration"]:
        preset["configuration"]["energy_per_tank"] = int(preset["configuration"]["energy_per_tank"])

    preset["configuration"]["starting_location"] = [
        _name_to_location(location)
        for location in preset["configuration"]["starting_location"]
    ]

    excluded_teleporters = []
    if preset["game"] == "prime2":
        excluded_teleporters = [
            {
                "world_asset_id": 464164546,
                "area_asset_id": 3136899603,
                "instance_id": 204865660
            },
            {
                "world_asset_id": 2252328306,
                "area_asset_id": 2068511343,
                "instance_id": 589949
            },
            {
                "world_asset_id": 464164546,
                "area_asset_id": 1564082177,
                "instance_id": 4260106
            },
            {
                "world_asset_id": 1006255871,
                "area_asset_id": 2278776548,
                "instance_id": 136970379
            },
        ]

    preset["configuration"]["elevators"] = {
        "mode": preset["configuration"]["elevators"],
        "excluded_teleporters": excluded_teleporters,
        "excluded_targets": [],
        "skip_final_bosses": preset["configuration"].pop("skip_final_bosses", False),
        "allow_unvisited_room_names": True,
    }
    if preset["configuration"]["major_items_configuration"]["default_items"].get("visor") == "Dark Visor":
        preset["configuration"]["major_items_configuration"]["default_items"]["visor"] = "Combat Visor"
        preset["configuration"]["major_items_configuration"]["items_state"]["Scan Visor"] = {
            "num_included_in_starting_items": 1
        }

    return preset


def _migrate_v9(preset: dict) -> dict:
    if preset.get("uuid") is None:
        preset["uuid"] = str(uuid.uuid4())

    _name_to_uuid = {
        "Corruption Preset": "5682c9ef-d447-4327-b473-ba1216d83439",
        "Darkszero's Deluxe": "ea1eced4-53b8-4bb3-a08f-27ac1afe6aab",
        "Fewest Changes": "bba48268-0710-4ac5-baae-dcd5fcd31d80",
        "Prime Preset": "e36f52b3-ccd9-4dd7-a18f-b57b25f6b079",
        "Starter Preset": "fcbe4e3f-b1fa-41cc-83cb-c86d84c10f0f",
    }

    base_preset_name = preset.pop("base_preset_name")
    preset["base_preset_uuid"] = _name_to_uuid.get(base_preset_name, str(uuid.uuid4()))

    if preset["game"] != "prime2":
        preset["configuration"].pop("dangerous_energy_tank")

    return preset


def _migrate_v10(preset: dict) -> dict:
    if preset["game"] == "prime1":
        major = preset["configuration"].pop("qol_major_cutscenes")
        minor = preset["configuration"].pop("qol_minor_cutscenes")
        if major:
            cutscenes = "major"
        elif minor:
            cutscenes = "minor"
        else:
            cutscenes = "original"
        preset["configuration"]["qol_cutscenes"] = cutscenes

    elif preset["game"] == "prime2":
        preset["configuration"]["allow_jumping_on_dark_water"] = False
        fields = [
            "allow_vanilla_dark_beam",
            "allow_vanilla_light_beam",
            "allow_vanilla_seeker_launcher",
            "allow_vanilla_echo_visor",
            "allow_vanilla_dark_visor",
            "allow_vanilla_screw_attack",
            "allow_vanilla_gravity_boost",
            "allow_vanilla_boost_ball",
            "allow_vanilla_spider_ball",
        ]
        for f in fields:
            preset["configuration"][f] = True

    return preset


def _migrate_v11(preset: dict) -> dict:
    if preset["game"] == "prime1":
        preset["configuration"]["warp_to_start"] = False

    return preset


def _migrate_v12(preset: dict) -> dict:
    preset["configuration"]["logical_resource_action"] = "randomly"
    if preset["game"] == "prime1":
        preset["configuration"]["artifact_target"] = preset["configuration"].pop("artifacts")
        preset["configuration"]["artifact_minimum_progression"] = 0
        preset["configuration"]["qol_pickup_scans"] = False

    return preset


def _migrate_v13(preset: dict) -> dict:
    for config in preset["configuration"]["major_items_configuration"]["items_state"].values():
        config.pop("allowed_as_random_starting_item", None)

    maximum_ammo = preset["configuration"]["ammo_configuration"].pop("maximum_ammo")
    ammo_ids = {
        "prime1": {
            "Missile Expansion": ["4"],
            "Power Bomb Expansion": ["7"],
        },
        "prime2": {
            "Missile Expansion": ["44"],
            "Power Bomb Expansion": ["43"],
            "Dark Ammo Expansion": ["45"],
            "Light Ammo Expansion": ["46"],
            "Beam Ammo Expansion": ["45", "46"],
        },
        "prime3": {
            "Missile Expansion": ["4"],
            "Ship Missile Expansion": ["45"],
        },
        "super_metroid": {
            "Missile Expansion": ["5"],
            "Super Missile Expansion": ["6"],
            "Power Bomb Expansion": ["7"],
        },
    }[preset["game"]]
    main_items = {
        "prime1": {
            "Missile Launcher": ["4"],
            "Power Bomb": ["7"],
        },
        "prime2": {
            "Dark Beam": ["45"],
            "Light Beam": ["46"],
            "Annihilator Beam": ["45", "46"],
            "Missile Launcher": ["44"],
            "Seeker Launcher": ["44"],
            "Power Bomb": ["43"],
        },
        "prime3": {
            "Missile Launcher": ["4"],
            "Ship Missile": ["45"],
        },
        "super_metroid": {},
    }

    for item, ids in main_items[preset["game"]].items():
        item_state = preset["configuration"]["major_items_configuration"]["items_state"][item]
        count = item_state.get("num_shuffled_pickups", 0) + item_state.get("num_included_in_starting_items", 0)
        if item_state.get("include_copy_in_original_location", False):
            count += 1

        for ammo_id, ammo in zip(ids, item_state["included_ammo"]):
            maximum_ammo[ammo_id] -= ammo * count

    for name, config in preset["configuration"]["ammo_configuration"]["items_state"].items():
        config["ammo_count"] = [
            math.ceil(max(maximum_ammo[ammo_id], 0) / max(config["pickup_count"], 1))
            for ammo_id in ammo_ids[name]
        ]
        config.pop("variance")

    return preset


def _migrate_v14(preset: dict) -> dict:
    game = RandovaniaGame(preset["game"])
    db = default_database.game_description_for(game)

    def _migrate_area_location(old_loc: dict[str, int]) -> dict[str, str]:
        result = migration_data.convert_area_loc_id_to_name(game, old_loc)

        if "instance_id" in old_loc:
            # FIXME
            world = db.world_list.world_with_name(result["world_name"])
            area = world.area_by_name(result["area_name"])
            for node in area.nodes:
                if node.extra.get("teleporter_instance_id") == old_loc["instance_id"]:
                    result["node_name"] = node.name
                    break

        return result

    preset["configuration"]["starting_location"] = [
        _migrate_area_location(old_loc)
        for old_loc in preset["configuration"]["starting_location"]
    ]

    if "elevators" in preset["configuration"]:
        elevators = preset["configuration"]["elevators"]

        elevators["excluded_teleporters"] = [
            _migrate_area_location(old_loc)
            for old_loc in elevators["excluded_teleporters"]
        ]
        elevators["excluded_targets"] = [
            _migrate_area_location(old_loc)
            for old_loc in elevators["excluded_targets"]
        ]

        preset["configuration"]["elevators"] = elevators

    return preset


def _migrate_v15(preset: dict) -> dict:
    gate_mapping = {'Temple Grounds/Hive Access Tunnel/Translator Gate': 0,
                    'Temple Grounds/Meeting Grounds/Translator Gate': 1,
                    'Temple Grounds/Hive Transport Area/Translator Gate': 2,
                    'Temple Grounds/Industrial Site/Translator Gate': 3,
                    'Temple Grounds/Path of Eyes/Translator Gate': 4,
                    'Temple Grounds/Temple Assembly Site/Translator Gate': 5,
                    'Temple Grounds/GFMC Compound/Translator Gate': 6,
                    'Great Temple/Temple Sanctuary/Transport A Translator Gate': 9,
                    'Great Temple/Temple Sanctuary/Transport B Translator Gate': 7,
                    'Great Temple/Temple Sanctuary/Transport C Translator Gate': 8,
                    'Agon Wastes/Mining Plaza/Translator Gate': 10,
                    'Agon Wastes/Mining Station A/Translator Gate': 11,
                    'Torvus Bog/Great Bridge/Translator Gate': 12,
                    'Torvus Bog/Torvus Temple/Translator Gate': 13,
                    'Torvus Bog/Torvus Temple/Elevator Translator Scan': 14,
                    'Sanctuary Fortress/Reactor Core/Translator Gate': 15,
                    'Sanctuary Fortress/Sanctuary Temple/Translator Gate': 16}

    if preset["game"] == "prime2":
        translator_configuration = preset["configuration"]["translator_configuration"]
        old = translator_configuration["translator_requirement"]
        translator_configuration["translator_requirement"] = {
            identifier: old[str(gate_index)]
            for identifier, gate_index in gate_mapping.items()
        }

    return preset


def _migrate_v16(preset: dict) -> dict:
    if preset["game"] == "prime1":
        art_hints = {"artifacts": "precise"}
        preset["configuration"]["hints"] = art_hints

    return preset


def _migrate_v17(preset: dict) -> dict:
    if preset["game"] == "prime1":
        preset["configuration"]["elevators"]["excluded_teleporters"].append(
            {
                "world_name": "Impact Crater",
                "area_name": "Metroid Prime Lair",
                "node_name": "Teleporter to Credits"
            }
        )
        preset["configuration"]["elevators"]["excluded_teleporters"].append(
            {
                "world_name": "Frigate Orpheon",
                "area_name": "Exterior Docking Hangar",
                "node_name": "Teleport to Landing Site"
            }
        )
    return preset


def _migrate_v18(preset: dict) -> dict:
    if preset["game"] == "prime1":
        preset["configuration"]["shuffle_item_pos"] = False
        preset["configuration"]["items_every_room"] = False
    return preset


def _migrate_v19(preset: dict) -> dict:
    if preset["game"] == "cave_story":
        itemconfig = preset["configuration"]["major_items_configuration"]["items_state"]
        ammoconfig = preset["configuration"]["ammo_configuration"]["items_state"]

        if itemconfig.get("Base Missiles") is not None:
            # handles presets which were hand-migrated before this func was written
            return preset

        itemconfig["Base Missiles"] = {
            "num_included_in_starting_items": 1,
            "included_ammo": [5],
        }

        itemconfig["Missile Launcher"].pop("included_ammo", None)
        itemconfig["Super Missile Launcher"].pop("included_ammo", None)
        itemconfig["Progressive Missile Launcher"].pop("included_ammo", None)

        itemconfig["Small Life Capsule"] = itemconfig.pop("3HP Life Capsule")
        itemconfig["Medium Life Capsule"] = itemconfig.pop("4HP Life Capsule")
        itemconfig["Large Life Capsule"] = itemconfig.pop("5HP Life Capsule")

        ammoconfig["Large Missile Expansion"] = ammoconfig.pop("Missile Expansion (24)")

        preset["configuration"]["major_items_configuration"]["items_state"] = itemconfig
        preset["configuration"]["ammo_configuration"]["items_state"] = ammoconfig

    return preset


def _migrate_v20(preset: dict) -> dict:
    if preset["game"] == "prime1":
        preset["configuration"]["spring_ball"] = False

    return preset


def _migrate_v21(preset: dict) -> dict:
    if preset["game"] == "prime1":
        preset["configuration"]["deterministic_idrone"] = True

    return preset


def _migrate_v22(preset: dict) -> dict:
    if preset["game"] == "dread":
        preset["configuration"].pop("disable_adam_convos")

    return preset


def _migrate_v23(preset: dict) -> dict:
    preset["configuration"]["first_progression_must_be_local"] = False

    return preset


def _migrate_v24(preset: dict) -> dict:
    if preset["game"] == "prime1":
        preset["configuration"]["deterministic_maze"] = True

    return preset


def _migrate_v25(preset: dict) -> dict:
    if preset["game"] == "prime1":
        preset["configuration"]["random_boss_sizes"] = False
        preset["configuration"]["no_doors"] = False
        preset["configuration"]["superheated_probability"] = 0
        preset["configuration"]["submerged_probability"] = 0
        preset["configuration"]["room_rando"] = "None"
        preset["configuration"]["large_samus"] = False

    return preset


def _migrate_v26(preset: dict) -> dict:
    preset["configuration"]["minimum_available_locations_for_hint_placement"] = 0
    preset["configuration"]["minimum_location_weight_for_hint_placement"] = 0.0
    if preset["game"] == "dread":
        preset["configuration"]["immediate_energy_parts"] = True
    return preset


def _migrate_v27(preset: dict) -> dict:
    if preset["game"] == "prime1" and "phazon_suit" not in preset["configuration"]["hints"].keys():
        preset["configuration"]["hints"]["phazon_suit"] = "hide-area"
    return preset


def _migrate_v28(preset: dict) -> dict:
    if preset["game"] == "dread":
        for config in ["hanubia_shortcut_no_grapple", "hanubia_easier_path_to_itorash", "extra_pickups_for_bosses"]:
            preset["configuration"][config] = True

    return preset


def _migrate_v29(preset: dict) -> dict:
    if preset["game"] == "dread":
        preset["configuration"]["x_starts_released"] = False

    return preset


def _migrate_v30(preset: dict) -> dict:
    if preset["game"] == "dread":
        for item in ("Metroid Suit", "Hyper Beam", "Power Suit", "Power Beam"):
            preset["configuration"]["major_items_configuration"]["items_state"].pop(item)

    return preset


def _migrate_v31(preset: dict) -> dict:
    preset["configuration"]["multi_pickup_new_weighting"] = False

    return preset


def _update_default_dock_rando(preset: dict) -> dict:
    game = RandovaniaGame(preset["game"])
    weakness_database = default_database.game_description_for(game).dock_weakness_database

    preset["configuration"]["dock_rando"] = {
        "mode": DockRandoMode.VANILLA.value,
        "types_state": {
            dock_type.short_name: DockTypeState.default_state(game, dock_type.short_name).as_json
            for dock_type in weakness_database.dock_types
        }
    }
    return preset

def _migrate_v32(preset: dict) -> dict:
    return _update_default_dock_rando(preset)


def _migrate_v33(preset: dict) -> dict:
    if preset["game"] == "dread":
        preset["configuration"].pop("extra_pickups_for_bosses")
        preset["configuration"]["artifacts"] = {
            "prefer_emmi": True,
            "prefer_major_bosses": True,
            "required_artifacts": 0,
        }

    return preset


def _migrate_v34(preset: dict) -> dict:
    preset["configuration"].pop("multi_pickup_placement")
    preset["configuration"].pop("multi_pickup_new_weighting")

    return preset


def _migrate_v35(preset: dict) -> dict:
    if preset["game"] == "dread":
        preset["configuration"]["linear_damage_runs"] = False
        preset["configuration"]["linear_dps"] = 20
    return preset


def _migrate_v36(preset: dict) -> dict:
    if preset["game"] == "prime1":
        preset["configuration"]["enemy_attributes"] = None
    return preset


def _migrate_v37(preset: dict) -> dict:
    if preset["game"] == "dread":
        config = preset["configuration"]
        damage = config.pop("linear_dps")
        if not config.pop("linear_damage_runs"):
            damage = None
        config["constant_heat_damage"] = config["constant_cold_damage"] = config["constant_lava_damage"] = damage

    return preset


def _migrate_v38(preset: dict) -> dict:
    # New version since we don't write the base_preset_uuid to the preset itself anymore
    # But leave it there to migrate easily to options
    return preset


def _migrate_v39(preset: dict) -> dict:
    if preset["game"] == "dread":
        preset["configuration"]["allow_highly_dangerous_logic"] = False

    return preset


def _migrate_v40(preset: dict) -> dict:
    if preset["game"] == "prime1":
        preset["configuration"]["blue_save_doors"] = False
    return preset


def _migrate_v41(preset: dict) -> dict:
    if preset["game"] == "prime2":
        preset["configuration"]["use_new_patcher"] = False
        preset["configuration"]["inverted_mode"] = False

    return preset


def _migrate_v42(preset: dict) -> dict:
    if preset["game"] == "dread":
        preset = _update_default_dock_rando(preset)
    return preset


def _migrate_v43(preset: dict) -> dict:
    preset["configuration"]["single_set_for_pickups_that_solve"] = False
    preset["configuration"]["staggered_multi_pickup_placement"] = False
    return preset


def _migrate_v44(preset: dict) -> dict:
    for start_loc in preset["configuration"]["starting_location"]:
        area_identifier = AreaIdentifier(start_loc["world_name"], start_loc["area_name"])
        node_identifier = migration_data.get_new_start_loc_from_old_start_loc(preset["game"], area_identifier)
        start_loc["node_name"] = node_identifier.node_name

    if "elevators" in preset["configuration"]:
        for start_loc in preset["configuration"]["elevators"]["excluded_targets"]:
            area_identifier = AreaIdentifier(start_loc["world_name"], start_loc["area_name"])
            node_identifier = migration_data.get_new_start_loc_from_old_start_loc(preset["game"], area_identifier)
            start_loc["node_name"] = node_identifier.node_name

    return preset


def _migrate_v45(preset: dict) -> dict:
    if preset["game"] == "prime2":
        preset["configuration"]["portal_rando"] = False
    return preset

def _migrate_v46(preset: dict) -> dict:
    if preset["game"] == "dread":
        preset["configuration"]["april_fools_hints"] = False
    return preset

def _migrate_v47(preset: dict) -> dict:
    if preset["game"] == "prime1":
        preset["configuration"].pop("deterministic_idrone")
        preset["configuration"].pop("deterministic_maze")
        preset["configuration"].pop("qol_game_breaking")
        preset["configuration"].pop("qol_pickup_scans")
        preset["configuration"].pop("heat_protection_only_varia")
        preset["configuration"]["legacy_mode"] = False
    return preset

def _migrate_v48(preset: dict) -> dict:
<<<<<<< HEAD
    if preset["game"] == "dread":
        preset["configuration"]["raven_beak_damage_table_handling"] = DreadRavenBeakDamageMode.CONSISTENT_LOW
    return preset

=======
    ammo_pickup_config = preset["configuration"].pop("ammo_configuration")
    ammo_pickup_config["pickups_state"] = ammo_pickup_config.pop("items_state")
    for state in ammo_pickup_config["pickups_state"].values():
        state["requires_main_item"] = state.pop("requires_major_item")
    preset["configuration"]["ammo_pickup_configuration"] = ammo_pickup_config

    std_pickup_config = preset["configuration"].pop("major_items_configuration")
    std_pickup_config["pickups_state"] = std_pickup_config.pop("items_state")
    for state in std_pickup_config["pickups_state"].values():
        if "num_included_in_starting_items" in state:
            state["num_included_in_starting_pickups"] = state.pop("num_included_in_starting_items")
    std_pickup_config["default_pickups"] = std_pickup_config.pop("default_items")
    std_pickup_config["minimum_random_starting_pickups"] = std_pickup_config.pop("minimum_random_starting_items")
    std_pickup_config["maximum_random_starting_pickups"] = std_pickup_config.pop("maximum_random_starting_items")
    preset["configuration"]["standard_pickup_configuration"] = std_pickup_config

    return preset

def _migrate_v49(preset: dict) -> dict:
    if preset["game"] == "dread":
        config = preset["configuration"]
        flash_shift_config: dict = config["standard_pickup_configuration"]["pickups_state"]["Flash Shift"]
        ammo_config: dict = config["ammo_pickup_configuration"]["pickups_state"]

        # check to make sure preset wasn't manually migrated
        if flash_shift_config.get("included_ammo") is None:
            # 2 is the vanilla chain limit; include this many upgrades by default
            flash_shift_config["included_ammo"] = [2]
            config["standard_pickup_configuration"]["pickups_state"]["Flash Shift"] = flash_shift_config

        if ammo_config.get("Flash Shift Upgrade") is None:
            ammo_config["Flash Shift Upgrade"] = {
                "ammo_count": [1],
                "pickup_count": 0,
                "requires_main_item": True,
            }
            preset["configuration"]["ammo_pickup_configuration"]["pickups_state"] = ammo_config

    return preset
>>>>>>> 220aa03e

_MIGRATIONS = [
    _migrate_v1,  # v1.1.1-247-gaf9e4a69
    _migrate_v2,  # v1.2.2-71-g0fbabe91
    _migrate_v3,  # v1.2.2-563-g50f4d07a
    _migrate_v4,  # v1.2.2-832-gec9b8004
    _migrate_v5,  # v2.0.2-15-g1096103d
    _migrate_v6,  # v2.1.2-61-g8bb33489
    _migrate_v7,  # v2.3.0-27-g6b4168b8
    _migrate_v8,  # v2.5.2-39-g3cf0b27d
    _migrate_v9,  # v2.6.1-33-gf0b8ec32
    _migrate_v10,  # v2.6.1-416-g358711ce
    _migrate_v11,  # v2.6.1-494-g086eb8cf
    _migrate_v12,  # v3.0.2-13-gdffb4b9a
    _migrate_v13,  # v3.1.3-122-g9f50c418
    _migrate_v14,  # v3.2.1-44-g11823eac
    _migrate_v15,  # v3.2.1-203-g6e303090
    _migrate_v16,  # v3.2.1-363-g3a93b533
    _migrate_v17,
    _migrate_v18,
    _migrate_v19,  # v3.3.0dev721
    _migrate_v20,
    _migrate_v21,
    _migrate_v22,
    _migrate_v23,
    _migrate_v24,
    _migrate_v25,
    _migrate_v26,
    _migrate_v27,
    _migrate_v28,
    _migrate_v29,
    _migrate_v30,
    _migrate_v31,
    _migrate_v32,
    _migrate_v33,
    _migrate_v34,
    _migrate_v35,
    _migrate_v36,
    _migrate_v37,
    _migrate_v38,
    _migrate_v39,
    _migrate_v40,
    _migrate_v41,
    _migrate_v42,
    _migrate_v43,
    _migrate_v44,
    _migrate_v45,
    _migrate_v46,
    _migrate_v47,
    _migrate_v48,
<<<<<<< HEAD
=======
    _migrate_v49,
>>>>>>> 220aa03e
]
CURRENT_VERSION = migration_lib.get_version(_MIGRATIONS)


def convert_to_current_version(preset: dict) -> dict:
    return migration_lib.apply_migrations(
        preset,
        _MIGRATIONS,
    )<|MERGE_RESOLUTION|>--- conflicted
+++ resolved
@@ -763,12 +763,6 @@
     return preset
 
 def _migrate_v48(preset: dict) -> dict:
-<<<<<<< HEAD
-    if preset["game"] == "dread":
-        preset["configuration"]["raven_beak_damage_table_handling"] = DreadRavenBeakDamageMode.CONSISTENT_LOW
-    return preset
-
-=======
     ammo_pickup_config = preset["configuration"].pop("ammo_configuration")
     ammo_pickup_config["pickups_state"] = ammo_pickup_config.pop("items_state")
     for state in ammo_pickup_config["pickups_state"].values():
@@ -808,7 +802,12 @@
             preset["configuration"]["ammo_pickup_configuration"]["pickups_state"] = ammo_config
 
     return preset
->>>>>>> 220aa03e
+
+def _migrate_v50(preset: dict) -> dict:
+    if preset["game"] == "dread":
+        preset["configuration"]["raven_beak_damage_table_handling"] = DreadRavenBeakDamageMode.CONSISTENT_LOW
+    return preset
+
 
 _MIGRATIONS = [
     _migrate_v1,  # v1.1.1-247-gaf9e4a69
@@ -859,10 +858,8 @@
     _migrate_v46,
     _migrate_v47,
     _migrate_v48,
-<<<<<<< HEAD
-=======
     _migrate_v49,
->>>>>>> 220aa03e
+    _migrate_v50,
 ]
 CURRENT_VERSION = migration_lib.get_version(_MIGRATIONS)
 
