from __future__ import annotations

import dataclasses

import pytest

from randovania.games.game import RandovaniaGame
from randovania.games.samus_returns.layout.msr_configuration import (
    MSRArtifactConfig,
    MSRConfiguration,
)
from randovania.interface_common.preset_manager import PresetManager


<<<<<<< HEAD
@pytest.mark.parametrize(
    ("has_artifacts"),
    [
        (False),
        (True),
    ],
)
def test_msr_format_params(has_artifacts: bool):
=======
@pytest.mark.parametrize(("metroids_only"), [(False), (True)])
def test_msr_format_params(metroids_only: bool):
>>>>>>> c774c843
    # Setup
    preset = PresetManager(None).default_preset_for_game(RandovaniaGame.METROID_SAMUS_RETURNS).get_preset()
    assert isinstance(preset.configuration, MSRConfiguration)
    configuration = dataclasses.replace(
        preset.configuration,
        artifacts=MSRArtifactConfig(
            prefer_metroids=True,
            prefer_stronger_metroids=True,
            prefer_bosses=False,
            required_artifacts=20 if has_artifacts else 0,
        ),
    )

    # Run
    result = RandovaniaGame.METROID_SAMUS_RETURNS.data.layout.preset_describer.format_params(configuration)

    # Assert
    assert dict(result) == {
        "Logic Settings": ["All tricks disabled"],
        "Item Pool": [
            "Size: 191 of 211" if has_artifacts else "Size: 171 of 211",
            "Starts with Scan Pulse",
            "Progressive Beam, Progressive Jump, Progressive Suit",
        ],
        "Gameplay": ["Starts at Surface - East - Landing Site"],
        "Difficulty": [],
        "Goal": ["20 Metroid DNA", "Prefers Standard Metroids, Prefers Stronger Metroids"]
        if has_artifacts
        else ["Defeat Ridley"],
        "Game Changes": [
            "Super Missile needs Launcher, Power Bomb needs Main",
            "Charge Door Buff, Beam Door Buff",
            "Open Area 3 Interior East Shortcut, "
            "Remove Area Exit Path Grapple Blocks, Remove Surface Scan Pulse Crumble Blocks, "
            "Remove Area 1 Chozo Seal Crumble Blocks",
        ],
    }<|MERGE_RESOLUTION|>--- conflicted
+++ resolved
@@ -12,7 +12,7 @@
 from randovania.interface_common.preset_manager import PresetManager
 
 
-<<<<<<< HEAD
+
 @pytest.mark.parametrize(
     ("has_artifacts"),
     [
@@ -21,10 +21,6 @@
     ],
 )
 def test_msr_format_params(has_artifacts: bool):
-=======
-@pytest.mark.parametrize(("metroids_only"), [(False), (True)])
-def test_msr_format_params(metroids_only: bool):
->>>>>>> c774c843
     # Setup
     preset = PresetManager(None).default_preset_for_game(RandovaniaGame.METROID_SAMUS_RETURNS).get_preset()
     assert isinstance(preset.configuration, MSRConfiguration)
