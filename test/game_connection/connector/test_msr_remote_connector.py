--- conflicted
+++ resolved
@@ -115,13 +115,8 @@
 async def test_receive_remote_pickups(connector: MSRRemoteConnector, msr_ice_beam_pickup):
     connector.in_cooldown = False
     remote_pickup = (
-<<<<<<< HEAD
         RemotePickup("Dummy 1", msr_ice_beam_pickup, None),
-        RemotePickup("Dummy 2", msr_ice_beam_pickup, None),
-=======
-        ("Dummy 1", msr_ice_beam_pickup, None),
-        ("Dummy 2", msr_ice_beam_pickup, PickupIndex(10)),
->>>>>>> cd7ec81e
+        RemotePickup("Dummy 2", msr_ice_beam_pickup, PickupIndex(10)),
     )
     connector.remote_pickups = remote_pickup
     connector.executor.run_lua_code = AsyncMock()
