--- conflicted
+++ resolved
@@ -280,14 +280,8 @@
                             "node_type": "logbook",
                             "heal": true,
                             "coordinates": null,
-<<<<<<< HEAD
-                            "extra": {
-                                "translator": "Light"
-                            },
-=======
                             "description": "",
                             "extra": {},
->>>>>>> f6722829
                             "string_asset_id": 1000,
                             "lore_type": "luminoth-lore",
                             "connections": {}
@@ -296,14 +290,8 @@
                             "node_type": "logbook",
                             "heal": true,
                             "coordinates": null,
-<<<<<<< HEAD
-                            "extra": {
-                                "hint_index": 2
-                            },
-=======
                             "description": "",
                             "extra": {},
->>>>>>> f6722829
                             "string_asset_id": 2000,
                             "lore_type": "luminoth-warrior",
                             "connections": {}
