{
    "starting_location": {
        "scenario": "s000_surface",
        "actor": "StartPoint0"
    },
    "starting_items": {
        "ITEM_WEAPON_MISSILE_MAX": 24,
        "ITEM_SPECIAL_ENERGY_SCANNING_PULSE": 1,
        "ITEM_RANDO_DNA_11": 1,
        "ITEM_RANDO_DNA_12": 1,
        "ITEM_RANDO_DNA_13": 1,
        "ITEM_RANDO_DNA_14": 1,
        "ITEM_RANDO_DNA_15": 1,
        "ITEM_RANDO_DNA_16": 1,
        "ITEM_RANDO_DNA_17": 1,
        "ITEM_RANDO_DNA_18": 1,
        "ITEM_RANDO_DNA_19": 1,
        "ITEM_RANDO_DNA_20": 1,
        "ITEM_RANDO_DNA_21": 1,
        "ITEM_RANDO_DNA_22": 1,
        "ITEM_RANDO_DNA_23": 1,
        "ITEM_RANDO_DNA_24": 1,
        "ITEM_RANDO_DNA_25": 1,
        "ITEM_RANDO_DNA_26": 1,
        "ITEM_RANDO_DNA_27": 1,
        "ITEM_RANDO_DNA_28": 1,
        "ITEM_RANDO_DNA_29": 1,
        "ITEM_RANDO_DNA_30": 1,
        "ITEM_RANDO_DNA_31": 1,
        "ITEM_RANDO_DNA_32": 1,
        "ITEM_RANDO_DNA_33": 1,
        "ITEM_RANDO_DNA_34": 1,
        "ITEM_RANDO_DNA_35": 1,
        "ITEM_RANDO_DNA_36": 1,
        "ITEM_RANDO_DNA_37": 1,
        "ITEM_RANDO_DNA_38": 1,
        "ITEM_RANDO_DNA_39": 1,
        "ITEM_MAX_LIFE": 99,
        "ITEM_MAX_SPECIAL_ENERGY": 1000
    },
    "pickups": [
        {
            "pickup_type": "actor",
            "caption": "Energy Tank acquired.\nEnergy capacity increased by 100.",
            "resources": [
                [
                    {
                        "item_id": "ITEM_ENERGY_TANKS",
                        "quantity": 1
                    }
                ]
            ],
            "pickup_actor": {
                "scenario": "s000_surface",
                "actor": "LE_Item_001"
            },
            "model": [
                "item_energytank"
            ]
        },
        {
            "pickup_type": "actor",
            "caption": "Missile Tank acquired.\nMissile capacity increased by 3.",
            "resources": [
                [
                    {
                        "item_id": "ITEM_WEAPON_MISSILE_MAX",
                        "quantity": 3
                    }
                ]
            ],
            "pickup_actor": {
                "scenario": "s000_surface",
                "actor": "LE_Item_002"
            },
            "model": [
                "item_missiletank"
            ]
        },
        {
            "pickup_type": "actor",
            "caption": "Progressive Beam acquired.",
            "resources": [
                [
                    {
                        "item_id": "ITEM_WEAPON_WAVE_BEAM",
                        "quantity": 1
                    }
                ],
                [
                    {
                        "item_id": "ITEM_WEAPON_SPAZER_BEAM",
                        "quantity": 1
                    }
                ],
                [
                    {
                        "item_id": "ITEM_WEAPON_PLASMA_BEAM",
                        "quantity": 1
                    }
                ]
            ],
            "pickup_actor": {
                "scenario": "s000_surface",
                "actor": "LE_Item_003"
            },
            "model": [
                "powerup_wavebeam",
                "powerup_spazerbeam",
                "powerup_plasmabeam"
            ]
        },
        {
            "pickup_type": "actor",
            "caption": "Missile Tank acquired.\nMissile capacity increased by 3.",
            "resources": [
                [
                    {
                        "item_id": "ITEM_WEAPON_MISSILE_MAX",
                        "quantity": 3
                    }
                ]
            ],
            "pickup_actor": {
                "scenario": "s000_surface",
                "actor": "LE_Item_004"
            },
            "model": [
                "item_missiletank"
            ]
        },
        {
            "pickup_type": "actor",
            "caption": "Super Missile Tank acquired.\nSuper Missile capacity increased by 1.",
            "resources": [
                [
                    {
                        "item_id": "ITEM_SUPER_MISSILE_TANKS",
                        "quantity": 1
                    }
                ]
            ],
            "pickup_actor": {
                "scenario": "s000_surface",
                "actor": "LE_Item_005"
            },
            "model": [
                "item_supermissiletank"
            ]
        },
        {
            "pickup_type": "actor",
            "caption": "Spider Ball acquired.",
            "resources": [
                [
                    {
                        "item_id": "ITEM_SPIDER_BALL",
                        "quantity": 1
                    }
                ]
            ],
            "pickup_actor": {
                "scenario": "s000_surface",
                "actor": "LE_Item_006"
            },
            "model": [
                "powerup_spiderball"
            ]
        },
        {
            "pickup_type": "actor",
            "caption": "Nothing acquired.",
            "resources": [
                [
                    {
                        "item_id": "ITEM_NONE",
                        "quantity": 1
                    }
                ]
            ],
            "pickup_actor": {
                "scenario": "s000_surface",
                "actor": "LE_Item_007"
            },
            "model": [
                "itemsphere"
            ]
        },
        {
            "pickup_type": "actor",
            "caption": "Nothing acquired.",
            "resources": [
                [
                    {
                        "item_id": "ITEM_NONE",
                        "quantity": 1
                    }
                ]
            ],
            "pickup_actor": {
                "scenario": "s000_surface",
                "actor": "LE_Item_008"
            },
            "model": [
                "itemsphere"
            ]
        },
        {
            "pickup_type": "actor",
            "caption": "Missile Tank acquired.\nMissile capacity increased by 3.",
            "resources": [
                [
                    {
                        "item_id": "ITEM_WEAPON_MISSILE_MAX",
                        "quantity": 3
                    }
                ]
            ],
            "pickup_actor": {
                "scenario": "s000_surface",
                "actor": "LE_Item_010"
            },
            "model": [
                "item_missiletank"
            ]
        },
        {
            "pickup_type": "actor",
            "caption": "Missile Tank acquired.\nMissile capacity increased by 3.",
            "resources": [
                [
                    {
                        "item_id": "ITEM_WEAPON_MISSILE_MAX",
                        "quantity": 3
                    }
                ]
            ],
            "pickup_actor": {
                "scenario": "s000_surface",
                "actor": "LE_Item_011"
            },
            "model": [
                "item_missiletank"
            ]
        },
        {
            "pickup_type": "actor",
            "caption": "Super Missile Tank acquired.\nSuper Missile capacity increased by 1.",
            "resources": [
                [
                    {
                        "item_id": "ITEM_SUPER_MISSILE_TANKS",
                        "quantity": 1
                    }
                ]
            ],
            "pickup_actor": {
                "scenario": "s000_surface",
                "actor": "LE_Item_012"
            },
            "model": [
                "item_supermissiletank"
            ]
        },
        {
            "pickup_type": "actor",
            "caption": "Spring Ball acquired.",
            "resources": [
                [
                    {
                        "item_id": "ITEM_SPRING_BALL",
                        "quantity": 1
                    }
                ]
            ],
            "pickup_actor": {
                "scenario": "s000_surface",
                "actor": "LE_PowerUP_ChargeBeam"
            },
            "model": [
                "powerup_springball"
            ]
        },
        {
            "pickup_type": "actor",
            "caption": "Morph Ball acquired.",
            "resources": [
                [
                    {
                        "item_id": "ITEM_MORPH_BALL",
                        "quantity": 1
                    }
                ]
            ],
            "pickup_actor": {
                "scenario": "s000_surface",
                "actor": "LE_PowerUP_Morphball"
            },
            "model": [
                "powerup_morphball"
            ]
        },
        {
            "pickup_type": "actor",
            "caption": "Aeion Tank acquired.\nAeion Gauge expanded.",
            "resources": [
                [
                    {
                        "item_id": "ITEM_MAX_SPECIAL_ENERGY",
                        "quantity": 50
                    }
                ]
            ],
            "pickup_actor": {
                "scenario": "s000_surface",
                "actor": "LE_SpecialAbility_ScanningPulse"
            },
            "model": [
                "item_senergytank"
            ]
        },
        {
            "pickup_type": "actor",
            "caption": "Super Missile Tank acquired.\nSuper Missile capacity increased by 1.",
            "resources": [
                [
                    {
                        "item_id": "ITEM_SUPER_MISSILE_TANKS",
                        "quantity": 1
                    }
                ]
            ],
            "pickup_actor": {
                "scenario": "s000_surface",
                "actor": "HiddenPowerup001"
            },
            "model": [
                "item_supermissiletank"
            ]
        },
        {
            "pickup_type": "actor",
            "caption": "Missile Tank acquired.\nMissile capacity increased by 3.",
            "resources": [
                [
                    {
                        "item_id": "ITEM_WEAPON_MISSILE_MAX",
                        "quantity": 3
                    }
                ]
            ],
            "pickup_actor": {
                "scenario": "s010_area1",
                "actor": "LE_Item_001"
            },
            "model": [
                "item_missiletank"
            ]
        },
        {
            "pickup_type": "actor",
            "caption": "Nothing acquired.",
            "resources": [
                [
                    {
                        "item_id": "ITEM_NONE",
                        "quantity": 1
                    }
                ]
            ],
            "pickup_actor": {
                "scenario": "s010_area1",
                "actor": "LE_Item_003"
            },
            "model": [
                "itemsphere"
            ]
        },
        {
            "pickup_type": "actor",
            "caption": "Missile Tank acquired.\nMissile capacity increased by 3.",
            "resources": [
                [
                    {
                        "item_id": "ITEM_WEAPON_MISSILE_MAX",
                        "quantity": 3
                    }
                ]
            ],
            "pickup_actor": {
                "scenario": "s010_area1",
                "actor": "LE_Item_004"
            },
            "model": [
                "item_missiletank"
            ]
        },
        {
            "pickup_type": "actor",
            "caption": "Nothing acquired.",
            "resources": [
                [
                    {
                        "item_id": "ITEM_NONE",
                        "quantity": 1
                    }
                ]
            ],
            "pickup_actor": {
                "scenario": "s010_area1",
                "actor": "LE_Item_005"
            },
            "model": [
                "itemsphere"
            ]
        },
        {
            "pickup_type": "actor",
            "caption": "Missile Tank acquired.\nMissile capacity increased by 3.",
            "resources": [
                [
                    {
                        "item_id": "ITEM_WEAPON_MISSILE_MAX",
                        "quantity": 3
                    }
                ]
            ],
            "pickup_actor": {
                "scenario": "s010_area1",
                "actor": "LE_Item_006"
            },
            "model": [
                "item_missiletank"
            ]
        },
        {
            "pickup_type": "actor",
            "caption": "Missile Tank acquired.\nMissile capacity increased by 3.",
            "resources": [
                [
                    {
                        "item_id": "ITEM_WEAPON_MISSILE_MAX",
                        "quantity": 3
                    }
                ]
            ],
            "pickup_actor": {
                "scenario": "s010_area1",
                "actor": "LE_Item_008"
            },
            "model": [
                "item_missiletank"
            ]
        },
        {
            "pickup_type": "actor",
            "caption": "Missile Tank acquired.\nMissile capacity increased by 3.",
            "resources": [
                [
                    {
                        "item_id": "ITEM_WEAPON_MISSILE_MAX",
                        "quantity": 3
                    }
                ]
            ],
            "pickup_actor": {
                "scenario": "s010_area1",
                "actor": "LE_Item_011"
            },
            "model": [
                "item_missiletank"
            ]
        },
        {
            "pickup_type": "actor",
            "caption": "Missile Tank acquired.\nMissile capacity increased by 3.",
            "resources": [
                [
                    {
                        "item_id": "ITEM_WEAPON_MISSILE_MAX",
                        "quantity": 3
                    }
                ]
            ],
            "pickup_actor": {
                "scenario": "s010_area1",
                "actor": "LE_Item_013"
            },
            "model": [
                "item_missiletank"
            ]
        },
        {
            "pickup_type": "actor",
            "caption": "Super Missile Tank acquired.\nSuper Missile capacity increased by 1.",
            "resources": [
                [
                    {
                        "item_id": "ITEM_SUPER_MISSILE_TANKS",
                        "quantity": 1
                    }
                ]
            ],
            "pickup_actor": {
                "scenario": "s010_area1",
                "actor": "LE_Item_014"
            },
            "model": [
                "item_supermissiletank"
            ]
        },
        {
            "pickup_type": "actor",
            "caption": "Missile Tank acquired.\nMissile capacity increased by 3.",
            "resources": [
                [
                    {
                        "item_id": "ITEM_WEAPON_MISSILE_MAX",
                        "quantity": 3
                    }
                ]
            ],
            "pickup_actor": {
                "scenario": "s010_area1",
                "actor": "LE_Item_016"
            },
            "model": [
                "item_missiletank"
            ]
        },
        {
            "pickup_type": "actor",
            "caption": "Super Missile Launcher acquired.",
            "resources": [
                [
                    {
                        "item_id": "ITEM_WEAPON_SUPER_MISSILE",
                        "quantity": 1
                    },
                    {
                        "item_id": "ITEM_SUPER_MISSILE_TANKS",
                        "quantity": 5
                    }
                ]
            ],
            "pickup_actor": {
                "scenario": "s010_area1",
                "actor": "LE_Item_017"
            },
            "model": [
                "powerup_supermissile"
            ]
        },
        {
            "pickup_type": "actor",
            "caption": "Super Missile Tank acquired.\nSuper Missile capacity increased by 1.",
            "resources": [
                [
                    {
                        "item_id": "ITEM_SUPER_MISSILE_TANKS",
                        "quantity": 1
                    }
                ]
            ],
            "pickup_actor": {
                "scenario": "s010_area1",
                "actor": "LE_PowerUp_Bomb"
            },
            "model": [
                "item_supermissiletank"
            ]
        },
        {
            "pickup_type": "actor",
            "caption": "Missile Tank acquired.\nMissile capacity increased by 3.",
            "resources": [
                [
                    {
                        "item_id": "ITEM_WEAPON_MISSILE_MAX",
                        "quantity": 3
                    }
                ]
            ],
            "pickup_actor": {
                "scenario": "s010_area1",
                "actor": "LE_PowerUp_IceBeam"
            },
            "model": [
                "item_missiletank"
            ]
        },
        {
            "pickup_type": "actor",
            "caption": "Missile Tank acquired.\nMissile capacity increased by 3.",
            "resources": [
                [
                    {
                        "item_id": "ITEM_WEAPON_MISSILE_MAX",
                        "quantity": 3
                    }
                ]
            ],
            "pickup_actor": {
                "scenario": "s010_area1",
                "actor": "LE_PowerUp_SpiderBall"
            },
            "model": [
                "item_missiletank"
            ]
        },
        {
            "pickup_type": "actor",
            "caption": "Missile Tank acquired.\nMissile capacity increased by 3.",
            "resources": [
                [
                    {
                        "item_id": "ITEM_WEAPON_MISSILE_MAX",
                        "quantity": 3
                    }
                ]
            ],
            "pickup_actor": {
                "scenario": "s010_area1",
                "actor": "HiddenPowerup001"
            },
            "model": [
                "item_missiletank"
            ]
        },
        {
            "pickup_type": "actor",
            "caption": "Super Missile Tank acquired.\nSuper Missile capacity increased by 1.",
            "resources": [
                [
                    {
                        "item_id": "ITEM_SUPER_MISSILE_TANKS",
                        "quantity": 1
                    }
                ]
            ],
            "pickup_actor": {
                "scenario": "s010_area1",
                "actor": "HiddenPowerup002"
            },
            "model": [
                "item_supermissiletank"
            ]
        },
        {
            "pickup_type": "actor",
            "caption": "Missile Tank acquired.\nMissile capacity increased by 3.",
            "resources": [
                [
                    {
                        "item_id": "ITEM_WEAPON_MISSILE_MAX",
                        "quantity": 3
                    }
                ]
            ],
            "pickup_actor": {
                "scenario": "s010_area1",
                "actor": "HiddenPowerup003"
            },
            "model": [
                "item_missiletank"
            ]
        },
        {
            "pickup_type": "actor",
            "caption": "Missile Tank acquired.\nMissile capacity increased by 3.",
            "resources": [
                [
                    {
                        "item_id": "ITEM_WEAPON_MISSILE_MAX",
                        "quantity": 3
                    }
                ]
            ],
            "pickup_actor": {
                "scenario": "s020_area2",
                "actor": "LE_Item_001"
            },
            "model": [
                "item_missiletank"
            ]
        },
        {
            "pickup_type": "actor",
            "caption": "Missile Tank acquired.\nMissile capacity increased by 3.",
            "resources": [
                [
                    {
                        "item_id": "ITEM_WEAPON_MISSILE_MAX",
                        "quantity": 3
                    }
                ]
            ],
            "pickup_actor": {
                "scenario": "s020_area2",
                "actor": "LE_Item_003"
            },
            "model": [
                "item_missiletank"
            ]
        },
        {
            "pickup_type": "actor",
            "caption": "Bomb acquired.",
            "resources": [
                [
                    {
                        "item_id": "ITEM_WEAPON_BOMB",
                        "quantity": 1
                    }
                ]
            ],
            "pickup_actor": {
                "scenario": "s020_area2",
                "actor": "LE_Item_004"
            },
            "model": [
                "powerup_bomb"
            ]
        },
        {
            "pickup_type": "actor",
            "caption": "Missile Tank acquired.\nMissile capacity increased by 3.",
            "resources": [
                [
                    {
                        "item_id": "ITEM_WEAPON_MISSILE_MAX",
                        "quantity": 3
                    }
                ]
            ],
            "pickup_actor": {
                "scenario": "s020_area2",
                "actor": "LE_Item_005"
            },
            "model": [
                "item_missiletank"
            ]
        },
        {
            "pickup_type": "actor",
            "caption": "Nothing acquired.",
            "resources": [
                [
                    {
                        "item_id": "ITEM_NONE",
                        "quantity": 1
                    }
                ]
            ],
            "pickup_actor": {
                "scenario": "s020_area2",
                "actor": "LE_Item_006"
            },
            "model": [
                "itemsphere"
            ]
        },
        {
            "pickup_type": "actor",
            "caption": "Nothing acquired.",
            "resources": [
                [
                    {
                        "item_id": "ITEM_NONE",
                        "quantity": 1
                    }
                ]
            ],
            "pickup_actor": {
                "scenario": "s020_area2",
                "actor": "LE_PowerUp_Springball"
            },
            "model": [
                "itemsphere"
            ]
        },
        {
            "pickup_type": "actor",
            "caption": "Energy Tank acquired.\nEnergy capacity increased by 100.",
            "resources": [
                [
                    {
                        "item_id": "ITEM_ENERGY_TANKS",
                        "quantity": 1
                    }
                ]
            ],
            "pickup_actor": {
                "scenario": "s020_area2",
                "actor": "HiddenPowerup001"
            },
            "model": [
                "item_energytank"
            ]
        },
        {
            "pickup_type": "actor",
            "caption": "Screw Attack acquired.",
            "resources": [
                [
                    {
                        "item_id": "ITEM_SCREW_ATTACK",
                        "quantity": 1
                    }
                ]
            ],
            "pickup_actor": {
                "scenario": "s020_area2",
                "actor": "HiddenPowerup002"
            },
            "model": [
                "powerup_screwattack"
            ]
        },
        {
            "pickup_type": "actor",
            "caption": "Progressive Suit acquired.",
            "resources": [
                [
                    {
                        "item_id": "ITEM_VARIA_SUIT",
                        "quantity": 1
                    }
                ],
                [
                    {
                        "item_id": "ITEM_GRAVITY_SUIT",
                        "quantity": 1
                    }
                ]
            ],
            "pickup_actor": {
                "scenario": "s025_area2b",
                "actor": "LE_Item_001"
            },
            "model": [
                "powerup_variasuit",
                "powerup_gravitysuit"
            ]
        },
        {
            "pickup_type": "actor",
            "caption": "Missile Tank acquired.\nMissile capacity increased by 3.",
            "resources": [
                [
                    {
                        "item_id": "ITEM_WEAPON_MISSILE_MAX",
                        "quantity": 3
                    }
                ]
            ],
            "pickup_actor": {
                "scenario": "s025_area2b",
                "actor": "LE_Item_002"
            },
            "model": [
                "item_missiletank"
            ]
        },
        {
            "pickup_type": "actor",
            "caption": "Energy Tank acquired.\nEnergy capacity increased by 100.",
            "resources": [
                [
                    {
                        "item_id": "ITEM_ENERGY_TANKS",
                        "quantity": 1
                    }
                ]
            ],
            "pickup_actor": {
                "scenario": "s025_area2b",
                "actor": "LE_Item_005"
            },
            "model": [
                "item_energytank"
            ]
        },
        {
            "pickup_type": "actor",
            "caption": "Aeion Tank acquired.\nAeion Gauge expanded.",
            "resources": [
                [
                    {
                        "item_id": "ITEM_MAX_SPECIAL_ENERGY",
                        "quantity": 50
                    }
                ]
            ],
            "pickup_actor": {
                "scenario": "s025_area2b",
                "actor": "LE_Item_006"
            },
            "model": [
                "item_senergytank"
            ]
        },
        {
            "pickup_type": "actor",
            "caption": "Super Missile Tank acquired.\nSuper Missile capacity increased by 1.",
            "resources": [
                [
                    {
                        "item_id": "ITEM_SUPER_MISSILE_TANKS",
                        "quantity": 1
                    }
                ]
            ],
            "pickup_actor": {
                "scenario": "s025_area2b",
                "actor": "LE_PowerUp_HighJumpBoots"
            },
            "model": [
                "item_supermissiletank"
            ]
        },
        {
            "pickup_type": "actor",
            "caption": "Lightning Armor acquired.",
            "resources": [
                [
                    {
                        "item_id": "ITEM_SPECIAL_ENERGY_ENERGY_SHIELD",
                        "quantity": 1
                    },
                    {
                        "item_id": "ITEM_MAX_SPECIAL_ENERGY",
                        "quantity": 150
                    }
                ]
            ],
            "pickup_actor": {
                "scenario": "s025_area2b",
                "actor": "LE_PowerUp_VariaSuite"
            },
            "model": [
                "powerup_energyshield"
            ]
        },
        {
            "pickup_type": "actor",
            "caption": "Missile Tank acquired.\nMissile capacity increased by 3.",
            "resources": [
                [
                    {
                        "item_id": "ITEM_WEAPON_MISSILE_MAX",
                        "quantity": 3
                    }
                ]
            ],
            "pickup_actor": {
                "scenario": "s025_area2b",
                "actor": "LE_PowerUp_WaveBeam"
            },
            "model": [
                "item_missiletank"
            ]
        },
        {
            "pickup_type": "actor",
            "caption": "Power Bomb Tank acquired.\nPower Bomb capacity increased by 1.",
            "resources": [
                [
                    {
                        "item_id": "ITEM_POWER_BOMB_TANKS",
                        "quantity": 1
                    }
                ]
            ],
            "pickup_actor": {
                "scenario": "s025_area2b",
                "actor": "HP_Item_001"
            },
            "model": [
                "item_powerbombtank"
            ]
        },
        {
            "pickup_type": "actor",
            "caption": "Charge Beam acquired.",
            "resources": [
                [
                    {
                        "item_id": "ITEM_WEAPON_CHARGE_BEAM",
                        "quantity": 1
                    }
                ]
            ],
            "pickup_actor": {
                "scenario": "s025_area2b",
                "actor": "HP_Item_002"
            },
            "model": [
                "powerup_chargebeam"
            ]
        },
        {
            "pickup_type": "actor",
            "caption": "Nothing acquired.",
            "resources": [
                [
                    {
                        "item_id": "ITEM_NONE",
                        "quantity": 1
                    }
                ]
            ],
            "pickup_actor": {
                "scenario": "s028_area2c",
                "actor": "LE_Item_001"
            },
            "model": [
                "itemsphere"
            ]
        },
        {
            "pickup_type": "actor",
            "caption": "Missile Tank acquired.\nMissile capacity increased by 3.",
            "resources": [
                [
                    {
                        "item_id": "ITEM_WEAPON_MISSILE_MAX",
                        "quantity": 3
                    }
                ]
            ],
            "pickup_actor": {
                "scenario": "s028_area2c",
                "actor": "LE_Item_002"
            },
            "model": [
                "item_missiletank"
            ]
        },
        {
            "pickup_type": "actor",
            "caption": "Missile Tank acquired.\nMissile capacity increased by 3.",
            "resources": [
                [
                    {
                        "item_id": "ITEM_WEAPON_MISSILE_MAX",
                        "quantity": 3
                    }
                ]
            ],
            "pickup_actor": {
                "scenario": "s028_area2c",
                "actor": "LE_Item_003"
            },
            "model": [
                "item_missiletank"
            ]
        },
        {
            "pickup_type": "actor",
            "caption": "Missile Tank acquired.\nMissile capacity increased by 3.",
            "resources": [
                [
                    {
                        "item_id": "ITEM_WEAPON_MISSILE_MAX",
                        "quantity": 3
                    }
                ]
            ],
            "pickup_actor": {
                "scenario": "s028_area2c",
                "actor": "LE_Item_005"
            },
            "model": [
                "item_missiletank"
            ]
        },
        {
            "pickup_type": "actor",
            "caption": "Grapple Beam acquired.",
            "resources": [
                [
                    {
                        "item_id": "ITEM_WEAPON_GRAPPLE_BEAM",
                        "quantity": 1
                    }
                ]
            ],
            "pickup_actor": {
                "scenario": "s028_area2c",
                "actor": "LE_SpecialAbility_EnergyShield"
            },
            "model": [
                "powerup_grapplebeam"
            ]
        },
        {
            "pickup_type": "actor",
            "caption": "Nothing acquired.",
            "resources": [
                [
                    {
                        "item_id": "ITEM_NONE",
                        "quantity": 1
                    }
                ]
            ],
            "pickup_actor": {
                "scenario": "s028_area2c",
                "actor": "HiddenPowerup001"
            },
            "model": [
                "itemsphere"
            ]
        },
        {
            "pickup_type": "actor",
            "caption": "Missile Tank acquired.\nMissile capacity increased by 3.",
            "resources": [
                [
                    {
                        "item_id": "ITEM_WEAPON_MISSILE_MAX",
                        "quantity": 3
                    }
                ]
            ],
            "pickup_actor": {
                "scenario": "s030_area3",
                "actor": "LE_Item_001"
            },
            "model": [
                "item_missiletank"
            ]
        },
        {
            "pickup_type": "actor",
            "caption": "Progressive Jump acquired.",
            "resources": [
                [
                    {
                        "item_id": "ITEM_HIGH_JUMP_BOOTS",
                        "quantity": 1
                    }
                ],
                [
                    {
                        "item_id": "ITEM_SPACE_JUMP",
                        "quantity": 1
                    }
                ]
            ],
            "pickup_actor": {
                "scenario": "s030_area3",
                "actor": "LE_Item_002"
            },
            "model": [
                "powerup_highjumpboots",
                "powerup_spacejump"
            ]
        },
        {
            "pickup_type": "actor",
            "caption": "Power Bomb Tank acquired.\nPower Bomb capacity increased by 1.",
            "resources": [
                [
                    {
                        "item_id": "ITEM_POWER_BOMB_TANKS",
                        "quantity": 1
                    }
                ]
            ],
            "pickup_actor": {
                "scenario": "s030_area3",
                "actor": "LE_Item_003"
            },
            "model": [
                "item_powerbombtank"
            ]
        },
        {
            "pickup_type": "actor",
            "caption": "Super Missile Tank acquired.\nSuper Missile capacity increased by 1.",
            "resources": [
                [
                    {
                        "item_id": "ITEM_SUPER_MISSILE_TANKS",
                        "quantity": 1
                    }
                ]
            ],
            "pickup_actor": {
                "scenario": "s030_area3",
                "actor": "LE_Item_004"
            },
            "model": [
                "item_supermissiletank"
            ]
        },
        {
            "pickup_type": "actor",
            "caption": "Super Missile Tank acquired.\nSuper Missile capacity increased by 1.",
            "resources": [
                [
                    {
                        "item_id": "ITEM_SUPER_MISSILE_TANKS",
                        "quantity": 1
                    }
                ]
            ],
            "pickup_actor": {
                "scenario": "s030_area3",
                "actor": "LE_Item_005"
            },
            "model": [
                "item_supermissiletank"
            ]
        },
        {
            "pickup_type": "actor",
            "caption": "Missile Tank acquired.\nMissile capacity increased by 3.",
            "resources": [
                [
                    {
                        "item_id": "ITEM_WEAPON_MISSILE_MAX",
                        "quantity": 3
                    }
                ]
            ],
            "pickup_actor": {
                "scenario": "s030_area3",
                "actor": "LE_PowerUp_GrappleBeam"
            },
            "model": [
                "item_missiletank"
            ]
        },
        {
            "pickup_type": "actor",
            "caption": "Missile Tank acquired.\nMissile capacity increased by 3.",
            "resources": [
                [
                    {
                        "item_id": "ITEM_WEAPON_MISSILE_MAX",
                        "quantity": 3
                    }
                ]
            ],
            "pickup_actor": {
                "scenario": "s030_area3",
                "actor": "LE_SpecialAbility_EnergyWave"
            },
            "model": [
                "item_missiletank"
            ]
        },
        {
            "pickup_type": "actor",
            "caption": "Missile Tank acquired.\nMissile capacity increased by 3.",
            "resources": [
                [
                    {
                        "item_id": "ITEM_WEAPON_MISSILE_MAX",
                        "quantity": 3
                    }
                ]
            ],
            "pickup_actor": {
                "scenario": "s030_area3",
                "actor": "HP_ChozoHologram_002"
            },
            "model": [
                "item_missiletank"
            ]
        },
        {
            "pickup_type": "actor",
            "caption": "Nothing acquired.",
            "resources": [
                [
                    {
                        "item_id": "ITEM_NONE",
                        "quantity": 1
                    }
                ]
            ],
            "pickup_actor": {
                "scenario": "s030_area3",
                "actor": "HiddenPowerup001"
            },
            "model": [
                "itemsphere"
            ]
        },
        {
            "pickup_type": "actor",
            "caption": "Phase Drift acquired.",
            "resources": [
                [
                    {
                        "item_id": "ITEM_SPECIAL_ENERGY_PHASE_DISPLACEMENT",
                        "quantity": 1
                    },
                    {
                        "item_id": "ITEM_MAX_SPECIAL_ENERGY",
                        "quantity": 150
                    }
                ]
            ],
            "pickup_actor": {
                "scenario": "s030_area3",
                "actor": "HiddenPowerup002"
            },
            "model": [
                "powerup_phasedisplacement"
            ]
        },
        {
            "pickup_type": "actor",
            "caption": "Power Bomb Tank acquired.\nPower Bomb capacity increased by 1.",
            "resources": [
                [
                    {
                        "item_id": "ITEM_POWER_BOMB_TANKS",
                        "quantity": 1
                    }
                ]
            ],
            "pickup_actor": {
                "scenario": "s033_area3b",
                "actor": "LE_Item_001"
            },
            "model": [
                "item_powerbombtank"
            ]
        },
        {
            "pickup_type": "actor",
            "caption": "Missile Tank acquired.\nMissile capacity increased by 3.",
            "resources": [
                [
                    {
                        "item_id": "ITEM_WEAPON_MISSILE_MAX",
                        "quantity": 3
                    }
                ]
            ],
            "pickup_actor": {
                "scenario": "s033_area3b",
                "actor": "LE_Item_002"
            },
            "model": [
                "item_missiletank"
            ]
        },
        {
            "pickup_type": "actor",
            "caption": "Missile Tank acquired.\nMissile capacity increased by 3.",
            "resources": [
                [
                    {
                        "item_id": "ITEM_WEAPON_MISSILE_MAX",
                        "quantity": 3
                    }
                ]
            ],
            "pickup_actor": {
                "scenario": "s033_area3b",
                "actor": "LE_Item_003"
            },
            "model": [
                "item_missiletank"
            ]
        },
        {
            "pickup_type": "actor",
            "caption": "Missile Tank acquired.\nMissile capacity increased by 3.",
            "resources": [
                [
                    {
                        "item_id": "ITEM_WEAPON_MISSILE_MAX",
                        "quantity": 3
                    }
                ]
            ],
            "pickup_actor": {
                "scenario": "s033_area3b",
                "actor": "LE_Item_004"
            },
            "model": [
                "item_missiletank"
            ]
        },
        {
            "pickup_type": "actor",
            "caption": "Super Missile Tank acquired.\nSuper Missile capacity increased by 1.",
            "resources": [
                [
                    {
                        "item_id": "ITEM_SUPER_MISSILE_TANKS",
                        "quantity": 1
                    }
                ]
            ],
            "pickup_actor": {
                "scenario": "s033_area3b",
                "actor": "LE_Item_007"
            },
            "model": [
                "item_supermissiletank"
            ]
        },
        {
            "pickup_type": "actor",
            "caption": "Energy Tank acquired.\nEnergy capacity increased by 100.",
            "resources": [
                [
                    {
                        "item_id": "ITEM_ENERGY_TANKS",
                        "quantity": 1
                    }
                ]
            ],
            "pickup_actor": {
                "scenario": "s033_area3b",
                "actor": "HiddenPowerup001"
            },
            "model": [
                "item_energytank"
            ]
        },
        {
            "pickup_type": "actor",
            "caption": "Super Missile Tank acquired.\nSuper Missile capacity increased by 1.",
            "resources": [
                [
                    {
                        "item_id": "ITEM_SUPER_MISSILE_TANKS",
                        "quantity": 1
                    }
                ]
            ],
            "pickup_actor": {
                "scenario": "s033_area3b",
                "actor": "HiddenPowerup002"
            },
            "model": [
                "item_supermissiletank"
            ]
        },
        {
            "pickup_type": "actor",
            "caption": "Missile Tank acquired.\nMissile capacity increased by 3.",
            "resources": [
                [
                    {
                        "item_id": "ITEM_WEAPON_MISSILE_MAX",
                        "quantity": 3
                    }
                ]
            ],
            "pickup_actor": {
                "scenario": "s033_area3b",
                "actor": "HiddenPowerup003"
            },
            "model": [
                "item_missiletank"
            ]
        },
        {
            "pickup_type": "actor",
            "caption": "Nothing acquired.",
            "resources": [
                [
                    {
                        "item_id": "ITEM_NONE",
                        "quantity": 1
                    }
                ]
            ],
            "pickup_actor": {
                "scenario": "s036_area3c",
                "actor": "LE_Item_001"
            },
            "model": [
                "itemsphere"
            ]
        },
        {
            "pickup_type": "actor",
            "caption": "Missile Tank acquired.\nMissile capacity increased by 3.",
            "resources": [
                [
                    {
                        "item_id": "ITEM_WEAPON_MISSILE_MAX",
                        "quantity": 3
                    }
                ]
            ],
            "pickup_actor": {
                "scenario": "s036_area3c",
                "actor": "LE_Item_002"
            },
            "model": [
                "item_missiletank"
            ]
        },
        {
            "pickup_type": "actor",
            "caption": "Missile Tank acquired.\nMissile capacity increased by 3.",
            "resources": [
                [
                    {
                        "item_id": "ITEM_WEAPON_MISSILE_MAX",
                        "quantity": 3
                    }
                ]
            ],
            "pickup_actor": {
                "scenario": "s036_area3c",
                "actor": "LE_Item_004"
            },
            "model": [
                "item_missiletank"
            ]
        },
        {
            "pickup_type": "actor",
            "caption": "Missile Tank acquired.\nMissile capacity increased by 3.",
            "resources": [
                [
                    {
                        "item_id": "ITEM_WEAPON_MISSILE_MAX",
                        "quantity": 3
                    }
                ]
            ],
            "pickup_actor": {
                "scenario": "s036_area3c",
                "actor": "LE_Item_006"
            },
            "model": [
                "item_missiletank"
            ]
        },
        {
            "pickup_type": "actor",
            "caption": "Missile Tank acquired.\nMissile capacity increased by 3.",
            "resources": [
                [
                    {
                        "item_id": "ITEM_WEAPON_MISSILE_MAX",
                        "quantity": 3
                    }
                ]
            ],
            "pickup_actor": {
                "scenario": "s036_area3c",
                "actor": "HiddenPowerup001"
            },
            "model": [
                "item_missiletank"
            ]
        },
        {
            "pickup_type": "actor",
            "caption": "Nothing acquired.",
            "resources": [
                [
                    {
                        "item_id": "ITEM_NONE",
                        "quantity": 1
                    }
                ]
            ],
            "pickup_actor": {
                "scenario": "s040_area4",
                "actor": "LE_Item_002"
            },
            "model": [
                "itemsphere"
            ]
        },
        {
            "pickup_type": "actor",
            "caption": "Power Bomb Tank acquired.\nPower Bomb capacity increased by 1.",
            "resources": [
                [
                    {
                        "item_id": "ITEM_POWER_BOMB_TANKS",
                        "quantity": 1
                    }
                ]
            ],
            "pickup_actor": {
                "scenario": "s040_area4",
                "actor": "LE_Item_003"
            },
            "model": [
                "item_powerbombtank"
            ]
        },
        {
            "pickup_type": "actor",
            "caption": "Aeion Tank acquired.\nAeion Gauge expanded.",
            "resources": [
                [
                    {
                        "item_id": "ITEM_MAX_SPECIAL_ENERGY",
                        "quantity": 50
                    }
                ]
            ],
            "pickup_actor": {
                "scenario": "s040_area4",
                "actor": "LE_Item_005"
            },
            "model": [
                "item_senergytank"
            ]
        },
        {
            "pickup_type": "actor",
            "caption": "Super Missile Tank acquired.\nSuper Missile capacity increased by 1.",
            "resources": [
                [
                    {
                        "item_id": "ITEM_SUPER_MISSILE_TANKS",
                        "quantity": 1
                    }
                ]
            ],
            "pickup_actor": {
                "scenario": "s040_area4",
                "actor": "LE_Item_006"
            },
            "model": [
                "item_supermissiletank"
            ]
        },
        {
            "pickup_type": "actor",
            "caption": "Missile Tank acquired.\nMissile capacity increased by 3.",
            "resources": [
                [
                    {
                        "item_id": "ITEM_WEAPON_MISSILE_MAX",
                        "quantity": 3
                    }
                ]
            ],
            "pickup_actor": {
                "scenario": "s040_area4",
                "actor": "LE_Item_007"
            },
            "model": [
                "item_missiletank"
            ]
        },
        {
            "pickup_type": "actor",
            "caption": "Nothing acquired.",
            "resources": [
                [
                    {
                        "item_id": "ITEM_NONE",
                        "quantity": 1
                    }
                ]
            ],
            "pickup_actor": {
                "scenario": "s040_area4",
                "actor": "LE_Item_008"
            },
            "model": [
                "itemsphere"
            ]
        },
        {
            "pickup_type": "actor",
            "caption": "Aeion Tank acquired.\nAeion Gauge expanded.",
            "resources": [
                [
                    {
                        "item_id": "ITEM_MAX_SPECIAL_ENERGY",
                        "quantity": 50
                    }
                ]
            ],
            "pickup_actor": {
                "scenario": "s040_area4",
                "actor": "LE_PowerUp_SpazerBeam"
            },
            "model": [
                "item_senergytank"
            ]
        },
        {
            "pickup_type": "actor",
            "caption": "Ice Beam acquired.",
            "resources": [
                [
                    {
                        "item_id": "ITEM_WEAPON_ICE_BEAM",
                        "quantity": 1
                    }
                ]
            ],
            "pickup_actor": {
                "scenario": "s040_area4",
                "actor": "HP_ChozoHologram_002"
            },
            "model": [
                "powerup_icebeam"
            ]
        },
        {
            "pickup_type": "actor",
            "caption": "Missile Tank acquired.\nMissile capacity increased by 3.",
            "resources": [
                [
                    {
                        "item_id": "ITEM_WEAPON_MISSILE_MAX",
                        "quantity": 3
                    }
                ]
            ],
            "pickup_actor": {
                "scenario": "s040_area4",
                "actor": "HiddenPowerup001"
            },
            "model": [
                "item_missiletank"
            ]
        },
        {
            "pickup_type": "actor",
            "caption": "Aeion Tank acquired.\nAeion Gauge expanded.",
            "resources": [
                [
                    {
                        "item_id": "ITEM_MAX_SPECIAL_ENERGY",
                        "quantity": 50
                    }
                ]
            ],
            "pickup_actor": {
                "scenario": "s040_area4",
                "actor": "HiddenPowerup003"
            },
            "model": [
                "item_senergytank"
            ]
        },
        {
            "pickup_type": "actor",
            "caption": "Energy Tank acquired.\nEnergy capacity increased by 100.",
            "resources": [
                [
                    {
                        "item_id": "ITEM_ENERGY_TANKS",
                        "quantity": 1
                    }
                ]
            ],
            "pickup_actor": {
                "scenario": "s040_area4",
                "actor": "HiddenPowerup004"
            },
            "model": [
                "item_energytank"
            ]
        },
        {
            "pickup_type": "actor",
            "caption": "Missile Tank acquired.\nMissile capacity increased by 3.",
            "resources": [
                [
                    {
                        "item_id": "ITEM_WEAPON_MISSILE_MAX",
                        "quantity": 3
                    }
                ]
            ],
            "pickup_actor": {
                "scenario": "s050_area5",
                "actor": "LE_Item_002"
            },
            "model": [
                "item_missiletank"
            ]
        },
        {
            "pickup_type": "actor",
            "caption": "Nothing acquired.",
            "resources": [
                [
                    {
                        "item_id": "ITEM_NONE",
                        "quantity": 1
                    }
                ]
            ],
            "pickup_actor": {
                "scenario": "s050_area5",
                "actor": "LE_Item_003"
            },
            "model": [
                "itemsphere"
            ]
        },
        {
            "pickup_type": "actor",
            "caption": "Missile Tank acquired.\nMissile capacity increased by 3.",
            "resources": [
                [
                    {
                        "item_id": "ITEM_WEAPON_MISSILE_MAX",
                        "quantity": 3
                    }
                ]
            ],
            "pickup_actor": {
                "scenario": "s050_area5",
                "actor": "LE_Item_004"
            },
            "model": [
                "item_missiletank"
            ]
        },
        {
            "pickup_type": "actor",
            "caption": "Progressive Beam acquired.",
            "resources": [
                [
                    {
                        "item_id": "ITEM_WEAPON_WAVE_BEAM",
                        "quantity": 1
                    }
                ],
                [
                    {
                        "item_id": "ITEM_WEAPON_SPAZER_BEAM",
                        "quantity": 1
                    }
                ],
                [
                    {
                        "item_id": "ITEM_WEAPON_PLASMA_BEAM",
                        "quantity": 1
                    }
                ]
            ],
            "pickup_actor": {
                "scenario": "s050_area5",
                "actor": "LE_Item_005"
            },
            "model": [
                "powerup_wavebeam",
                "powerup_spazerbeam",
                "powerup_plasmabeam"
            ]
        },
        {
            "pickup_type": "actor",
            "caption": "Missile Tank acquired.\nMissile capacity increased by 3.",
            "resources": [
                [
                    {
                        "item_id": "ITEM_WEAPON_MISSILE_MAX",
                        "quantity": 3
                    }
                ]
            ],
            "pickup_actor": {
                "scenario": "s050_area5",
                "actor": "LE_Item_006"
            },
            "model": [
                "item_missiletank"
            ]
        },
        {
            "pickup_type": "actor",
            "caption": "Power Bomb Tank acquired.\nPower Bomb capacity increased by 1.",
            "resources": [
                [
                    {
                        "item_id": "ITEM_POWER_BOMB_TANKS",
                        "quantity": 1
                    }
                ]
            ],
            "pickup_actor": {
                "scenario": "s050_area5",
                "actor": "LE_Item_009"
            },
            "model": [
                "item_powerbombtank"
            ]
        },
        {
            "pickup_type": "actor",
            "caption": "Super Missile Tank acquired.\nSuper Missile capacity increased by 1.",
            "resources": [
                [
                    {
                        "item_id": "ITEM_SUPER_MISSILE_TANKS",
                        "quantity": 1
                    }
                ]
            ],
            "pickup_actor": {
                "scenario": "s050_area5",
                "actor": "LE_Item_010"
            },
            "model": [
                "item_supermissiletank"
            ]
        },
        {
            "pickup_type": "actor",
            "caption": "Missile Tank acquired.\nMissile capacity increased by 3.",
            "resources": [
                [
                    {
                        "item_id": "ITEM_WEAPON_MISSILE_MAX",
                        "quantity": 3
                    }
                ]
            ],
            "pickup_actor": {
                "scenario": "s050_area5",
                "actor": "LE_Item_012"
            },
            "model": [
                "item_missiletank"
            ]
        },
        {
            "pickup_type": "actor",
            "caption": "Super Missile Tank acquired.\nSuper Missile capacity increased by 1.",
            "resources": [
                [
                    {
                        "item_id": "ITEM_SUPER_MISSILE_TANKS",
                        "quantity": 1
                    }
                ]
            ],
            "pickup_actor": {
                "scenario": "s050_area5",
                "actor": "LE_Item_013"
            },
            "model": [
                "item_supermissiletank"
            ]
        },
        {
            "pickup_type": "actor",
            "caption": "Nothing acquired.",
            "resources": [
                [
                    {
                        "item_id": "ITEM_NONE",
                        "quantity": 1
                    }
                ]
            ],
            "pickup_actor": {
                "scenario": "s050_area5",
                "actor": "LE_PoweUp_SuperMissile"
            },
            "model": [
                "itemsphere"
            ]
        },
        {
            "pickup_type": "actor",
            "caption": "Nothing acquired.",
            "resources": [
                [
                    {
                        "item_id": "ITEM_NONE",
                        "quantity": 1
                    }
                ]
            ],
            "pickup_actor": {
                "scenario": "s050_area5",
                "actor": "LE_PowerUp_SpaceJump"
            },
            "model": [
                "itemsphere"
            ]
        },
        {
            "pickup_type": "actor",
            "caption": "Missile Tank acquired.\nMissile capacity increased by 3.",
            "resources": [
                [
                    {
                        "item_id": "ITEM_WEAPON_MISSILE_MAX",
                        "quantity": 3
                    }
                ]
            ],
            "pickup_actor": {
                "scenario": "s050_area5",
                "actor": "HiddenPowerup001"
            },
            "model": [
                "item_missiletank"
            ]
        },
        {
            "pickup_type": "actor",
            "caption": "Nothing acquired.",
            "resources": [
                [
                    {
                        "item_id": "ITEM_NONE",
                        "quantity": 1
                    }
                ]
            ],
            "pickup_actor": {
                "scenario": "s050_area5",
                "actor": "HiddenPowerup002"
            },
            "model": [
                "itemsphere"
            ]
        },
        {
            "pickup_type": "actor",
            "caption": "Missile Tank acquired.\nMissile capacity increased by 3.",
            "resources": [
                [
                    {
                        "item_id": "ITEM_WEAPON_MISSILE_MAX",
                        "quantity": 3
                    }
                ]
            ],
            "pickup_actor": {
                "scenario": "s060_area6",
                "actor": "LE_Item_002"
            },
            "model": [
                "item_missiletank"
            ]
        },
        {
            "pickup_type": "actor",
            "caption": "Missile Tank acquired.\nMissile capacity increased by 3.",
            "resources": [
                [
                    {
                        "item_id": "ITEM_WEAPON_MISSILE_MAX",
                        "quantity": 3
                    }
                ]
            ],
            "pickup_actor": {
                "scenario": "s060_area6",
                "actor": "LE_Item_003"
            },
            "model": [
                "item_missiletank"
            ]
        },
        {
            "pickup_type": "actor",
            "caption": "Missile Tank acquired.\nMissile capacity increased by 3.",
            "resources": [
                [
                    {
                        "item_id": "ITEM_WEAPON_MISSILE_MAX",
                        "quantity": 3
                    }
                ]
            ],
            "pickup_actor": {
                "scenario": "s060_area6",
                "actor": "LE_Item_004"
            },
            "model": [
                "item_missiletank"
            ]
        },
        {
            "pickup_type": "actor",
            "caption": "Nothing acquired.",
            "resources": [
                [
                    {
                        "item_id": "ITEM_NONE",
                        "quantity": 1
                    }
                ]
            ],
            "pickup_actor": {
                "scenario": "s060_area6",
                "actor": "LE_Item_006"
            },
            "model": [
                "itemsphere"
            ]
        },
        {
            "pickup_type": "actor",
            "caption": "Aeion Tank acquired.\nAeion Gauge expanded.",
            "resources": [
                [
                    {
                        "item_id": "ITEM_MAX_SPECIAL_ENERGY",
                        "quantity": 50
                    }
                ]
            ],
            "pickup_actor": {
                "scenario": "s060_area6",
                "actor": "LE_Item_007"
            },
            "model": [
                "item_senergytank"
            ]
        },
        {
            "pickup_type": "actor",
            "caption": "Super Missile Tank acquired.\nSuper Missile capacity increased by 1.",
            "resources": [
                [
                    {
                        "item_id": "ITEM_SUPER_MISSILE_TANKS",
                        "quantity": 1
                    }
                ]
            ],
            "pickup_actor": {
                "scenario": "s060_area6",
                "actor": "LE_SpecialAbility_PhaseDisplacement"
            },
            "model": [
                "item_supermissiletank"
            ]
        },
        {
            "pickup_type": "actor",
            "caption": "Super Missile Tank acquired.\nSuper Missile capacity increased by 1.",
            "resources": [
                [
                    {
                        "item_id": "ITEM_SUPER_MISSILE_TANKS",
                        "quantity": 1
                    }
                ]
            ],
            "pickup_actor": {
                "scenario": "s060_area6",
                "actor": "HiddenPowerup001"
            },
            "model": [
                "item_supermissiletank"
            ]
        },
        {
            "pickup_type": "actor",
            "caption": "Nothing acquired.",
            "resources": [
                [
                    {
                        "item_id": "ITEM_NONE",
                        "quantity": 1
                    }
                ]
            ],
            "pickup_actor": {
                "scenario": "s060_area6",
                "actor": "HiddenPowerup002"
            },
            "model": [
                "itemsphere"
            ]
        },
        {
            "pickup_type": "actor",
            "caption": "Power Bomb Tank acquired.\nPower Bomb capacity increased by 1.",
            "resources": [
                [
                    {
                        "item_id": "ITEM_POWER_BOMB_TANKS",
                        "quantity": 1
                    }
                ]
            ],
            "pickup_actor": {
                "scenario": "s065_area6b",
                "actor": "LE_Item_001"
            },
            "model": [
                "item_powerbombtank"
            ]
        },
        {
            "pickup_type": "actor",
            "caption": "Nothing acquired.",
            "resources": [
                [
                    {
                        "item_id": "ITEM_NONE",
                        "quantity": 1
                    }
                ]
            ],
            "pickup_actor": {
                "scenario": "s065_area6b",
                "actor": "LE_Item_002"
            },
            "model": [
                "itemsphere"
            ]
        },
        {
            "pickup_type": "actor",
            "caption": "Missile Tank acquired.\nMissile capacity increased by 3.",
            "resources": [
                [
                    {
                        "item_id": "ITEM_WEAPON_MISSILE_MAX",
                        "quantity": 3
                    }
                ]
            ],
            "pickup_actor": {
                "scenario": "s065_area6b",
                "actor": "LE_Item_003"
            },
            "model": [
                "item_missiletank"
            ]
        },
        {
            "pickup_type": "actor",
            "caption": "Super Missile Tank acquired.\nSuper Missile capacity increased by 1.",
            "resources": [
                [
                    {
                        "item_id": "ITEM_SUPER_MISSILE_TANKS",
                        "quantity": 1
                    }
                ]
            ],
            "pickup_actor": {
                "scenario": "s065_area6b",
                "actor": "LE_Item_004"
            },
            "model": [
                "item_supermissiletank"
            ]
        },
        {
            "pickup_type": "actor",
            "caption": "Energy Tank acquired.\nEnergy capacity increased by 100.",
            "resources": [
                [
                    {
                        "item_id": "ITEM_ENERGY_TANKS",
                        "quantity": 1
                    }
                ]
            ],
            "pickup_actor": {
                "scenario": "s065_area6b",
                "actor": "LE_Item_005"
            },
            "model": [
                "item_energytank"
            ]
        },
        {
            "pickup_type": "actor",
            "caption": "Aeion Tank acquired.\nAeion Gauge expanded.",
            "resources": [
                [
                    {
                        "item_id": "ITEM_MAX_SPECIAL_ENERGY",
                        "quantity": 50
                    }
                ]
            ],
            "pickup_actor": {
                "scenario": "s065_area6b",
                "actor": "LE_Item_006"
            },
            "model": [
                "item_senergytank"
            ]
        },
        {
            "pickup_type": "actor",
            "caption": "Energy Tank acquired.\nEnergy capacity increased by 100.",
            "resources": [
                [
                    {
                        "item_id": "ITEM_ENERGY_TANKS",
                        "quantity": 1
                    }
                ]
            ],
            "pickup_actor": {
                "scenario": "s065_area6b",
                "actor": "LE_Item_007"
            },
            "model": [
                "item_energytank"
            ]
        },
        {
            "pickup_type": "actor",
            "caption": "Missile Tank acquired.\nMissile capacity increased by 3.",
            "resources": [
                [
                    {
                        "item_id": "ITEM_WEAPON_MISSILE_MAX",
                        "quantity": 3
                    }
                ]
            ],
            "pickup_actor": {
                "scenario": "s065_area6b",
                "actor": "LE_PowerUp_ScrewAttack"
            },
            "model": [
                "item_missiletank"
            ]
        },
        {
            "pickup_type": "actor",
            "caption": "Progressive Beam acquired.",
            "resources": [
                [
                    {
                        "item_id": "ITEM_WEAPON_WAVE_BEAM",
                        "quantity": 1
                    }
                ],
                [
                    {
                        "item_id": "ITEM_WEAPON_SPAZER_BEAM",
                        "quantity": 1
                    }
                ],
                [
                    {
                        "item_id": "ITEM_WEAPON_PLASMA_BEAM",
                        "quantity": 1
                    }
                ]
            ],
            "pickup_actor": {
                "scenario": "s065_area6b",
                "actor": "HiddenPowerup001"
            },
            "model": [
                "powerup_wavebeam",
                "powerup_spazerbeam",
                "powerup_plasmabeam"
            ]
        },
        {
            "pickup_type": "actor",
            "caption": "Aeion Tank acquired.\nAeion Gauge expanded.",
            "resources": [
                [
                    {
                        "item_id": "ITEM_MAX_SPECIAL_ENERGY",
                        "quantity": 50
                    }
                ]
            ],
            "pickup_actor": {
                "scenario": "s067_area6c",
                "actor": "LE_Item_001"
            },
            "model": [
                "item_senergytank"
            ]
        },
        {
            "pickup_type": "actor",
            "caption": "Missile Tank acquired.\nMissile capacity increased by 3.",
            "resources": [
                [
                    {
                        "item_id": "ITEM_WEAPON_MISSILE_MAX",
                        "quantity": 3
                    }
                ]
            ],
            "pickup_actor": {
                "scenario": "s067_area6c",
                "actor": "LE_Item_002"
            },
            "model": [
                "item_missiletank"
            ]
        },
        {
            "pickup_type": "actor",
            "caption": "Power Bomb Tank acquired.\nPower Bomb capacity increased by 1.",
            "resources": [
                [
                    {
                        "item_id": "ITEM_POWER_BOMB_TANKS",
                        "quantity": 1
                    }
                ]
            ],
            "pickup_actor": {
                "scenario": "s067_area6c",
                "actor": "LE_Item_003"
            },
            "model": [
                "item_powerbombtank"
            ]
        },
        {
            "pickup_type": "actor",
            "caption": "Super Missile Tank acquired.\nSuper Missile capacity increased by 1.",
            "resources": [
                [
                    {
                        "item_id": "ITEM_SUPER_MISSILE_TANKS",
                        "quantity": 1
                    }
                ]
            ],
            "pickup_actor": {
                "scenario": "s067_area6c",
                "actor": "LE_Item_004"
            },
            "model": [
                "item_supermissiletank"
            ]
        },
        {
            "pickup_type": "actor",
            "caption": "Missile Tank acquired.\nMissile capacity increased by 3.",
            "resources": [
                [
                    {
                        "item_id": "ITEM_WEAPON_MISSILE_MAX",
                        "quantity": 3
                    }
                ]
            ],
            "pickup_actor": {
                "scenario": "s067_area6c",
                "actor": "LE_Item_005"
            },
            "model": [
                "item_missiletank"
            ]
        },
        {
            "pickup_type": "actor",
            "caption": "Missile Tank acquired.\nMissile capacity increased by 3.",
            "resources": [
                [
                    {
                        "item_id": "ITEM_WEAPON_MISSILE_MAX",
                        "quantity": 3
                    }
                ]
            ],
            "pickup_actor": {
                "scenario": "s067_area6c",
                "actor": "LE_PowerUp_GravitySuite"
            },
            "model": [
                "item_missiletank"
            ]
        },
        {
            "pickup_type": "actor",
            "caption": "Nothing acquired.",
            "resources": [
                [
                    {
                        "item_id": "ITEM_NONE",
                        "quantity": 1
                    }
                ]
            ],
            "pickup_actor": {
                "scenario": "s067_area6c",
                "actor": "LE_PowerUp_PlasmaBeam"
            },
            "model": [
                "itemsphere"
            ]
        },
        {
            "pickup_type": "actor",
            "caption": "Super Missile Tank acquired.\nSuper Missile capacity increased by 1.",
            "resources": [
                [
                    {
                        "item_id": "ITEM_SUPER_MISSILE_TANKS",
                        "quantity": 1
                    }
                ]
            ],
            "pickup_actor": {
                "scenario": "s067_area6c",
                "actor": "HP_ChozoHologram_001"
            },
            "model": [
                "item_supermissiletank"
            ]
        },
        {
            "pickup_type": "actor",
            "caption": "Missile Tank acquired.\nMissile capacity increased by 3.",
            "resources": [
                [
                    {
                        "item_id": "ITEM_WEAPON_MISSILE_MAX",
                        "quantity": 3
                    }
                ]
            ],
            "pickup_actor": {
                "scenario": "s067_area6c",
                "actor": "HiddenPowerup002"
            },
            "model": [
                "item_missiletank"
            ]
        },
        {
            "pickup_type": "actor",
            "caption": "Missile Tank acquired.\nMissile capacity increased by 3.",
            "resources": [
                [
                    {
                        "item_id": "ITEM_WEAPON_MISSILE_MAX",
                        "quantity": 3
                    }
                ]
            ],
            "pickup_actor": {
                "scenario": "s067_area6c",
                "actor": "HiddenPowerup003"
            },
            "model": [
                "item_missiletank"
            ]
        },
        {
            "pickup_type": "actor",
            "caption": "Baby Metroid acquired.",
            "resources": [
                [
                    {
                        "item_id": "ITEM_BABY_HATCHLING",
                        "quantity": 1
                    }
                ]
            ],
            "pickup_actor": {
                "scenario": "s070_area7",
                "actor": "LE_Item_001"
            },
            "model": [
                "babyhatchling"
            ]
        },
        {
            "pickup_type": "actor",
            "caption": "Missile Tank acquired.\nMissile capacity increased by 3.",
            "resources": [
                [
                    {
                        "item_id": "ITEM_WEAPON_MISSILE_MAX",
                        "quantity": 3
                    }
                ]
            ],
            "pickup_actor": {
                "scenario": "s070_area7",
                "actor": "LE_Item_002"
            },
            "model": [
                "item_missiletank"
            ]
        },
        {
            "pickup_type": "actor",
            "caption": "Nothing acquired.",
            "resources": [
                [
                    {
                        "item_id": "ITEM_NONE",
                        "quantity": 1
                    }
                ]
            ],
            "pickup_actor": {
                "scenario": "s070_area7",
                "actor": "LE_Item_004"
            },
            "model": [
                "itemsphere"
            ]
        },
        {
            "pickup_type": "actor",
            "caption": "Aeion Tank acquired.\nAeion Gauge expanded.",
            "resources": [
                [
                    {
                        "item_id": "ITEM_MAX_SPECIAL_ENERGY",
                        "quantity": 50
                    }
                ]
            ],
            "pickup_actor": {
                "scenario": "s070_area7",
                "actor": "LE_Item_007"
            },
            "model": [
                "item_senergytank"
            ]
        },
        {
            "pickup_type": "actor",
            "caption": "Missile Tank acquired.\nMissile capacity increased by 3.",
            "resources": [
                [
                    {
                        "item_id": "ITEM_WEAPON_MISSILE_MAX",
                        "quantity": 3
                    }
                ]
            ],
            "pickup_actor": {
                "scenario": "s070_area7",
                "actor": "LE_Item_008"
            },
            "model": [
                "item_missiletank"
            ]
        },
        {
            "pickup_type": "actor",
            "caption": "Power Bomb Tank acquired.\nPower Bomb capacity increased by 1.",
            "resources": [
                [
                    {
                        "item_id": "ITEM_POWER_BOMB_TANKS",
                        "quantity": 1
                    }
                ]
            ],
            "pickup_actor": {
                "scenario": "s070_area7",
                "actor": "LE_Item_009"
            },
            "model": [
                "item_powerbombtank"
            ]
        },
        {
            "pickup_type": "actor",
            "caption": "Missile Tank acquired.\nMissile capacity increased by 3.",
            "resources": [
                [
                    {
                        "item_id": "ITEM_WEAPON_MISSILE_MAX",
                        "quantity": 3
                    }
                ]
            ],
            "pickup_actor": {
                "scenario": "s070_area7",
                "actor": "LE_Item_010"
            },
            "model": [
                "item_missiletank"
            ]
        },
        {
            "pickup_type": "actor",
            "caption": "Nothing acquired.",
            "resources": [
                [
                    {
                        "item_id": "ITEM_NONE",
                        "quantity": 1
                    }
                ]
            ],
            "pickup_actor": {
                "scenario": "s070_area7",
                "actor": "LE_Item_012"
            },
            "model": [
                "itemsphere"
            ]
        },
        {
            "pickup_type": "actor",
            "caption": "Missile Tank acquired.\nMissile capacity increased by 3.",
            "resources": [
                [
                    {
                        "item_id": "ITEM_WEAPON_MISSILE_MAX",
                        "quantity": 3
                    }
                ]
            ],
            "pickup_actor": {
                "scenario": "s070_area7",
                "actor": "LE_Item_013"
            },
            "model": [
                "item_missiletank"
            ]
        },
        {
            "pickup_type": "actor",
            "caption": "Nothing acquired.",
            "resources": [
                [
                    {
                        "item_id": "ITEM_NONE",
                        "quantity": 1
                    }
                ]
            ],
            "pickup_actor": {
                "scenario": "s070_area7",
                "actor": "LE_Item_014"
            },
            "model": [
                "itemsphere"
            ]
        },
        {
            "pickup_type": "actor",
            "caption": "Nothing acquired.",
            "resources": [
                [
                    {
                        "item_id": "ITEM_NONE",
                        "quantity": 1
                    }
                ]
            ],
            "pickup_actor": {
                "scenario": "s070_area7",
                "actor": "LE_PowerUp_Powerbomb"
            },
            "model": [
                "itemsphere"
            ]
        },
        {
            "pickup_type": "actor",
            "caption": "Missile Tank acquired.\nMissile capacity increased by 3.",
            "resources": [
                [
                    {
                        "item_id": "ITEM_WEAPON_MISSILE_MAX",
                        "quantity": 3
                    }
                ]
            ],
            "pickup_actor": {
                "scenario": "s070_area7",
                "actor": "LE_Item_011"
            },
            "model": [
                "item_missiletank"
            ]
        },
        {
            "pickup_type": "actor",
            "caption": "Missile Tank acquired.\nMissile capacity increased by 3.",
            "resources": [
                [
                    {
                        "item_id": "ITEM_WEAPON_MISSILE_MAX",
                        "quantity": 3
                    }
                ]
            ],
            "pickup_actor": {
                "scenario": "s070_area7",
                "actor": "LE_Item_015"
            },
            "model": [
                "item_missiletank"
            ]
        },
        {
            "pickup_type": "actor",
            "caption": "Super Missile Tank acquired.\nSuper Missile capacity increased by 1.",
            "resources": [
                [
                    {
                        "item_id": "ITEM_SUPER_MISSILE_TANKS",
                        "quantity": 1
                    }
                ]
            ],
            "pickup_actor": {
                "scenario": "s090_area9",
                "actor": "LE_Item_001"
            },
            "model": [
                "item_supermissiletank"
            ]
        },
        {
            "pickup_type": "actor",
            "caption": "Power Bomb Tank acquired.\nPower Bomb capacity increased by 1.",
            "resources": [
                [
                    {
                        "item_id": "ITEM_POWER_BOMB_TANKS",
                        "quantity": 1
                    }
                ]
            ],
            "pickup_actor": {
                "scenario": "s090_area9",
                "actor": "LE_Item_002"
            },
            "model": [
                "item_powerbombtank"
            ]
        },
        {
            "pickup_type": "actor",
            "caption": "Power Bomb Tank acquired.\nPower Bomb capacity increased by 1.",
            "resources": [
                [
                    {
                        "item_id": "ITEM_POWER_BOMB_TANKS",
                        "quantity": 1
                    }
                ]
            ],
            "pickup_actor": {
                "scenario": "s090_area9",
                "actor": "LE_Item_003"
            },
            "model": [
                "item_powerbombtank"
            ]
        },
        {
            "pickup_type": "actor",
            "caption": "Nothing acquired.",
            "resources": [
                [
                    {
                        "item_id": "ITEM_NONE",
                        "quantity": 1
                    }
                ]
            ],
            "pickup_actor": {
                "scenario": "s090_area9",
                "actor": "LE_Item_004"
            },
            "model": [
                "itemsphere"
            ]
        },
        {
            "pickup_type": "actor",
            "caption": "Nothing acquired.",
            "resources": [
                [
                    {
                        "item_id": "ITEM_NONE",
                        "quantity": 1
                    }
                ]
            ],
            "pickup_actor": {
                "scenario": "s090_area9",
                "actor": "LE_Item_008"
            },
            "model": [
                "itemsphere"
            ]
        },
        {
            "pickup_type": "actor",
            "caption": "Energy Tank acquired.\nEnergy capacity increased by 100.",
            "resources": [
                [
                    {
                        "item_id": "ITEM_ENERGY_TANKS",
                        "quantity": 1
                    }
                ]
            ],
            "pickup_actor": {
                "scenario": "s090_area9",
                "actor": "LE_Item_009"
            },
            "model": [
                "item_energytank"
            ]
        },
        {
            "pickup_type": "actor",
            "caption": "Nothing acquired.",
            "resources": [
                [
                    {
                        "item_id": "ITEM_NONE",
                        "quantity": 1
                    }
                ]
            ],
            "pickup_actor": {
                "scenario": "s090_area9",
                "actor": "LE_Item_010"
            },
            "model": [
                "itemsphere"
            ]
        },
        {
            "pickup_type": "actor",
            "caption": "Progressive Suit acquired.",
            "resources": [
                [
                    {
                        "item_id": "ITEM_VARIA_SUIT",
                        "quantity": 1
                    }
                ],
                [
                    {
                        "item_id": "ITEM_GRAVITY_SUIT",
                        "quantity": 1
                    }
                ]
            ],
            "pickup_actor": {
                "scenario": "s090_area9",
                "actor": "LE_Item_011"
            },
            "model": [
                "powerup_variasuit",
                "powerup_gravitysuit"
            ]
        },
        {
            "pickup_type": "actor",
            "caption": "Power Bomb Tank acquired.\nPower Bomb capacity increased by 1.",
            "resources": [
                [
                    {
                        "item_id": "ITEM_POWER_BOMB_TANKS",
                        "quantity": 1
                    }
                ]
            ],
            "pickup_actor": {
                "scenario": "s090_area9",
                "actor": "LE_Item_012"
            },
            "model": [
                "item_powerbombtank"
            ]
        },
        {
            "pickup_type": "actor",
            "caption": "Super Missile Tank acquired.\nSuper Missile capacity increased by 1.",
            "resources": [
                [
                    {
                        "item_id": "ITEM_SUPER_MISSILE_TANKS",
                        "quantity": 1
                    }
                ]
            ],
            "pickup_actor": {
                "scenario": "s090_area9",
                "actor": "LE_Item_013"
            },
            "model": [
                "item_supermissiletank"
            ]
        },
        {
            "pickup_type": "actor",
            "caption": "Missile Tank acquired.\nMissile capacity increased by 3.",
            "resources": [
                [
                    {
                        "item_id": "ITEM_WEAPON_MISSILE_MAX",
                        "quantity": 3
                    }
                ]
            ],
            "pickup_actor": {
                "scenario": "s090_area9",
                "actor": "HiddenPowerup001"
            },
            "model": [
                "item_missiletank"
            ]
        },
        {
            "pickup_type": "actor",
            "caption": "Missile Tank acquired.\nMissile capacity increased by 3.",
            "resources": [
                [
                    {
                        "item_id": "ITEM_WEAPON_MISSILE_MAX",
                        "quantity": 3
                    }
                ]
            ],
            "pickup_actor": {
                "scenario": "s090_area9",
                "actor": "HiddenPowerup002"
            },
            "model": [
                "item_missiletank"
            ]
        },
        {
            "pickup_type": "actor",
            "caption": "Power Bomb Tank acquired.\nPower Bomb capacity increased by 1.",
            "resources": [
                [
                    {
                        "item_id": "ITEM_POWER_BOMB_TANKS",
                        "quantity": 1
                    }
                ]
            ],
            "pickup_actor": {
                "scenario": "s090_area9",
                "actor": "HiddenPowerup003"
            },
            "model": [
                "item_powerbombtank"
            ]
        },
        {
            "pickup_type": "actor",
            "caption": "Super Missile Tank acquired.\nSuper Missile capacity increased by 1.",
            "resources": [
                [
                    {
                        "item_id": "ITEM_SUPER_MISSILE_TANKS",
                        "quantity": 1
                    }
                ]
            ],
            "pickup_actor": {
                "scenario": "s100_area10",
                "actor": "LE_Item_001"
            },
            "model": [
                "item_supermissiletank"
            ]
        },
        {
            "pickup_type": "actor",
            "caption": "Nothing acquired.",
            "resources": [
                [
                    {
                        "item_id": "ITEM_NONE",
                        "quantity": 1
                    }
                ]
            ],
            "pickup_actor": {
                "scenario": "s100_area10",
                "actor": "LE_Item_003"
            },
            "model": [
                "itemsphere"
            ]
        },
        {
            "pickup_type": "actor",
            "caption": "Super Missile Tank acquired.\nSuper Missile capacity increased by 1.",
            "resources": [
                [
                    {
                        "item_id": "ITEM_SUPER_MISSILE_TANKS",
                        "quantity": 1
                    }
                ]
            ],
            "pickup_actor": {
                "scenario": "s100_area10",
                "actor": "LE_Item_004"
            },
            "model": [
                "item_supermissiletank"
            ]
        },
        {
            "pickup_type": "actor",
            "caption": "Energy Tank acquired.\nEnergy capacity increased by 100.",
            "resources": [
                [
                    {
                        "item_id": "ITEM_ENERGY_TANKS",
                        "quantity": 1
                    }
                ]
            ],
            "pickup_actor": {
                "scenario": "s100_area10",
                "actor": "LE_Item_005"
            },
            "model": [
                "item_energytank"
            ]
        },
        {
            "pickup_type": "actor",
            "caption": "Main Power Bomb acquired.",
            "resources": [
                [
                    {
                        "item_id": "ITEM_WEAPON_POWER_BOMB",
                        "quantity": 1
                    },
                    {
                        "item_id": "ITEM_POWER_BOMB_TANKS",
                        "quantity": 5
                    }
                ]
            ],
            "pickup_actor": {
                "scenario": "s100_area10",
                "actor": "LE_Item_007"
            },
            "model": [
                "powerup_powerbomb"
            ]
        },
        {
            "pickup_type": "actor",
            "caption": "Super Missile Tank acquired.\nSuper Missile capacity increased by 1.",
            "resources": [
                [
                    {
                        "item_id": "ITEM_SUPER_MISSILE_TANKS",
                        "quantity": 1
                    }
                ]
            ],
            "pickup_actor": {
                "scenario": "s100_area10",
                "actor": "LE_Item_008"
            },
            "model": [
                "item_supermissiletank"
            ]
        },
        {
            "pickup_type": "actor",
            "caption": "Missile Tank acquired.\nMissile capacity increased by 3.",
            "resources": [
                [
                    {
                        "item_id": "ITEM_WEAPON_MISSILE_MAX",
                        "quantity": 3
                    }
                ]
            ],
            "pickup_actor": {
                "scenario": "s100_area10",
                "actor": "LE_Item_009"
            },
            "model": [
                "item_missiletank"
            ]
        },
        {
            "pickup_type": "actor",
            "caption": "Power Bomb Tank acquired.\nPower Bomb capacity increased by 1.",
            "resources": [
                [
                    {
                        "item_id": "ITEM_POWER_BOMB_TANKS",
                        "quantity": 1
                    }
                ]
            ],
            "pickup_actor": {
                "scenario": "s100_area10",
                "actor": "LE_Item_010"
            },
            "model": [
                "item_powerbombtank"
            ]
        },
        {
            "pickup_type": "actor",
            "caption": "Energy Tank acquired.\nEnergy capacity increased by 100.",
            "resources": [
                [
                    {
                        "item_id": "ITEM_ENERGY_TANKS",
                        "quantity": 1
                    }
                ]
            ],
            "pickup_actor": {
                "scenario": "s100_area10",
                "actor": "LE_Item_011"
            },
            "model": [
                "item_energytank"
            ]
        },
        {
            "pickup_type": "actor",
            "caption": "Aeion Tank acquired.\nAeion Gauge expanded.",
            "resources": [
                [
                    {
                        "item_id": "ITEM_MAX_SPECIAL_ENERGY",
                        "quantity": 50
                    }
                ]
            ],
            "pickup_actor": {
                "scenario": "s100_area10",
                "actor": "LE_Item_012"
            },
            "model": [
                "item_senergytank"
            ]
        },
        {
            "pickup_type": "actor",
            "caption": "Aeion Tank acquired.\nAeion Gauge expanded.",
            "resources": [
                [
                    {
                        "item_id": "ITEM_MAX_SPECIAL_ENERGY",
                        "quantity": 50
                    }
                ]
            ],
            "pickup_actor": {
                "scenario": "s100_area10",
                "actor": "LE_Item_013"
            },
            "model": [
                "item_senergytank"
            ]
        },
        {
            "pickup_type": "actor",
            "caption": "Aeion Tank acquired.\nAeion Gauge expanded.",
            "resources": [
                [
                    {
                        "item_id": "ITEM_MAX_SPECIAL_ENERGY",
                        "quantity": 50
                    }
                ]
            ],
            "pickup_actor": {
                "scenario": "s100_area10",
                "actor": "LE_Item_014"
            },
            "model": [
                "item_senergytank"
            ]
        },
        {
            "pickup_type": "actor",
            "caption": "Missile Tank acquired.\nMissile capacity increased by 3.",
            "resources": [
                [
                    {
                        "item_id": "ITEM_WEAPON_MISSILE_MAX",
                        "quantity": 3
                    }
                ]
            ],
            "pickup_actor": {
                "scenario": "s100_area10",
                "actor": "HiddenPowerup001"
            },
            "model": [
                "item_missiletank"
            ]
        },
        {
            "pickup_type": "actor",
            "caption": "Missile Tank acquired.\nMissile capacity increased by 3.",
            "resources": [
                [
                    {
                        "item_id": "ITEM_WEAPON_MISSILE_MAX",
                        "quantity": 3
                    }
                ]
            ],
            "pickup_actor": {
                "scenario": "s100_area10",
                "actor": "HiddenPowerup002"
            },
            "model": [
                "item_missiletank"
            ]
        },
        {
            "pickup_type": "actor",
            "caption": "Super Missile Tank acquired.\nSuper Missile capacity increased by 1.",
            "resources": [
                [
                    {
                        "item_id": "ITEM_SUPER_MISSILE_TANKS",
                        "quantity": 1
                    }
                ]
            ],
            "pickup_actor": {
                "scenario": "s110_surfaceb",
                "actor": "LE_Item_013"
            },
            "model": [
                "item_supermissiletank"
            ]
        },
        {
            "pickup_type": "actor",
            "caption": "Aeion Tank acquired.\nAeion Gauge expanded.",
            "resources": [
                [
                    {
                        "item_id": "ITEM_MAX_SPECIAL_ENERGY",
                        "quantity": 50
                    }
                ]
            ],
            "pickup_actor": {
                "scenario": "s110_surfaceb",
                "actor": "HiddenPowerup002"
            },
            "model": [
                "item_senergytank"
            ]
        },
        {
            "pickup_type": "actor",
            "caption": "Nothing acquired.",
            "resources": [
                [
                    {
                        "item_id": "ITEM_NONE",
                        "quantity": 1
                    }
                ]
            ],
            "pickup_actor": {
                "scenario": "s100_area10",
                "actor": "LE_Baby_Hatchling"
            },
            "model": [
                "itemsphere"
            ]
        },
        {
            "pickup_type": "metroid",
            "caption": "Power Bomb Tank acquired.\nPower Bomb capacity increased by 1.",
            "resources": [
                [
                    {
                        "item_id": "ITEM_POWER_BOMB_TANKS",
                        "quantity": 1
                    }
                ]
            ],
            "metroid_callback": {
                "scenario": "s000_surface",
                "spawngroup": "SG_Alpha_001"
            }
        },
        {
            "pickup_type": "metroid",
            "caption": "Metroid DNA 7 acquired.",
            "resources": [
                [
                    {
                        "item_id": "ITEM_RANDO_DNA_7",
                        "quantity": 1
                    }
                ]
            ],
            "metroid_callback": {
                "scenario": "s010_area1",
                "spawngroup": "SG_Alpha_001"
            }
        },
        {
            "pickup_type": "metroid",
            "caption": "Missile Tank acquired.\nMissile capacity increased by 3.",
            "resources": [
                [
                    {
                        "item_id": "ITEM_WEAPON_MISSILE_MAX",
                        "quantity": 3
                    }
                ]
            ],
            "metroid_callback": {
                "scenario": "s010_area1",
                "spawngroup": "SG_Alpha_002"
            }
        },
        {
            "pickup_type": "metroid",
            "caption": "Progressive Jump acquired.",
            "resources": [
                [
                    {
                        "item_id": "ITEM_HIGH_JUMP_BOOTS",
                        "quantity": 1
                    }
                ],
                [
                    {
                        "item_id": "ITEM_SPACE_JUMP",
                        "quantity": 1
                    }
                ]
            ],
            "metroid_callback": {
                "scenario": "s010_area1",
                "spawngroup": "SG_Alpha_003"
            }
        },
        {
            "pickup_type": "metroid",
            "caption": "Aeion Tank acquired.\nAeion Gauge expanded.",
            "resources": [
                [
                    {
                        "item_id": "ITEM_MAX_SPECIAL_ENERGY",
                        "quantity": 50
                    }
                ]
            ],
            "metroid_callback": {
                "scenario": "s010_area1",
                "spawngroup": "SG_Alpha_004"
            }
        },
        {
            "pickup_type": "metroid",
            "caption": "Metroid DNA 4 acquired.",
            "resources": [
                [
                    {
                        "item_id": "ITEM_RANDO_DNA_4",
                        "quantity": 1
                    }
                ]
            ],
            "metroid_callback": {
                "scenario": "s020_area2",
                "spawngroup": "SG_Alpha_001"
            }
        },
        {
            "pickup_type": "metroid",
            "caption": "Missile Tank acquired.\nMissile capacity increased by 3.",
            "resources": [
                [
                    {
                        "item_id": "ITEM_WEAPON_MISSILE_MAX",
                        "quantity": 3
                    }
                ]
            ],
            "metroid_callback": {
                "scenario": "s028_area2c",
                "spawngroup": "SG_Alpha_002"
            }
        },
        {
            "pickup_type": "metroid",
            "caption": "Power Bomb Tank acquired.\nPower Bomb capacity increased by 1.",
            "resources": [
                [
                    {
                        "item_id": "ITEM_POWER_BOMB_TANKS",
                        "quantity": 1
                    }
                ]
            ],
            "metroid_callback": {
                "scenario": "s020_area2",
                "spawngroup": "SG_Alpha_003"
            }
        },
        {
            "pickup_type": "metroid",
            "caption": "Metroid DNA 6 acquired.",
            "resources": [
                [
                    {
                        "item_id": "ITEM_RANDO_DNA_6",
                        "quantity": 1
                    }
                ]
            ],
            "metroid_callback": {
                "scenario": "s020_area2",
                "spawngroup": "SG_Alpha_004"
            }
        },
        {
            "pickup_type": "metroid",
            "caption": "Missile Tank acquired.\nMissile capacity increased by 3.",
            "resources": [
                [
                    {
                        "item_id": "ITEM_WEAPON_MISSILE_MAX",
                        "quantity": 3
                    }
                ]
            ],
            "metroid_callback": {
                "scenario": "s020_area2",
                "spawngroup": "SG_Alpha_005"
            }
        },
        {
            "pickup_type": "metroid",
            "caption": "Missile Tank acquired.\nMissile capacity increased by 3.",
            "resources": [
                [
                    {
                        "item_id": "ITEM_WEAPON_MISSILE_MAX",
                        "quantity": 3
                    }
                ]
            ],
            "metroid_callback": {
                "scenario": "s020_area2",
                "spawngroup": "SG_Alpha_006"
            }
        },
        {
            "pickup_type": "metroid",
            "caption": "Metroid DNA 5 acquired.",
            "resources": [
                [
                    {
                        "item_id": "ITEM_RANDO_DNA_5",
                        "quantity": 1
                    }
                ]
            ],
            "metroid_callback": {
                "scenario": "s020_area2",
                "spawngroup": "SG_Alpha_007"
            }
        },
        {
            "pickup_type": "metroid",
            "caption": "Missile Tank acquired.\nMissile capacity increased by 3.",
            "resources": [
                [
                    {
                        "item_id": "ITEM_WEAPON_MISSILE_MAX",
                        "quantity": 3
                    }
                ]
            ],
            "metroid_callback": {
                "scenario": "s036_area3c",
                "spawngroup": "SG_Alpha_001"
            }
        },
        {
            "pickup_type": "metroid",
            "caption": "Missile Tank acquired.\nMissile capacity increased by 3.",
            "resources": [
                [
                    {
                        "item_id": "ITEM_WEAPON_MISSILE_MAX",
                        "quantity": 3
                    }
                ]
            ],
            "metroid_callback": {
                "scenario": "s033_area3b",
                "spawngroup": "SG_Alpha_002"
            }
        },
        {
            "pickup_type": "metroid",
            "caption": "Missile Tank acquired.\nMissile capacity increased by 3.",
            "resources": [
                [
                    {
                        "item_id": "ITEM_WEAPON_MISSILE_MAX",
                        "quantity": 3
                    }
                ]
            ],
            "metroid_callback": {
                "scenario": "s033_area3b",
                "spawngroup": "SG_Alpha_003"
            }
        },
        {
            "pickup_type": "metroid",
            "caption": "Beam Burst acquired.",
            "resources": [
                [
                    {
                        "item_id": "ITEM_SPECIAL_ENERGY_ENERGY_WAVE",
                        "quantity": 1
                    },
                    {
                        "item_id": "ITEM_MAX_SPECIAL_ENERGY",
                        "quantity": 150
                    }
                ]
            ],
            "metroid_callback": {
                "scenario": "s040_area4",
                "spawngroup": "SG_Alpha_001"
            }
        },
        {
            "pickup_type": "metroid",
            "caption": "Missile Tank acquired.\nMissile capacity increased by 3.",
            "resources": [
                [
                    {
                        "item_id": "ITEM_WEAPON_MISSILE_MAX",
                        "quantity": 3
                    }
                ]
            ],
            "metroid_callback": {
                "scenario": "s060_area6",
                "spawngroup": "SG_Alpha_001"
            }
        },
        {
            "pickup_type": "metroid",
            "caption": "Missile Tank acquired.\nMissile capacity increased by 3.",
            "resources": [
                [
                    {
                        "item_id": "ITEM_WEAPON_MISSILE_MAX",
                        "quantity": 3
                    }
                ]
            ],
            "metroid_callback": {
                "scenario": "s025_area2b",
                "spawngroup": "SG_Gamma_001"
            }
        },
        {
            "pickup_type": "metroid",
            "caption": "Metroid DNA 9 acquired.",
            "resources": [
                [
                    {
                        "item_id": "ITEM_RANDO_DNA_9",
                        "quantity": 1
                    }
                ]
            ],
            "metroid_callback": {
                "scenario": "s033_area3b",
                "spawngroup": "SG_Gamma_001"
            }
        },
        {
            "pickup_type": "metroid",
            "caption": "Missile Tank acquired.\nMissile capacity increased by 3.",
            "resources": [
                [
                    {
                        "item_id": "ITEM_WEAPON_MISSILE_MAX",
                        "quantity": 3
                    }
                ]
            ],
            "metroid_callback": {
                "scenario": "s033_area3b",
                "spawngroup": "SG_Gamma_002"
            }
        },
        {
            "pickup_type": "metroid",
            "caption": "Missile Tank acquired.\nMissile capacity increased by 3.",
            "resources": [
                [
                    {
                        "item_id": "ITEM_WEAPON_MISSILE_MAX",
                        "quantity": 3
                    }
                ]
            ],
            "metroid_callback": {
                "scenario": "s033_area3b",
                "spawngroup": "SG_Gamma_003"
            }
        },
        {
            "pickup_type": "metroid",
            "caption": "Metroid DNA 1 acquired.",
            "resources": [
                [
                    {
                        "item_id": "ITEM_RANDO_DNA_1",
                        "quantity": 1
                    }
                ]
            ],
            "metroid_callback": {
                "scenario": "s033_area3b",
                "spawngroup": "SG_Gamma_004_B"
            }
        },
        {
            "pickup_type": "metroid",
            "caption": "Missile Tank acquired.\nMissile capacity increased by 3.",
            "resources": [
                [
                    {
                        "item_id": "ITEM_WEAPON_MISSILE_MAX",
                        "quantity": 3
                    }
                ]
            ],
            "metroid_callback": {
                "scenario": "s030_area3",
                "spawngroup": "SG_Gamma_005_C"
            }
        },
        {
            "pickup_type": "metroid",
            "caption": "Super Missile Tank acquired.\nSuper Missile capacity increased by 1.",
            "resources": [
                [
                    {
                        "item_id": "ITEM_SUPER_MISSILE_TANKS",
                        "quantity": 1
                    }
                ]
            ],
            "metroid_callback": {
                "scenario": "s036_area3c",
                "spawngroup": "SG_Gamma_006"
            }
        },
        {
            "pickup_type": "metroid",
            "caption": "Metroid DNA 8 acquired.",
            "resources": [
                [
                    {
                        "item_id": "ITEM_RANDO_DNA_8",
                        "quantity": 1
                    }
                ]
            ],
            "metroid_callback": {
                "scenario": "s036_area3c",
                "spawngroup": "SG_Gamma_007_A"
            }
        },
        {
            "pickup_type": "metroid",
            "caption": "Super Missile Tank acquired.\nSuper Missile capacity increased by 1.",
            "resources": [
                [
                    {
                        "item_id": "ITEM_SUPER_MISSILE_TANKS",
                        "quantity": 1
                    }
                ]
            ],
            "metroid_callback": {
                "scenario": "s040_area4",
                "spawngroup": "SG_Gamma_001_A"
            }
        },
        {
            "pickup_type": "metroid",
            "caption": "Missile Tank acquired.\nMissile capacity increased by 3.",
            "resources": [
                [
                    {
                        "item_id": "ITEM_WEAPON_MISSILE_MAX",
                        "quantity": 3
                    }
                ]
            ],
            "metroid_callback": {
                "scenario": "s050_area5",
                "spawngroup": "SG_Gamma_002_A"
            }
        },
        {
            "pickup_type": "metroid",
            "caption": "Metroid DNA 10 acquired.",
            "resources": [
                [
                    {
                        "item_id": "ITEM_RANDO_DNA_10",
                        "quantity": 1
                    }
                ]
            ],
            "metroid_callback": {
                "scenario": "s067_area6c",
                "spawngroup": "SG_Gamma_001"
            }
        },
        {
            "pickup_type": "metroid",
            "caption": "Aeion Tank acquired.\nAeion Gauge expanded.",
            "resources": [
                [
                    {
                        "item_id": "ITEM_MAX_SPECIAL_ENERGY",
                        "quantity": 50
                    }
                ]
            ],
            "metroid_callback": {
                "scenario": "s065_area6b",
                "spawngroup": "SG_Gamma_002"
            }
        },
        {
            "pickup_type": "metroid",
            "caption": "Missile Tank acquired.\nMissile capacity increased by 3.",
            "resources": [
                [
                    {
                        "item_id": "ITEM_WEAPON_MISSILE_MAX",
                        "quantity": 3
                    }
                ]
            ],
            "metroid_callback": {
                "scenario": "s065_area6b",
                "spawngroup": "SG_Gamma_003"
            }
        },
        {
            "pickup_type": "metroid",
            "caption": "Missile Tank acquired.\nMissile capacity increased by 3.",
            "resources": [
                [
                    {
                        "item_id": "ITEM_WEAPON_MISSILE_MAX",
                        "quantity": 3
                    }
                ]
            ],
            "metroid_callback": {
                "scenario": "s060_area6",
                "spawngroup": "SG_Gamma_004"
            }
        },
        {
            "pickup_type": "metroid",
            "caption": "Super Missile Tank acquired.\nSuper Missile capacity increased by 1.",
            "resources": [
                [
                    {
                        "item_id": "ITEM_SUPER_MISSILE_TANKS",
                        "quantity": 1
                    }
                ]
            ],
            "metroid_callback": {
                "scenario": "s050_area5",
                "spawngroup": "SG_Zeta_001"
            }
        },
        {
            "pickup_type": "metroid",
            "caption": "Super Missile Tank acquired.\nSuper Missile capacity increased by 1.",
            "resources": [
                [
                    {
                        "item_id": "ITEM_SUPER_MISSILE_TANKS",
                        "quantity": 1
                    }
                ]
            ],
            "metroid_callback": {
                "scenario": "s065_area6b",
                "spawngroup": "SG_Zeta_001"
            }
        },
        {
            "pickup_type": "metroid",
            "caption": "Missile Tank acquired.\nMissile capacity increased by 3.",
            "resources": [
                [
                    {
                        "item_id": "ITEM_WEAPON_MISSILE_MAX",
                        "quantity": 3
                    }
                ]
            ],
            "metroid_callback": {
                "scenario": "s067_area6c",
                "spawngroup": "SG_Zeta_002"
            }
        },
        {
            "pickup_type": "metroid",
            "caption": "Missile Tank acquired.\nMissile capacity increased by 3.",
            "resources": [
                [
                    {
                        "item_id": "ITEM_WEAPON_MISSILE_MAX",
                        "quantity": 3
                    }
                ]
            ],
            "metroid_callback": {
                "scenario": "s070_area7",
                "spawngroup": "SG_Zeta_001"
            }
        },
        {
            "pickup_type": "metroid",
            "caption": "Metroid DNA 3 acquired.",
            "resources": [
                [
                    {
                        "item_id": "ITEM_RANDO_DNA_3",
                        "quantity": 1
                    }
                ]
            ],
            "metroid_callback": {
                "scenario": "s070_area7",
                "spawngroup": "SG_Omega_001"
            }
        },
        {
            "pickup_type": "metroid",
            "caption": "Metroid DNA 2 acquired.",
            "resources": [
                [
                    {
                        "item_id": "ITEM_RANDO_DNA_2",
                        "quantity": 1
                    }
                ]
            ],
            "metroid_callback": {
                "scenario": "s090_area9",
                "spawngroup": "SG_Omega_001"
            }
        },
        {
            "pickup_type": "metroid",
            "caption": "Nothing acquired.",
            "resources": [
                [
                    {
                        "item_id": "ITEM_NONE",
                        "quantity": 1
                    }
                ]
            ],
            "metroid_callback": {
                "scenario": "s090_area9",
                "spawngroup": "SG_Omega_002"
            }
        },
        {
            "pickup_type": "metroid",
            "caption": "Super Missile Tank acquired.\nSuper Missile capacity increased by 1.",
            "resources": [
                [
                    {
                        "item_id": "ITEM_SUPER_MISSILE_TANKS",
                        "quantity": 1
                    }
                ]
            ],
            "metroid_callback": {
                "scenario": "s090_area9",
                "spawngroup": "SG_Omega_003"
            }
        }
    ],
    "energy_per_tank": 100,
    "game_patches": {
        "charge_door_buff": true,
        "beam_door_buff": true,
        "nerf_super_missiles": false,
        "remove_elevator_grapple_blocks": true,
        "remove_grapple_block_area3_interior_shortcut": true,
        "patch_surface_crumbles": true,
        "patch_area1_crumbles": true,
        "reverse_area8": false
    },
    "text_patches": {
        "GUI_MSG_NEW_FILE_CREATION": "Words Hash ($$$$$)",
<<<<<<< HEAD
        "GUI_MSG_NEW_GAME_CONFIRMATION_FUSION": "Words Hash ($$$$$)",
        "GUI_MSG_NEW_GAME_CONFIRMATION_NORMAL": "Words Hash ($$$$$)",
        "GUI_MSG_NEW_GAME_CONFIRMATION_HARD": "Words Hash ($$$$$)"
    },
    "hints": []
=======
        "GUI_MSG_NEW_GAME_CONFIRMATION": "Words Hash ($$$$$)",
        "GUI_MSG_NEW_GAME_CONFIRMATION_FUSION": "Words Hash ($$$$$)",
        "GUI_MSG_NEW_GAME_CONFIRMATION_NORMAL": "Words Hash ($$$$$)",
        "GUI_MSG_NEW_GAME_CONFIRMATION_HARD": "Words Hash ($$$$$)"
    }
>>>>>>> e1347373
}<|MERGE_RESOLUTION|>--- conflicted
+++ resolved
@@ -4034,17 +4034,10 @@
     },
     "text_patches": {
         "GUI_MSG_NEW_FILE_CREATION": "Words Hash ($$$$$)",
-<<<<<<< HEAD
+        "GUI_MSG_NEW_GAME_CONFIRMATION": "Words Hash ($$$$$)",
         "GUI_MSG_NEW_GAME_CONFIRMATION_FUSION": "Words Hash ($$$$$)",
         "GUI_MSG_NEW_GAME_CONFIRMATION_NORMAL": "Words Hash ($$$$$)",
         "GUI_MSG_NEW_GAME_CONFIRMATION_HARD": "Words Hash ($$$$$)"
     },
-    "hints": []
-=======
-        "GUI_MSG_NEW_GAME_CONFIRMATION": "Words Hash ($$$$$)",
-        "GUI_MSG_NEW_GAME_CONFIRMATION_FUSION": "Words Hash ($$$$$)",
-        "GUI_MSG_NEW_GAME_CONFIRMATION_NORMAL": "Words Hash ($$$$$)",
-        "GUI_MSG_NEW_GAME_CONFIRMATION_HARD": "Words Hash ($$$$$)"
-    }
->>>>>>> e1347373
+   "hints": []
 }