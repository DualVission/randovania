--- conflicted
+++ resolved
@@ -112,9 +112,7 @@
         allow_everyone_claim_world=True,
     )
 
-
-<<<<<<< HEAD
-async def test_on_enable_coop(preset_manager, mocker, window, sample_session) -> None:
+async def test_on_enable_coop(preset_manager: PresetManager, mocker: MockerFixture, window: MultiplayerSessionWindow, sample_session: MultiplayerSessionEntry) -> None:
     # Setup
     async def _set_coop(val: bool) -> None:
         window._session = dataclasses.replace(window._session, allow_coop=val)
@@ -135,7 +133,7 @@
     assert window._session.allow_coop
 
 
-async def test_on_disable_coop(mocker, window, sample_session) -> None:
+async def test_on_disable_coop(mocker: MockerFixture, window: MultiplayerSessionWindow, sample_session: MultiplayerSessionEntry) -> None:
     # Setup
     async def _set_coop(val: bool) -> None:
         window._session = dataclasses.replace(window._session, allow_coop=val)
@@ -171,12 +169,9 @@
     assert not window._session.allow_coop
 
 
-async def test_on_session_meta_update(preset_manager, skip_qtbot, sample_session):
-=======
 async def test_on_session_meta_update(
     preset_manager: PresetManager, skip_qtbot: QtBot, sample_session: MultiplayerSessionEntry
 ) -> None:
->>>>>>> f9bce833
     # Setup
     network_client = MagicMock()
     network_client.current_user = User(id=12, name="Player A")
@@ -236,7 +231,7 @@
     network_client.server_call.assert_awaited_once_with("multiplayer_request_session_update", 1234)
 
 
-async def test_on_session_actions_update(window: MultiplayerSessionWindow, sample_session):
+async def test_on_session_actions_update(window: MultiplayerSessionWindow, sample_session: MultiplayerSessionEntry):
     # Setup
     window._session = sample_session
     timestamp = datetime.datetime(year=2020, month=1, day=5)
