# Change Log

All notable changes to this project will be documented in this file.

The format is based on [Keep a Changelog](https://keepachangelog.com/en/1.0.0/)
and this project adheres to [Semantic Versioning](https://semver.org/spec/v2.0.0.html).


## [Unreleased]

- **Major** - Added: The Logic Database can now have comments in requirements.
- Added: Files in the "Previously generated games" folder now includes the name of the games used.
- Added: Custom names for Prime 1 elevators
<<<<<<< HEAD
- Added: Minimal Logic added for Metroid Prime 3 (Not in currently editable in GUI).
=======
- Changed: Force one specific certificate root when connecting to the server.
>>>>>>> 3fff86af
- Changed: Custom elevator names across both games now used throughout the entire UI
- Changed: Data Editor now raises an error if two Pickup Nodes share the same index.
- Changed: When changing Echoes Goals, the slider of the number of keys is now hidden when "Collect Keys" goal is not selected.
- Changed: Customizing the item pool causes permalinks to not get as long as before.
- Fixed: Items that include ammo are now configurable to provide up to the ammo's capacity.
- Removed: Metroid Prime 2: Echoes FAQ entry about the weird hint categories, as the issue has been fixed.

### Metroid Prime - Patcher Changes

- Added: New Nothing model.
- Added: Missile Expansions for yourself has a 1 in 1024 of being shiny.
- Fixed: Mine security station softlock so that defeating the purple pirates first doesn't fail to switch the room to the non-cutscene layer.
- Fixed: Qol scan for Ice Ruins West pickup.
- Fixed: Warp-to-start crash.
- Changed: Fewer forced popup alert for multiworld purpose, and popups now lasts 3s instead of 5s.

#### Cutscene Skips

- Added: Cutscene skip for arboretum gate (competitive+).
- Added: Mine Security Station now longer force switches to Combat Visor.
- Changed: Shorelines Tower cutscene skip is now Minor.
- Changed: Workstation cutscene is now Competitive.
- Changed: Wave panel cutscene in Main Quarry is now Competitive.
- Changed: Elevator leaving cutscenes back are now Major.

### Metroid Prime 2: Echoes - Patcher Changes
- Fixed: Scanning hints now displays the correct, edited categories.

### Metroid Prime - Logic Database

- Added: Method of reaching pickup in Root Cave from Arbor Chamber with a Dash (Intermediate and above).
- Added: Knowledge (Beginner) trick to leave Central Dynamo without completing the maze or fighting the drone.
- Added: Additional Lower Mines NSJ logic.
- Added: Movement tricks for logical forced damage in Magmoor Caverns, Phazon Mines, and Impact Crater.
- Added: Tricks for climbing Research Lab Aether NSJ 
- Added: Tricks for traversing Magmoor Workstation bombless NSJ
- Added: More detailed boss/combat logic
- Fixed: Shorelines tower item being accessible from Ruins Entryway and not Temple Entryway.
- Fixed: Backwards Lower Mines logic
- Fixed: Ice Ruins West NSJ logic now accounts for adult sheegoth layer
- Fixed: Added missing requirements for releasing the metroid in Research Lab Aether

### Metroid Prime 2: Echoes - Logic Database

- Added: Method of climbing halfpipe in Meeting Grounds with Space Jump, Screw Attack, and Standable Terrain (Beginner and above)
- Added: Method of killing Quad MBs using Bombs or Power Bombs and Combat (Beginner)
- Added: Method of killing Quad MBs using Screw Attack (Space Jump) and Knowledge (Beginner)
- Added: Requirement to either kill the Quad MBs or defeat Spider Guardian in order to collect the item in Hall of Combat Mastery in the intended way
- Fixed: A few broken Dark Forgotten Bridge paths have now been fixed.
- Changed: Simplified Meeting Grounds logic slightly, by removing the redundant Top of Halfpipe node
- Changed: Killing Quad MBs now uses a template, as it's a complex set of requirements repeated in three separate rooms

### Discord Bot (Caretaker Class Drone)

- Nothing.

## [3.1.4] - Unreleased

## [3.1.3] - 2021-09-19

- Added: Dialog that shows all enabled tricks in a preset and a list of all rooms that have some combination of tricks that ends up active in that preset.
  - This dialog can be accessed by right-clicking a preset on the "Generate Game" tab, or by pressing the "..." menu in the "Game Details" window. 
- Added: Multiworld Help entry regarding maximum number of players.
- Added: Metroid Prime FAQ entry regarding the forced popup alert.
- Changed: Long lines of requirements (Check for all artifacts in Artifact Temple) are now word wrapped.
- Changed: When changing Echoes Goals, the slider of the number of keys is now hidden when "Collect Keys" goal is not selected.
- Changed: In the description of Prime 1 presets, Quality of Life now comes before Game Changes.
- Changed: Clarify that only "Two-way, between areas" guarantees that all areas are accessible.
- Changed: Progress bar when generating a game now reports how many actions were taken, instead of how many items are left.
- Fixed: Nodes with no outbound connections now clearly display this in the visualizer, instead of an error.
- Fixed: Updated multiworld damage warning to mention Magmoor Caverns as well.

### Discord Bot (Caretaker Class Drone)

- Added: The bot now responds to permalinks, presets and rdvgame files sent via direct messages.
- Added: Response for permalinks now offers the permalink's presets for download.
- Changed: `/database-inspect` area responses now has a node selection.

## [3.1.2] - 2021-09-15

- Fixed: In game session, pressing the "Generate game" button no longer errors.

### Discord Bot (Caretaker Class Drone)

- Changed: The response to `.rdvgame` files now include the seed hash and permalink.
- Changed: `/database-inspect` response now includes an image of the requested room layout.

## [3.1.1] - 2021-09-12

- Added: When importing a preset in a game session, there's now an option to import directly from a file.
- Added: In game session, it's now possible to export a preset directly to a file.
- Added: In game session, there's now a "Generate game (no retries)" button. This option attempts generation only a single
time, before giving the error message of why it failed. It's useful for investigating bad presets.
- Changed: When multiworld generation fails, the error message is now clearer on which players haven't reached the end.
- Changed: Preset summaries have been split better into categories.
- Removed: The "Never" option for dangerous actions has been removed from the UI, as it currently doesn't work.

### Discord Bot (Caretaker Class Drone)

- Changed: `/database-inspect` response is now more readable and includes the name of who requested it.

## [3.1.0] - 2021-09-05

- **Major** - Added: Setting for requiring a number of actions/progression before artifacts are placed, to prevent early artifacts.
  - Default Prime 1 presets now default to 6 minimum progression for artifacts.
- **Major** - Added: Setting for controlling how dangerous checks are handled in logic.
- Added: Setting for toggling the pickup scan QOL adjustments.
- Added: The seed hash label in Game Sessions is now selectable.
- Added: One joke hint, requested in 2019.
- Added: Data Visualizer now only shows target nodes for selection that are non-impossible.
- Added: Data Visualizer now highlights nodes that have a path to the selected node.
- Added: Improved the error message when the patcher executable is somehow missing.
- Added: New entries to the Multiworld Help for collecting items and cross game.
- Fixed: Randovania no longer errors when the last selected preset is for a hidden game.
- Fixed: Quality of Life page link in Metroid Prime preset customization is now fixed.
- Fixed: The tracker now properly restores states for games other than Echoes.
- Fixed: Fixed a crash that sometimes occurs when deleting presets.
- Fixed: Generator now directly accounts for events weighting actions.
- Changed: Removed customization of Qt theme for decreasing whitespace. 
- Changed: Upgrades in the tracker fills an entire column first, instead of filling rows first.
- Changed: Tracker now properly saves the preset used when persisting the state.

### Metroid Prime - Patcher Changes

- Added `Pickup Scans` option to toggle the patching of item locations so that they can always be scanned.
- Magmoor Workstation item scannable through the purple door (QoL Pickup Scan)
- Fixed shorelines tower item custom scan sometimes showing the incorrect text for certain models
- Certain pickups now always have the popup alert on collection during multiworlds.
- If there are multiple pickups for other players next to each other, these pickups are forced to have a popup alert, so Randovania can properly detect they were picked up.
- Fixed PCA crash patch not being applied when playing small samus.

#### Cutscene Skips
- Added `Competitive` cutscene skip option.
- Moved Shorelines Tower cutscene to major (it sometimes has a reposition that is sometimes useful in routing)
- Removed Main Quarry Combat Visor switch
- Speed up opening of gate in ice temple
- Speed up opening of gate in sun tower
- Fixed Thardus cutscene skip softlock

### Metroid Prime - Logic Database 

- Added: Method of reaching Ruins Entryway from Plaza Walkway in Phendrana Shorelines with a Dash (Intermediate).
- Added: Easier NSJ trick to climb Ruined Courtyard using the water puzzle platforms.
- Added: Charge Beam requirements were added to the following rooms with combat trick alternatives:
    - (Beginner) Elite research - Phazon Elite
    - (Beginner) Research Entrance
    - (Intermediate) Hall of the Elders - Wave and Ice bomb slots
    - (Intermediate) Sunchamber - Ghosts fight 
    - (Intermediate) Mine Security Station with >= 200 energy
    - (Advanced) Mine Security Station
- Fixed: Main Plaza door to Plaza Access is now properly a normal door, instead of a permanently locked door.
- Fixed: Sun tower now requires Knowledge (Intermediate) to collect the Sunchamber layer change event without falling down.
- Fixed: Removed broken/redudant trick for reaching Temple Entryway ledge using cutscene reposition
- Fixed: Trivial logic for Plaza Walkway to Ruins Walkway
- Fixed: Replaced Bomb Jump (Intermediate) with Dash (Beginner) trick to cross the gap to reach the Courtyard Access door in Ice Ruins West.
- Fixed: NSJ logic now accounts for stalactite in Ice Ruins West.
- Fixed: Crossing the gap by Specimen Storage door no longer sometimes requires L-Jump (Intermediate) instead of Beginner.
- Changed: Improved readability of Ruined Courtyard logic.
- Changed: Reorganized Sunchamber logic to improve usage by generator/solver.
- Changed: Picking up Sunchamber Ghosts item NSJ is now L-Jump (Beginner) instead of Intermediate.   
- Changed: Crossing TFT to TF with Gravity+SJ now requires Movement (Beginner)
- Changed: FCS Item Scan Dash method is now Intermediate without SJ.
- Added: FCS Grapple strat - Movement (Beginner)

### Metroid Prime 2: Echoes - Patcher Changes

- Added: A-Kul's scan in Sky Temple Gateway now displays a list of previous tournament winners.
- Changed: Echoes now uses a different game ID when saving ISOs with menu mod enabled, preventing issues from incompatible save files.
- Changed: The elevator sound effect is never removed when elevators are vanilla, ignoring the preference. 

### Metroid Prime 2: Echoes - Logic Database
- Added: Method of reaching the pickup in Reactor Core with Space Jump, Bombs, Spider Ball, and Standable Terrain (Intermediate and above).
- Fixed: Lore Scan in Meeting Grounds no longer believes that Boost is required to scan it.
- Fixed: Reactor Core has been cleaned up slightly.
- Fixed: Spawn point in Accursed Lake is now correctly set.

### Discord Bot (Caretaker Class Drone)

- Added: The `/database-inspect` command to send the logic of a room to the channel.
- Added: Messages with rdvgame files also get a reply with a summary of the preset.
- Changed: Responses with preset descriptions no longer pings the original message.

## [3.0.4] - 2021-08-10

- Added: Game Sessions now have an accessible audit log, which includes whenever a player accesses the spoiler log.
- Added: Metroid Prime 1 racetime.gg rooms are now viewable in the racetime.gg browser, with filters for each game
- Fixed: Importing a permalink from the racetime.gg browser while a race is currently in progress now selects the correct racetime.gg room

## [3.0.3] - 2021-08-08

- Fixed: "Open FAQ" in the main window now works correctly.
- Fixed: Pressing Yes to ignore invalid configuration now works correctly. 
- Changed: Randovania now silently handles some invalid configuration states.
- Changed: Improved handling of corrupted repository for old preset versions.

## [3.0.2] - 2021-08-05

- Added: In-game crashes in Metroid Prime now automatically show the error screen.

- Changed: Game Sessions - The window now uses docks for the different parts, meaning you can resize, reorder and even split off.

- Changed: Use different colors for artifact hints in Metroid Prime, for better readability on both scan box and logbook.

- Fixed: Exporting a Metroid Prime ISO with Warp to Start enabled and starting at certain elevator rooms no longer fails.

## [3.0.1] - 2021-08-01

- Changed: Disabled the option to stop exporting a Prime 1 ISO to avoid crashes.

- Fixed: Server will now re-authenticate with Discord, preventing users from logging with the incorrect account.

- Fixed: Game Sessions - History entries with invalid locations no longer cause error messages. 

## [3.0.0] - 2021-07-30

-   **Major** - Metroid Prime 1 is now fully supported, including multiworld and auto tracker!

-   **Major** - Presets are now presented in a tree view, with custom presets being nested under another one. They're also saved separately from Randovania data.

-   **Major** - The auto tracker now have support for different layouts, with their own assets and game support. New themes with icons similar to the game were also added, provided by MaskedKirby.

-   Added: Credits in Metroid Prime 2 now contains a list of where all non-expansions were placed, including possibly other player's for a multiworld. The credits now takes 75 seconds instead of 60 to accomodate this.

-   Added: Button to export the presets used in a game file.

-   Added: Add text description to unusual items in the Item Pool tab.

-   Added: New Help tab with information on how to read the Data Visualizer.

-   Added: In the Map Tracker, it's now possible to right-click a location to see a path from last action to it.

-   Added: A menu option to open the logs folder.

-   Added: The timeout limit is now progressively more forgiving, the more timeouts that happen.

-   Added: Button to set all gates to "Random with Unlocked' for Prime 2.

-   Changed: The items in the starting items popup is now sorted.

-   Changed: Customizing Dark Aether damage is now considered by logic.

-   Changed: Pickup visibility method is now configured in the Item Pool tab.

-   Changed: Multiworld connection is slightly more conservative when giving items.

-   Changed: Updated the Multiworld Nintendont for hopefully more stability.

-   Changed: The session history in multiworld now has different columns for the players involved, pickup and where the pickup was. It's also possible to sort the table by any of these fields.

-   Changed: The ISO prompt dialog now remembers your last used vanilla ISO, for when you delete the internal copy. When opening the file pickers, these start now with the paths from the input fields.

-   Changed: Many Spin/Combo boxes no longer react to the mouse wheel when not focused.

-   Fixed: Closing the dangerous settings warning via the X button is now properly recognized as "don't continue".

-   Fixed: Hint Item Names no longer breaks if you swap games while the table is sorted.

-   Fixed: Hint Item Names now properly list Artifacts and Energy Cells.

-   Fixed: Map Tracker now properly handles unassigned elevators.

-   Fixed: Trick names in the preset are always sorted.

### Metroid Prime 2 - Logic Database Changes

-   **Major** - "Suitless Ingclaw/Ingstorm" trick added to cover traversing rooms with either Ingclaw Vapor or Ingstorm.

#### Added

-   Method of getting over the gate in Mining Station A in reverse with Space Jump and Screw Attack (Expert and above).

-   Method of bypassing the breakable glass in Sand Processing from Main Reactor with Space Jump and Screw Attack (Expert and above).

-   Method of climbing to the top level of Main Gyro Chamber with Space Jump, Screw Attack, and Bombs, and no Scan Visor (Advanced and above).

-   Method of climbing the Sand Processing bomb slot with a Slope Jump for Bombless Bomb Slots (Advanced and above).

-   Method of leaving Dark Agon Temple by opening the gate from OoB with Single Room OoB, Slope Jump, Standable Terrain, Bomb Space Jump, Space Jump, and the Agon Keys (Expert and above).

-   Great Bridge: 
    - Method of reaching Abandoned Worksite door with Space Jump and Extended Dash (Advanced and above).
    - Method of reaching Abandoned Worksite and Torvus Map Station doors from Temple Access Dark door with Boost Ball and Boost Jump (Advanced and above).
    - Method of reaching the pickup with Screw Attack and Single Room Out of Bounds (Expert and above).

-   Method of Crossing Grand Windchamber (both ways) Without Space Jump using Extended Dash (Hypermode).

-   Method of reaching the pickup in Watch Station:
    - With Space Jump, Screw Attack, and Single Room OoB (Expert and above).
    - With only Space Jump and Single Room OoB (Hypermode)

-   Alpha Blogg now has proper requirements for multiple difficulties.

-   Method of Bomb Slots without Bombs in Sanctuary Fortress/Ing Hive - Controller Access/Hive Controller Access without Space Jump (Expert and above).

-   Methods of crossing Torvus Bog - Fortress Transport Access with Gravity Boost or Bombs (No Tricks/Advanced and above).

-   Method of traversing Vault without Space Jump or Screw Attack using Extended Dashes (Advanced and above).

-   Method of reaching Windchamber Gateway item with only Scan Visor using Extended Dashes (Expert and above).

-   Method of reaching Kinetic Orb Cannon in Gathering Hall using Extended Dashes (Expert and above).

-   Method of reaching the pickup in Accursed Lake with a dash (Advanced and above).

-   Method of reaching Temple Security Access from the portal in Aerial Training Site with an Extended Dash (Hypermode).

-   Method of reaching the pickup in Mining Plaza with an Extended Dash (Hypermode).

-   Method of completing the Main Gyro Puzzle with only Space Jump and Screw Attack (Advanced and above).

#### Changed

-   Reaching the pickup in Temple Transport B with a Wall Boost is now Hypermode (from Expert).

-   Reaching the pickup in Path of Roots with only Bombs is now Expert (from Hypermode).

-   Reaching the portal in Hydrodynamo Shaft with Air Underwater and Screw Attack is now Hypermode (from Expert).

-   Reaching the pickup in Dark Torvus Arena with a Roll Jump is now Hypermode (from Expert).

-   Trial Grounds, reaching the door:
    - From the portal with Space Jump and a Slope Jump is now Beginner (from Intermediate).
    - From the left safe zone with a Dash is now Intermediate (from Expert) and without anything is now Advanced (from Expert).
	
-   Opening the Seeker Lock without Seekers in Mine Shaft is now Advanced (From Expert)

-   Opening the Seeker Lock without Seekers in Plain of Dark Worship is now Expert (From Hypermode).

-   Reaching the Windchamber Gateway Door from Windchamber Tunnel with a Boost Jump is now Hypermode (From Expert).

-   Reaching the pickup in Medidation Vista with a Boost Jump is now Expert (From Advanced).

-   Quadraxis and Boost Guardian now have proper health and item requirements with tricks disabled.

-   Activating Controller Access rooms Bomb Slots without Bombs is now Advanced (from Expert).

-   Reaching the Abandoned Worksite/Brooding Ground door from the bridge in Dark/Forgotten Bridge with an Extended Dash is now Hypermode (from Expert).

-   The initial Terminal Fall Abuses in Vault from the scan portal are separate from the final and are now Advanced (from Expert).

-   Catacombs NSJ dash to Transit Tunnel South has been modified to account for Scan Visor, with the original difficulty being raised to Advanced (from Intermediate).

-   Undertemple Shaft NSJ dash from bottom to top of cannon is now Intermediate (from Advanced).

-   Morph Ball is no longer required to reach the portal from the Echo Gate in Profane Path Scan Dash method.

-   Various Standable Terrain tricks (Dark Agon - Portal Site, Temple Grounds - Sacred Path) have been lowered to Beginner/Intermediate (from Advanced). This is to
    attempt to fix an old database limitation from before tricks had their own difficulty levels. 

-   The dashes in Gathering Hall from Transit Tunnel South/West to the Kinetic Orb Cannon are now Intermediate (from Advanced).

-   The Bomb Space Jump NSJ to reach Abandoned Worksite in Great Bridge is now Expert (from Hypermode).

-   The dash to reach the portal in Aerial Training Site from Central Hive Transport West is now Hypermode (from Expert).

-   The dash to leave Hive Temple after Quadraxis via Security Station is now Hypermode (from Expert).

-   The dashes in Command Center (top level) and Accursed Lake without Space Jump are now Beginner (from Intermediate).

-   The dash in Mining Station A to reach Temple Access without Space Jump or Missiles is now Advanced (from Intermediate).

-   The dashes in Trial Grounds to Dark Transit Station without Space Jump are now Advanced (from Intermediate).

-   The dashes in Undertemple Shaft to reach Sacrificial Chamber Tunnel (and back) are now Advanced (from Intermediate). 

-   The dash in Hall of Combat Mastery to reach the upper area after the glass is now Advanced (from Intermediate).

-   Bomb Guardian now has proper logic when shuffling Power Beam.

## [2.6.1] - 2021-05-05

-   Changed: Invalid values for the Multiworld magic item are ignored when detecting if the game is properly connected.
    
-   Fixed: "One-way anywhere" no longer shows up twice in preset warnings for multiworld

-   Fixed: Changing starting location to Ship or Save Stations now works again.

-   Fixed: Torvus Gate elevator is now properly hidden instead of Dark Torvus Ammo Station.

## [2.6.0] - 2021-05-02

-   **Major** - Added: New elevator randomization settings: 
    * New mode: *One-way, elevator room with replacement*. One way elevator, but loops aren't guaranteed.
    * Select which elevators can be randomized.
    * Select possible destinations for *One-way, anywhere*.
    * Randomize Sky Temple Gateway, Sky Temple Energy Controller, Aerie Transport Station and Aerie elevators. *Warning*: These rooms have some details you must consider. Please read the elevators tab for more information.

-   **Major** - Added: The Energy Controllers in Agon Wastes, Torvus Bog and Sanctuary Fortress are always visible in the map, regardless if map is revealed by default. All regions are also always available for selection. This allows the light beam warps after U-Mos 2 to always be used.

-   **Major** - Added: An user preference (in *Customize in-game settings*) for the map to display names of unvisited rooms.
    When randomizing elevators, the elevator rooms are excluded to prevent spoiling their destinations. An option were added to disallow displaying names entirely, since otherwise you can use a Map Station to find the names.  

-   Added: An option to disable the elevator sound effect, preventing it from playing endlessly in certain cases.

-   Added: When a crash happens, the game now displays an error screen instead of just stopping.

-   Added: The *Hint Item Names* tab now supports switching between all 3 Prime games.

-   Added: An option to use an experimental new pickup placement logic, able to place multiple pickups at once.

-   Added: Two additional joke hints. (Thanks CZeke and Geoffistopheles)

-   Added: It's now possible to add Infinite Beam Ammo, Infinite Missiles and Double Damage to the item pool.

-   Added: Player names are now colored yellow in hints.

-   Changed: Elevator names in the tracker uses their customized names, not the vanilla ones.
    
-   Changed: Optimized Randovania startup time and extensive logging of what's being done during it.

-   Changed: Improve scan text for expansions.

-   Changed: Some hints in multiworld games now also include the player names.

-   Changed: Missiles, Power Bombs and Ship Missiles are now only in logic after their respective main launcher, even if it's not required in game. 

-   Changed: You can add up to 99 of any expansion to the pool, up from 64.

-   Fixed: The *Logic damage strictness* multipliers are no longer applied twice.

-   Fixed: *Up to* relative hints are no longer converted into *exactly* if the actual distance matches the displayed number.

-   Fixed: Dark Torvus Bog - Portal Chamber is no longer silently ignored as a starting location.

-   Fixed: Charging your beam to shoot when out of ammo now works even when customizing the ammo type required.

-   Fixed: Having the maximum number allowed of an expansion in a preset no longer causes permalink errors.

-   Fixed: Fixed the game defaulting to Combat Visor after an elevator.

-   Fixed: Multiworld spoiler logs now use 1-indexed player names for locations.

-   Removed: Using Dark Visor as the starting visor is no longer supported. (Game crashes on unmorph for unknown reasons)

### Logic Database Changes

-   Added: Method of reaching the pickup in Hive Gyro Chamber with Space Jump, Boost Ball, and a Boost Jump (Expert and above).

-   Added: Method of climbing Torvus Grove with Space Jump, Screw Attack, and Standable Terrain (Advanced and above).

-   Added: Method of reaching cannon in Great Bridge with Boost Ball and a Boost Jump (Expert and above).

-   Added: Method of reaching the main part of Hall of Combat Mastery with a Scan Dash and after blowing up the glass (Intermediate and above).

-   Added: Method of activating the portal in Portal Terminal with Screw Attack, Slope Jump, and No Bombs or Space Jump (Expert and above).

-   Added: Method of climbing Sacred Bridge with Bombs and a Bomb Space Jump (Advanced and above).

-   Changed: Logic paths that require Screw Attack without Space Jump now make sure to not have Space Jump to be valid.

-   Fixed: Spawn point of Aerie Transport Station is now the door, making DS2 required to take the elevator there.

## [2.5.2] - 2021-02-28

-   Added: The number of items in the pool is now included in the summary.

-   Fixed: Shuffling Combat Visor with item acquisition popups enabled no longer errors.

## [2.5.1] - 2021-02-26

-   Added: Drag and dropping rdvgame and rdvpreset files into the main Randovania window now imports that game file and preset, respectively.

-   Added: Discord bot now posts summary whenever a preset is attached to a message.

## [2.5.0] - 2021-02-19

-   Changed: Preset summary now only include differences from vanilla game.

-   Changed: The relative hint using an item category has been replaced with a relative hint using an area, with up to distance.

### Logic Database Changes

#### Added

-   Method of climbing Sanctuary Temple from the bottom with Bombs and Spider Ball (Intermediate and above).

-   Method of climbing Sanctuary Temple from the bottom with Screw Attack and Single Room Out of Bounds (Expert and above).

-   Method of reaching Worker's Path from the top level in Sanctuary Temple with Scan Visor and an Extended Dash (Expert and above).

-   Method of reaching Windchamber Gateway from Windchamber Tunnel in Grand Windchamber with a Boost Jump (Expert and above).

-   Method of reaching Temple Access in Mining Station A with a Boost Jump (Advanced and above).

-   Method of reaching pickup in Temple Access (Sanctuary) with Space Jump, Screw Attack, and Standable Terrain (Intermediate and above).

-   Method of climbing Temple Access (Sanctuary) with Space Jump, standing on a Rezbit, and dashing off the other Rezbit (Expert and above).

#### Changed

-   Increased weight for Energy Tanks to be selected as progression.

-   Reaching the pickup in Path of Roots from Torvus Lagoon with Gravity Boost, Space Jump, and a Slope Jump is now Intermediate (from Beginner).

-   Reaching the pickup in Grand Windchamber with Space Jump, Screw Attack, Slope Jump, Standable Terrain is now Advanced (from Intermediate).

-   Bomb Jumping over the 2nd light block heading to Hall of Eyes is now Intermediate (from Beginner).

-   Energy Tank requirements for Chykka have been lowered.

#### Fixed

-   Reliquary Grounds now has proper requirements for reaching Ing Reliquary with Light Suit.


## [2.4.2] - 2021-02-08

-   Fixed: Randovania no longer crashes if the connected Dolphin stops emulation.

## [2.4.1] - 2021-02-06

-   Added: Detect if the internal game copy was modified by a future version of Randovania, prompting for the user to press "Delete internal copy".

-   Changed: An error popup now shows up when exporting an ISO fails.

-   Removed: "Automatically track inventory" toggle, as the functionality was already removed.

-   Fixed: Randovania now considers any inventory item with amount above capacity, or capacity above the strict maximum as the game not being connected.

-   Fixed: Error message when the server rejects your client version not being displayed.

-   Fixed: Setting beam ammo expansions to 0 pickups no longer hides the boxes.

## [2.4.0] - 2021-02-01

-   **Major** - Added: The visor and beam you start the game equipped with is now configurable.

-   **Major** - Changed: In multiworld, items are now delivered at the same time as the message. It should also no longer fail to send with Nintendont.

-   Added: Additional joke hints were added.

-   Added: Method to climb to the portal Base Access with just Screw Attack (Intermediate and above).

-   Added: Method to reach the pickup in Grand Windchamber with Space Jump, Screw Attack, and a Slope Jump (Intermediate and above).

-   Added: Method to traverse Ventilation Area B from Bionenergy Production without Bombs by Screw Attacking into the tunnel and destorying the barriers with Missiles (Advanced and above).

-   Added: Method to reach the pickup in Path of Roots from Torvus Lagoon without Morph Ball (Beginner and above).

-   Added: Method to enter the tunnel in Underground Tunnel to Torvus Temple from Torvus Grove with an Instant Morph (Advanced and above).

-   Added: Method to reach the halfpipe pickup in Dark Torvus Arena with Space Jump and a Roll Jump (Expert and above).

-   Added: Method to climb to the upper level in Biostorage Station with Bomb Space Jump (Advanced and above).

-   Added: Method to reach the pickup in Grand Windchamber with a Space Jump, Bomb Space Jump, and a Scan Dash (Expert and above).

-   Added: Method to climb Mining Station B with Space Jump and a Slope Jump (Expert and above).

-   Added: Method to reach the portal in Mining Station B with Space Jump, Scan Visor, and Dashing for Single Room OoB (Expert and above).

-   Added: Method to cross Bitter Well to Phazon Site with Wall Boosts (Hypermode).

-   Added: Method to reach the bomb slot in Training Chamber with Gravity Boost and Air Underwater (Advanced and above).

-   Added: Method to open activate the Bomb Slot in Training Chamber with Darkburst or Sonic Boom (Hypermode).

-   Changed: Auto tracker internally uses a configuration file for the item positions.

-   Changed: The item pool tab when customizing presets now can edit major items directly. 

-   Changed: Defeating Quadraxis with Power Bombs is now Advanced (from Beginner).

-   Changed: Bypassing the statue in Training Chamber from the back with Screw Attack and a Bomb Space Jump is now Expert (from Advanced).

-   Changed: Escaping Hive Temple without Spider Ball is now Expert (from Hypermode).

-   Changed: Bomb Space Jump in Great Bridge/Venomous Pond to reach Abandonded Worksite/Brooding Ground is now Expert (from Hypermode).

-   Changed: Using Seeker Missiles now requires either Combat Visor or Dark Visor.

-   Changed: Bomb Slots without Bombs in Sand Processing, Main Gyro Chamber, and Vault are now Advanced (from Expert).

## [2.3.0] - 2021-01-08

-   Added: Method to enter tunnels in Transit Tunnel East/Undertransit One from Catacombs/Dungeon to Training Chamber/Sacrificial Chamber with an Instant Morph (Intermediate and above).

-   Added: Method to reach the pickup on the Screw Attack wall in Aerial Training Site with a Roll Jump (Expert and above).

-   Added: Method to reach the pickup in Abandoned Worksite from the tunnel with a Boost Jump (Advanced and above).

-   Added: Method to bypass the statue in Training Chamber from the back with Screw Attack and a Bomb Space Jump (Advanced and above).

-   Added: Methods to reach the pickup in Mining Station B with Space Jump, Screw Attack, and Standable Terrain or after the puzzle with a Bomb Jump (Advanced and above).

-   Changed: In multiworld, keybearer hints now tells the player and broad category instead of just player.

-   Changed: Dark Alpha Splinter no longer strictly requires Power Beam.

-   Changed: Crossing Main Gyro Chamber with Screw Attack before stopping the gyro is now Hypermode (from Expert).

-   Changed: Phazon Grounds and Transport to Agon Wastes (Torvus) Seeker Locks without Seekers are now Expert (from Hypermode).

-   Fixed: Properly handle invalid ammo configurations in preset editor. 

-   Fixed: Randovania no longer instantly crashes on macOS.

-   Fixed: Logic properly considers the Transport A gate being gone after entering from that side in Random Elevators.

## [2.2.0] - 2020-12-20

-   Added: 1 HP Mode, where all Energy Tanks and Save Stations leave you at 1 HP instead of fully healing.

-   Added: Added a detailed report of the generator's state when a game fails to generate.

-   Fixed: Generator will no longer ignore players that have no locations left. This would likely cause multiworld generation to fail more often.

-   Fixed: Error messages are properly shown if a game fails to generate.

-   Fixed: Alerts are now properly saved as displayed.

-   Fixed: Errors in the default preset no longer prevent Randovania from starting. 

-   Changed: Optimized game generation, it now takes roughly 2/3 of the time.

-   Changed: Optimized game validation, it now also takes roughly 2/3 of the time.

-   Changed: Relative hints no longer cross portals.

-   Changed: In multiworld, keybearer hints now instead tells the player the item is for, instead of a category.

-   Changed: Decreased the chance of Power Bombs being late in a game.

-   Changed: Account name are updated every time you login via Discord.

-   Changed: Warning about dangerous presets in Multiworld sessions now include the player name.

-   Changed: Roll Jump in Meditation Vista to reach the pickup is now Hypermode (from Expert).

## [2.1.2] - 2020-12-05

-   Added: The Item Pool size now displays a warning if it's above the maximum.

-   Changed: The minimum random starting items is now considered for checking the pool size.

-   Fixed: Being kicked from an online session would leave the window stuck there forever.

-   Fixed: Bulk selecting areas for starting location no longer includes areas that aren't valid starting locations.

## [2.1.1] - 2020-12-02

-   Added: A prompt is now shown asking the user to install the Visual C++ Redistributable if loading the Dolphin backend fails.

-   Fixed: Changing ammo configuration breaks everything.

-   Fixed: Patching ISOs should work again.

-   Fixed: Clean installations can select presets again.

## [2.1.0] - 2020-12-02

-   Changed: Multiworld session history now auto-scrolls to the bottom

-   Changed: The lowest level for a trick is now called "Disabled" instead of "No Tricks".

-   Changed: Minimum Varia Suit Dark Aether is now 0.1, as 0 crashes the game. 

-   Changed: Permalinks are now entirely different for different games.

-   Changed: Preset summary now specifies if hidden model uses ETM or random item.

-   Added: A very basic visualization of the map to the tracker.

-   Added: Trick Details can now be used with all 3 games.

-   Fixed: Changing a trick level to No Tricks no longer cause inconsistent behavior with the permalinks.

-   Removed: Intermediate path for reaching item in Main Reactor from Security Station B door without Screw Attack since it was broken and impossible.
    
-   Changed: Renamed "Before Pickup" to "Next to Pickup" in various locations for more clarity


## [2.0.2] - 2020-11-21

-   Added: Starting locations tab has checkboxes to easily select all locations in an area

-   Added: The map tracker now supports random elevators, translator gates and starting location.

-   Changed: The pickup spoiler in game details is now sorted.

-   Fixed: Multiworld sessions should no longer occasionally duplicate messages.
    
-   Fixed: Custom safe zone healing should now work in multiworld sessions.

-   Fixed: Occasional error with switching an observer into a player.

## [2.0.1] - Skipped

## [2.0.0] - 2020-11-15

This version is dedicated to SpaghettiToastBook, a great member of our community who sadly lost her life this year.

Her contributions to Randovania were invaluable and she'll be missed.

--- 

-   **Major** - New game mode: Multiworld. In this co-op multiplayer mode, there's one different world for each player which is filled with items for specific players.

-   **Major** - Tricks are more organized and can be customized more precisely to a player's desire.

### General

-   Removed: Presets no longer have a global trick level. Each trick is now configured separately.

-   Added: Options for configuring usage of new tricks:
    - Bomb Jump (renamed from Difficult Bomb Jump)
    - Bomb Slot without Bombs
    - Boost Jump
    - Combat
    - Difficult Movement
    - Extended Dash
    - Knowledge
    - Open Gates from Behind
    - Respawn Abuse
    - Screw Attack into Tunnels
    - Seeker Locks without Seekers
    - Single Room Out of Bounds
    - Standable Terrain

-   Changed: The following trick level difficulties were renamed:
    - Trivial -> Beginner
    - Easy -> Intermediate
    - Normal -> Advanced
    - Hard -> Expert
    - Minimal Checking -> Minimal Logic

-   Changed: Replaced Beginner Friendly with Starter Preset, which is now the default preset.

-   Fixed: Energy Tanks can now properly be used as progression.

### Hints

-   Added: Relative hints, where an item is described as being some rooms away from another item or room.

-   Added: Guaranteed hints which tells in which areas (Agon Wastes, Ing Hive, etc) contains the keys for each of your dark temples.
    These hints are placed purely randomly, similarly to the guaranteed Temple Bosses hints.

-   Added: Free hint spots after generation now prefer items from late in progression instead of pure random.

-   Removed: Hints with green item names/joke item names have been removed.

-   Removed: Temple Keys are no longer hinted by progression-based Luminoth lore hints.

-   Changed: All games now have precisely 2 joke hints, which no longer randomly replace a progression hint.

-   Changed: Hints from keybearer corpses now uses a broader category, which leaves unclear if it's an expansion or not.

### GUI

-   Added: An automatic item tracker based on a Dolphin running on the same computer or a special Nintendont build on the same Wifi.

-   Added: A dark theme has been added. It can be toggled in the Advanced menu.

-   Added: Requirements in the logic database can now use templates of requirements, allowing for easy re-use.
    
-   Added: Data Editor can now edit all fields of a node, from type, name and all type specific fields.

-   Added: Data Visualizer and Editor now can operate in the included database for Prime 1 and 3.

-   Added: The Data Editor now displays a warning if you're closing with unsaved changes.

-   Added: Randovania can generate a game by importing permalinks directly from a race on racetime.gg.
    
-   Added: Some tricks now have a description on the Trick Details popup.

-   Fixed: Some complex combination of requirements with different depths now are displayed correctly.

-   Fixed: The Data Visualizer no longer opens behind the Customize Preset window when using the Trick Details popup.

-   Changed: After generating a game, the details shows up in a new window instead of in a new tab.

-   Changed: In game details, the permalink is now placed inside a line edit, so the window doesn't stretch with long permalinks. 

-   Changed: All cosmetic game changes are now configured in the same dialog as the in-game options.

### Quality of Life

-   Added: A button in the Open menu now opens the folder where previously generated games are placed.

-   Added: Charge Beam and Scan Visor now use their respective models in game instead of Energy Transfer Module.

-   Added: The rate of healing for Safe Zones is now configurable.

-   Fixed: Removed Aerie Access and Credits from possible starting locations.

-   Changed: The Mission Final screen now includes the seed hash instead of Permalink, as many permalinks are bigger than the screen.

-   Changed: The elevator scan now includes the world of the connected area.

### Internals/Developer

-   Added: Energy Tanks have doubled weight for the generator.

-   Added: It's now possible to set the default spawn point of an area.

-   Fixed: Fixed solver when an event only connects to a pickup, but that pickup has connections from other nodes.

-   Fixed: The Data Editor no longer errors when saving after creating a new node.

-   Fixed: Certain combinations of item requirements with damage requirements weren't being processed correctly. 

-   Fixed: Duplicated requirements are now properly removed when simplifying requirements.

-   Fixed: Exclude from Room Randomizer is now properly set, restoring many logic paths.

-   Changed: Better error messages when there are references to unknown resources in the database.

-   Changed: The `database` command is no longer a subcommand of `echoes`. It also has the `--game` argument to choose which database to use.

-   Changed: The `_locations_internal` field is no longer needed for .rdvgame files. 

### Logic Database changes

#### Added

-   General:
    - Methods to open all Seeker Missile Doors with Screw Attack (Advanced and above).
    - Method to activate most Bomb Slots without Bombs (Advanced and above).
    - Dark/Light/Annihilator doors and Dark/Light portals require either ammo or Charge Beam.

-   Sanctum, method to fight Emperor Ing without Spider Ball (Hypermode).

-   Transport A Access, method of reaching Temple Transport A door with a Wall Boost (Advanced and above).

-   Abandoned Base, method of reaching portal with Space Jump and Screw Attack (Intermediate and above).

-   Accursed Lake, method of collecting the item and leaving with Morph Ball, Light Suit, Gravity Boost, and Reverse Air Underwater (Advanced and above).

-   Hall of Honored Dead, method of leaving through the Morph tunnel without Space Jump (Expert and above).

-   Industrial Site, method of opening the gate to Hive Access Tunnel from behind with just Charge Beam (Intermediate and above).

-   Ing Windchamber, method of completing the puzzle with Power Bombs instead of Bombs (Beginner and above).

-   Landing Site, method of reaching Service Access door:
    - With Bombs and Screw Attack (Intermediate and above).
    - With Space Jump and Bomb Space Jump (Intermediate and above).

-   Meeting Grounds, method of reaching the tunnel with Space Jump and a Bomb Space Jump (Intermediate and above).

-   Temple Assembly Site:
    - Methods of reaching Dynamo Chamber door with a Bomb Jump (Beginner and above), a Dash (Intermediate and above), or a Roll Jump (Advanced and above).
    - Methods of reaching the portal without moving the light block with Single Room Out of Bounds and either Screw Attack or Space Jump (Expert and above).
    - Method of leaving from the portal with Single Room Out of Bounds and Screw Attack (Expert and above).

-   Windchamber Gateway:
    - Method of reaching the item with a Boost Jump (Advanced and above) and returning with an Extended Dash (Expert and above).
    - Method of reaching Path of Eyes door from Grand Windchamber door with an Extended Dash (Advanced and above).

-   Bioenergy Production, method to reach Storage C door or item from top level with Extended Dash (Expert and above).

-   Central Station Access/Warrior's Walk, method of climbing the ledge with an Instant Unmorph Jump (Hypermode).

-   Crossroads, method to reach the item from the half pipe with just Screw Attack (Advanced and above).

-   Dark Transit Station, method to reach the ledge from Duelling Range with a Bomb Jump (Beginner and above).

-   Portal Access, method of crossing to Judgement Pit using Screw Attack without Z-Axis (Beginner and above).

-   Doomed Entry, method to climb room with Space Jump and Screw Attack (Beginner and above).

-   Feeding Pit:
    - Method of reaching Ing Cache 1 door with Space Jump and Screw Attack (No Tricks and above).
    - Method of climbing to Watering Hole door without any items (Expert and above).
    - Method of escaping the pool using Light Suit and a Bomb Space Jump no Space Jump or Gravity Boost (Hypermode)

-   Main Reactor, method of reaching Dark Samus 1 fight from Ventilation Area A door with Space Jump, Bombs, and a Bomb Space Jump (Intermediate and above).

-   Mining Station B:
    - Method to climb to the Seeker door without Morph Ball and with Space Jump (Beginner and above).
    - Method to reach the portal without breaking the rock with Single Room Out of Bounds and Screw Attack (Expert and above).

-   Sandcanyon, method to reach the item with Space Jump and Single Room Out of Bounds (Expert and above).

-   Transport Center/Crossroads, method to climb the halfpipe with Space Jump (Advanced and above).

-   Abandoned Worksite:
    - Method of reaching the item with a Bomb Space Jump without Space Jump (Advanced and above).
    - Method of reaching the tunnel from Forgotten Bridge with a Slope Jump (Intermediate and above).

-   Catacombs:
    - Method to reach the Bomb Slot with Air Underwater and Screw Attack (Advanced and above).
    - Method to reach Transit Tunnel East with a Combat/Scan Dash (Advanced and above).
    - Method to reach the portal with Screw Attack (Intermediate and above).
    - Method to reach Transit Tunnel East/South with Morph Ball, Gravity Boost, and Reverse Air Underwater (Advanced and above).
    - Method to reach Transit Tunnel South with Jump Off Enemy (Advanced and above).

-   Dark Arena Tunnel, method of reaching either door with Screw Attack and Single Room Out of Bounds (Advanced and above).

-   Dark Forgotten Bridge:
    - Method to perform the gate clip to Dark Falls/Dark Arena Tunnel with a Ledge Clip Jump (Hypermode).
    - Method to reach Bridge Center from Putrid Alcove door with only Scan Visor (Advanced and above).
    - Method to reach Brooding Ground door from the bridge before rotating and with an Extended Dash (Expert and above).

-   Forgotten Bridge:
    - Method to reach Abandoned Worksite door from the bridge before rotating and with an Extended Dash (Expert and above).
    - Method to reach Bridge Center with Morph Ball, Gravity Boost, and Reverse Air Underwater (Advanced and above).

-   Gathering Hall: 
    - Method to reach the Kinetic Orb Cannon with Gravity Boost and Bombs (Expert and above) or Gravity Boost and Space Jump (Beginner and above).
    - Method to reach Transit Tunnel South from Transit Tunnel West with Morph Ball, Gravity Boost, and Reverse Air Underwater (Advanced and above).
    - Method to reach the Spider Ball tracks with Morph Ball, Gravity Boost, and Reverse Air Underwater (Advanced and above).
    - Methods to escape the halfpipe after draining the water with Space Jump and Bomb Space Jump or Space Jump and Screw Attack (Advanced and above).

-   Great Bridge, method of reaching the lower Temple Access door from Path of Roots door with Screw Attack and Slope Jump (Intermediate and above).

-   Main Hydrochamber/Hydrodynamo Station, methods to climb rooms without Gravity Boost and with Air Underwater (Advanced and above), Space Jump, and Screw Attack (Hypermode).

-   Meditation Vista, methods of reaching the item with a Boost Jump (Advanced and above), Roll Jump (Expert and above), or Extended Dash (Hypermode).

-   Path of Roots, method of reaching the item using:
    - Morph Ball, Bombs and Space Jump (Advanced and above).
    - Morph Ball, Gravity Boost, and Reverse Air Underwater (Advanced and above).
    - Morph Ball, Bombs, and Standable Terrain (Hypermode).

-   Plaza Access, method of reaching the doors and the item with Screw Attack and Single Room Out of Bounds (Advanced and above).

-   Portal Chamber (Light World), method of reaching the portal from Torvus Lagoon door with Screw Attack and Single Room Out of Bounds (Advanced and above).

-   Putrid Alcove, method of getting the item and leaving without any items (Expert and above).

-   Sacrificial Chamber, method of crossing gap to Sacrificial Chamber Tunnel with Extended Dash (Expert and above).

-   Torvus Grove, method of climbing the room without Boost Ball (Expert and above).

-   Torvus Plaza:
    - Method of getting the item without Boost Ball and/or Spider Ball (Advanced and above).
    - Method of leaving the room with Space Jump and Bombs (Advanced and above).

-   Torvus Temple, method of reaching the pirate fight from the lower level with Screw Attack and Single Room Out of Bounds (Advanced and above).

-   Training Chamber:
    - Method to exit the spinner with Power Bombs instead of Bombs (Beginner and above).
    - Method to climb to the top of the statue with Gravity Boost and Bombs (Intermediate and above).
    - Method to climb to the top of the statue with Space Jump, Scan Dash, and Underwater Dash (Advanced and above).
    - Method to climb to the top of the statue with Space Jump and Extended Dash (Expert and Above).

-   Underground Tunnel, method to access Torvus Temple from Torvus Grove with Screw Attack (Expert and above).

-   Undertemple, method to have PB Guardian break PB door using bombs (Advanced and above).

-   Undertemple Access, method of reaching the item using Screw Attack and Jump Off Enemy (Hypermode).

-   Venomous Pond, method to reach the key from the Save Station with Screw Attack and Standable Terrain (Beginner and above).

-   Aerial Training Site, methods to cross the room from various nodes with Dashes, Roll Jumps, and Extended Dashes (Intermediate/Expert and above).

-   Aerie, method of collecting the item:
    - Without entering the Dark World (Expert and above).
    - With only Screw Attack (Beginner and above).

-   Dynamo Access, method to cross over the Spider Track with Space Jump and Standable Terrain (Beginner and above).

-   Dynamo Works:
    - Method of collecting the item with a Roll Jump and Instant Morph (Expert and above).
    - Method of reaching the upper door with a Bomb Space Jump (Beginnner and above).

-   Grand Abyss, methods of crossing the gap with Boost Jump (Advanced and above) or Extended Dash (Expert and above).

-   Hall of Combat Mastery:
    - Method of collecting the item with a Wall Boost (Expert and above).
    - Methods of reaching the item, and skipping the Spider Track to and from Central Area Transport East with Screw Attack (Intermediate and above).

-   Hive Entrance, method of reaching the Flying Ing Cache with Screw Attack and Single Room Out of Bounds (Hypermode).

-   Hive Dynamo Works:
    - Method of collecting the Flying Ing Cache item and leaving with Space Jump and Scan Visor (Advanced and above).
    - Method of reaching the Flying Ing Cache from portal side and vice versa with Screw Attack and Single Room Out of Bounds (Expert and above).

-   Hive Summit, method of reaching the portal:
    - With Space Jump and Standable Terrain (Intermediate and above).
    - With Space Jump, Boost Ball, Boost Jump, and Out of Bounds (Expert and above).

-   Hive Temple:
    - Method of fighting Quadraxis with Power Bombs instead of Bombs (Beginner and above).
    - Methods of leaving the room without Spider Ball after Quadraxis with Boost Ball or Space Jump (Hypermode).

-   Judgment Drop, method of reaching the portal with Space Jump and Single Room Out of Bounds (Expert and above).

-   Main Research, method of fighting Caretaker Drone without Bombs (Expert and above).

-   Reactor Core, method of reaching the item with only Space Jump (Expert and above).

-   Sanctuary Entrance, method to reach the cannon to the item with only Morph Ball, Spider Ball, and Power Bombs (Advanced and above).

-   Vault Attack Portal, method to cross either direction with just Screw Attack (Expert and above).

-   Watch Station, method of accessing the Spider Ball track to Watch Station Access door and Sentinel's Path door and back with an Instant Morph (Intermediate and above).

-   Watch Station Access, methods to cross the pit in either direction using:
    - Boost Ball and Boost Jump (Advanced and above).
    - Space Jump, Scan Visor, and Scan Dash (Advanced and above).

-   Workers Path, method of crossing the room from Sanctuary Temple with a Boost Jump (Advanced and above).

#### Fixed

-   Scan Visor Requirements: 
    - Dash Requirements in many rooms
    - Grand Abyss Bridge terminal
    - Sand Processing item
    - Staging Area terminal
    - Torvus Lagoon terminal
    - Trooper Security Station Event coming from Communication Area
    - Various Dash Requirements

-   Dark Aether Damage Requirements have been added to every room in the Dark World.

-   Morph Ball requirements added to Morph Ball Doors and various rooms.

-   Invisible Objects and Dark Visor Requirements:
    - Screw Attack without Space Jump in Unseen Way (Intermediate and above)
    - Screw Attack without Space Jump in Phazon Grounds (Advanced and above)

-   Entrance to Agon Map Station now requires Bombs, Power Bombs, or Boost Ball if coming from either direction, or Screw Attack and Space Jump as well if coming from Mining Plaza.

-   Added Charge Beam and Beam Ammo Requirements to Profane Path and Sentinel's Path.

-   Sand Processing:
    - Now requires items to climb the room before draining the sand: Space Jump, with a Bomb Jump (Beginner and above) or with Screw Attack (Intermediate and above)
    - Screw Attacking into the tunnel is now Expert (from Hypermode).

-   Portal Site:
    - Now does not require the gate open to enter from Portal Access.
    - Now does not require the gate closed to enter from Crossroads.

-   Service Access now properly includes Wall Boost to Meeting Grounds from Landing Site on Advanced.

#### Changed

-   Many nodes with missing requirements have been updated/cleaned up.

-   Simplified nodes in many rooms for ease of logic navigation.

-   Various tricks have been changed to more accurately represent the required method.

-   Abandoned Base, Bomb Jump to transport is now Advanced (from Intermediate).

-   Accursed Lake, Dash to Safe Zone from Flying Ing Cache is now Intermediate (from Beginner).

-   Communication Area:
    - Standable Terrain to reach the item is now Beginner (from Intermediate).
    - Screw Attack without Space Jump to reach Storage Cavern A is now Beginner (from Intermediate).
    - Double Bomb Jump up Standable Terrain is now Intermediate (from Advanced).

-   GFMC Compound, Extended Dash to reach the item on the Ship without Space Jump is now Expert (from Hypermode).

-   Grand Windchamber, reaching the pickup with Terminal Fall Abuse after solving the Ing Windchamber puzzle is now Beginner (from Intermediate).

-   Path of Eyes, Bomb Jumps to get over Light blocks are now Beginner (from Intermediate).

-   Service Access, crossing upper tunnel without Boost Ball is now Advanced (from Intermediate).

-   Temple Assembly Site, method to reach the item with Screw Attack is now Beginner (from Intermediate).

-   Agon Temple, Slope Jumps to skip the fight barriers are now Beginner (from Advanced).

-   Battleground, climbing to top safe zone via Standable Terrain is now Beginner (from Intermediate).

-   Central Mining Station, Scan Dash to upper level from Central Station Access is now Expert (from Advanced).

-   Command Center Access, exiting tunnel without Space Jump is now Beginner (from Intermediate).

-   Doomed Entry, Slope Jump to reach the upper level from the portal is now Beginner (from Intermediate).

-   Double Path, crossing lower path without Space Jump is now Beginner (from Intermediate).

-   Feeding Pit, method to climb to Watering Hole with just Screw Attack is now Beginner (from Intermediate).

-   Mining Plaza, climbing the room with Screw Attack is now Beginner (from Intermediate).

-   Mining Station A, reaching Front of Lore Scan from Room Center with a Bomb Jump is now Intermediate (from Advanced).

-   Mining Station B:
    - Reaching Transit Station door from room center with Screw Attack after opening the portal is now Intermediate (from Hypermode).
    - Reaching the bomb slot to open the portal with Standable Terrain and Screw Attack is now Intermediate (from Advanced).
    - Reaching the bomb slot to open the portal with Slope Jump and Space Jump is now Advanced (from Expert).

-   Portal Access, returning from Judgment Pit without Space Jump is now Beginner (from Intermediate).

-   Trial Grounds, Standable Terrain to reach the door from the portal is now Beginner (from Intermediate).

-   Catacombs, reaching the portal with Morph Ball and Reverse Air Underwater is now Advanced (from Expert).

-   Crypt, Bomb Jump to Laser Platfrom from bottom Safe Zone is now Beginner (from Intermediate).

-   Forgotten Bridge, reaching Bridge Center with Bombs and Screw Attack is now Intermediate (from Advanced).

-   Gathering Hall:
    - Reaching Transit Tunnel South/West Doors from top door with Morph Ball and Roll Jump is now Expert (from Advanced).
    - Reaching Transit Tunnel East with Spider Ball and Boost Ball is now Beginner (from Intermediate).

-   Great Bridge:
    - Slope Jumps to reach Map Station from Bottom Level and from Map Station to Upper Level are now Beginner and Intermediate (from Intermediate and Advanced, respectively).
    - Bomb Space Jump with Space Jump to reach the Translator Gate is now Advanced (from Expert).

-   Poisoned Bog, reaching Portal Chamber door with just Screw Attack is now Advanced (from Intermediate).

-   Torvus Lagoon, reaching Portal Chamber from Temple Transport Access is now Intermediate (from Advanced).

-   Training Chamber, Standable Terrain to reach Fortress Transport Access from Top of Statue and back is now Beginner (from Intermediate).

-   Venomous Pond, reaching the key from the Save Station with Screw Attack is now Beginner (from Intermediate).

-   Aerial Training Site, Screw Attack at Z-Axis from Central Hive Area West door to the portal or Temple Security Access door is now Intermediate (from Advanced).

-   Dynamo Access, crossing over the Spider Track with a Slope Jump is now Beginner (from Intermediate).

-   Hall of Combat Mastery, Instant Morph tricks to the item and Central Area Transport East and back are now Advanced (from Intermediate).

-   Hive Dynamo Access, opening Echo Gate from behind is now Beginner (from Intermediate).

-   Hive Dynamo Works:
    - Reaching the Seeker Lock Safe Zone from Hive Dynamo Access door with Terminal Fall Abuse is now Beginner (from Intermediate).
    - Reaching the Flying Ing Cache from the tunnel with Screw Attack is now Beginner (from Intermediate).
    - Reaching the Flying Ing Cache from the tunnel and back with Standable Terrain is now Intermediate (from Advanced).
    - Opening the Seeker Lock from behind is now Beginner (from Intermediate).

-   Hive Summit, Standable Terrain to reach portal inside glass area is now Beginner (from Intermediate).

-   Hive/Temple Access, reaching the upper door with Screw Attack at Z-Axis is now Beginenr (from Intermediate).

-   Transit Station, reaching the top portal with Screw Attack is now Beginner (from Intermediate).

-   Vault:
    - Terminal Fall abuse to reach Grand Abyss door from bridge portal with Space Jump is now Beginner (from Intermediate).
    - Reaching the Bomb Slot with Screw Attack from the bridge portal is now Beginner (from Intermediate).

-   Watch Station, Screw Attack at Z-Axis from Watch Station door to Sentinel's Path door is now Beginner (from Intermediate).

-   Watch Station Access, reaching the Watch Station door from the pickup with just Screw Attack is now Beginner (from Intermediate).

## [1.2.2] - 2020-06-06

-   Changed: Re-organized the tabs in the preset customization window

-   Changed: The reset map tracker menu action is now visible on non-windows platforms.

-   Fixed: Exporting ISOs with Menu Mod should now work on macOS.

## [1.2.1] - 2020-05-30

-   Added: Randovania releases now includes a packages for macOS.

## [1.2.0] - 2020-05-25

-   *Major* - Added: The text of the scan that unlocks an elevator now includes the
    elevators destination.
    
-   *Major* - Added: Translator gates can be configured as Unlocked: the hologram will be invisible and can be scanned
    without any translator.

-   *Major* - Added: The default in-game options can now be configured from Randovania.

-   *Major* - Added: How much ammo each beam uses to shoot uncharged, charged and charge combos is now configurable,
    along with the ammo it uses.

-   *Major* - Changed: The database now uses a new format which allows for any combination of "Or"/"And" statements.
    The Data Visualizer and Editor were both updated to take advantage of this.

-   Added: An option to connect Sky Temple Gateway directly to the credits, skipping the final bosses.

-   Added: How much energy you get for each Energy Tank is now configurable.

-   Added: The in-game Hint System has been removed. The option for it remains, but does nothing.

-   Changed: The spoiler log now lists the order in which items where placed, with their location and hints,
    instead of a detailed playthrough for completion.

-   Changed: The logbook entries that contains hints are now named after the room they're in, with the categories
    being about which kind of hint they are.
    KNOWN ISSUE: While scanning something, the categories that show up are incorrect.

-   Added: Open -> Trick Details menu entry, similar to what's available in the
    Trick Level tab when customizing a preset. 
    
-   Added: Play -> Import game file, to load spoiler logs.

-   Added: The "Heals?" checkbox in the database editor now works.

-   Added: The permalink import dialog now shows an error message for invalid permalinks.

-   Changed: One-way elevators now have a chance of warping to credits.

-   Changed: Clarified that the item from Space Jump Guardian and Power Bomb Guardian
    must be collected for the appropriate events to be triggered. 
    
-   Changed: In Menu Mod, the list of rooms to warp to is now sorted.

-   Changed: The export-areas command line option now outputs details about requirements for each area.

-   Internal: A human-readable copy of the database is now kept next to the database file, for easier diffs.

-   Fixed: Debug logs can no longer be enabled for non-spoiler permalinks.

-   Added: Missile Expansions have a 1/8192 chance of using Dark Missile Trooper model.

-   Fixed: Progress bar no longer goes to an indefinite status when generation fails.

-   Added: Checkbox for automatically exporting a spoiler log next to the ISO.

-   Fixed: Only the last digit of the game id is changed, instead of the full game id.

### Logic Database changes

-   Fixed: Staging Area is now correctly considered a dark world room.

-   Fixed: The Ing Cache in Dark Oasis now requires Power Bombs. 

-   Fixed: Bioenergy Production correctly requires Scan Visor for connections using the racks.

-   Added: In Bioenergy Production, method of reaching the Storage C door with Space Jump and Screw Attack (Easy and above)

-   Added: In Bioenergy Production, method of reaching the Storage C door using a roll jump (Normal and above).

-   Added: In Bioenergy Production, method of reaching the Ventilation Area B door using Screw Attack without Space Jump (Normal and above).

-   Added: In Bioenergy Production, additional upper level connections using Space Jump and Screw Attack.

-   Added: In Sandcanyon, method of reaching the center platform using a roll jump and boost ball (Hard and above).

-   Changed: In Command Center Access, the wall boosts to reach the lower Central Mining Station and Command Center doors from the morph ball tunnel are now Normal difficulty (from Hard).

-   Changed: In Portal Chamber (both light and dark Torvus) , all wall boosts are now Normal difficulty (from Hard).

-   Changed: In Undertransit Two, all wall boosts are now Easy difficulty (from Hard).

-   Changed: In Temple Security Access, all wall boosts are now Normal difficulty (from Hard).

-   Changed: In Watch Station, all wall boosts are now Normal difficulty (from Hard).

-   Added: In Watch Station, a wall boost method of reaching the Watch Station Access door from the Sentinel's Path door using Spider Ball and Boost Ball (Normal and above).

-   Changed: In Service Access, methods using a wall boost to reach the Meeting Grounds door from the upper Morph Ball tunnel are now Normal difficulty (from Hard).

-   Changed: In Great Bridge, the wall boost to reach the lower Temple Access Door from the Path of Roots door is now Easy difficulty (from Hard).

-   Changed: In Transit Tunnel East, the wall boost to reach the Training Chamber door from the Catacombs door is now Easy dififculty (from Hard).

-   Changed: In Transit Tunnel South, all wall boosts are now Easy difficulty (from Hard).

-   Added: In Hall of Honored Dead, a method of obtaining the item with Power Bombs (Trivial and above).

-   Added: Many Light Ammo/Dark Ammo/Morph Ball/Charge Beam requirements.

-   Added: In Bioenergy Production, methods of reaching the item and the door to Ventilation Area B using a Bomb Space Jump and Screw Attack without Space Jump (Hypermode).

-   Fixed: Biostorage Station now requires Space Jump or Scan Visor to reach the upper level (No Tricks and above).

-   Changed: In Sand Processing, the method of reaching the item without Boost Ball requires the Bomb Space Jump trick, and no longer requires Screw Attack.

-   Added: In GFMC Compound, a method of reaching the ship item with Screw Attack (Normal and above).

-   Added: In Main Gyro Chamber, a method of reaching the bottom of the gyro area from the middle of the room with Screw Attack (Easy and above).

-   Changed: In Workers Path, Morph Ball Bomb is no longer required.

-   Changed: In Main Reactor, unlocking the gate no longer requires Space Jump, and is now Trivial difficulty (from Easy).

-   Added: In Landing Site, a method of reaching the door to Service Access using Morph Ball Bomb and a Slope Jump (Normal and above).

-   Added: Methods of climbing Central Station Access and Warrior's Walk using Screw Attack (Hard and above) and a wall boost (Hypermode).

-   Added: A method of opening the echo gate in Hive Dynamo Access from the Hive Gyro chamber side using Sonic Boom or Darkburst (Easy and above).

-   Changed: In Reliquary Grounds, the method of reaching the door to Ing Reliquary using Screw Attack is now Normal difficulty (from Hard).

-   Added: In Reliquary Grounds, a method of reaching the door to Ing Reliquary using Morph Ball Bomb and Screw Attack without Space Jump (Easy and above).

-   Added: In Phazon Pit, a method of reaching the door to Phazon Grounds using a roll jump and boost ball (Hard and above).

-   Changed: Climbing Hall of Stairs with Space Jump is now Trivial difficulty (from Easy).

-   Added: In Transport Center, a method of reaching the elevator door from the portal using Screw Attack without Space Jump (Trivial and above).

-   Added: In Mining Station A, a method to reach the Temple Access door using Screw Attack (Trivial and above).

-   Added: In Gathering Hall, a method to reach the Transit Tunnel South from the Gathering Access door using Space Jump (Easy and above).

-   Added: In Industrial Site, a method of opening the Industrial Site gate from the wrong side using a missile (Trivial and above).

-   Fixed: Removing the Aerial Training Site barrier requires Scan Visor.



## [1.1.1] - 2020-03-11

-   Added: The preset summary now includes if menu mod is enabled.

-   Fixed: The cursor no longer snaps to the end on all changes, in the permalink
    input field.

-   Fixed: "Starting Items" is now properly implemented in the preset summary.
    
-   Changed: "Custom Items" is now "Item Pool" in the preset summary, and lists all
    deviations from the standard item pool.

## [1.1.0] - 2020-03-10

-   Added: The pickup notice for a locked expansion is more clear of what's going on.

-   Added: The "Save ISO" dialog now remembers the last output directory used.

-   Added: A copy of the game file is automatically saved to 
    `%LOCALAPPDATA%\Randovania\game_history` whenever a game is generated. There's no
    interface in Randovania to view this history.

-   Changed: The "Save Spoiler" button now provides a default name for the game file. 

-   Changed: Shortened permalinks with customized starting locations.

-   Changed: Preset are now exported to `.rdvpreset` files, to avoid Discord truncating the
    file names.

-   Fixed: When changing a preset name, the cursor no longer moves to end after any change.

### Logic Database changes

-   Fixed: The pickup in Undertransit One now requires Power Bombs, to avoid soft locks.

-   Fixed: The second Portal Chamber is now correctly considered a Dark Torvus Bog room.

## [1.0.0] - 2020-02-09

-   *Major* - Added: Support for multiple presets of options, as well as saving your own presets.

-   *Major* - Changed: The user experience for creating a new game has been changed completely.

-   Added: Three new methods of shuffling elevators: *Two-way, unchecked*, *One-way, elevator room*
    and *One-way, anywhere*. The elevators tab has more details of how these work.

-   Added: Add a setting for how strict the damage requirements are.

-   Added: It's now possible to exclude locations from having any progression on them.

-   Added: You can choose an arbitrary number of locations to choose randomly from for starting location.

-   Changed: A Luminoth Lore scan is less likely to have hints for what was already accessible
    when that scan was found.
    
-   Changed: Power Bombs and Progressive Grapple are now slightly more likely to appear earlier.
    
-   Changed: The hints randomly assigned at the end of generation are less likely to be repeats.

-   Changed: Loading a new game will automatically clear any existing one.

-   Changed: Minimal Checking now also checks of Dark Agon Temple Keys and Dark Torvus Temple Keys.

-   Removed: The Progressive Launcher has been removed.

-   Removed: The settings for fixing the translator gates have been removed for now, to be re-added
    on a future "Advanced" tab.

-   Removed: The create-permalink command line argument has been removed.

### Logic Database changes

-   Fixed: Spider Guardian fight now requires Dynamo Works Quads Gone to be triggered.

-   Fixed: Boost Guardian now properly requires Bombs.

-   Added: Escaping Dark Torvus Arena with a BSJ, for Normal. (See #581).

-   Added: Activating the Industrial Site gate backwards, using charged Annihilator Beam, for Trivial. (See #582).

## [0.29.1] - 2019-10-01

-   Fixed: Fix AttributeError preventing major/minor randomization from working.

-   Fixed: Seeds where no progression is needed to finish should no longer fail to generate. 

## [0.29.0] - 2019-10-01

-   *Major* - There is now an option for a major/minor split randomization mode, in which expansions and
    non-expansion items are shuffled separately.

-   *Major* - Changed: Item hints and Sky Temple Key hints now distinguish between the light and dark worlds.
    For example, the room in which Quadraxis resides will be shown as "Ing Hive - Hive Temple" rather than
    "Sanctuary Fortress - Hive Temple".

-   *Major* - Added: the "Invisible Objects" trick in places where a visor would otherwise be used to be able to see
    something (such as an invisible platform).

-   *Major* - Added: Title screen now shows a three-word representation of the seed hash.

-   Added: As an experimental feature, it is now possible to shuffle Power Beam, Charge Beam, Scan Visor and Morph Ball.
    These items use Energy Transfer Module model in game.

-   Added: You can now place a pickup that temporarily gives Cannon Ball when collected. It uses Boost Ball's model.

-   Changed: Some item categories were given clearer names:
    - Dark Agon Keys, Dark Torvus Keys, and Ing Hive Keys are now referred to as "red Temple Keys" instead of
    "Temple Keys".
    - Items that aren't keys or expansions are collectively referred to as "major upgrades" instead of "major items".
    - Red Temple Keys and Sky Temple Keys are now collectively referred to as "Dark Temple Keys" instead of "keys".

-   Fixed: "Beam combos" are now called "charge combos".

-   Changed: The hints acquired from keybearer corpses now clarify that the item is the one contained in a Flying
    Ing Cache.

-   Changed: Each hint for the items guarded by Amorbis, Chykka, and Quadraxis now contains the corresponding
    Guardian's name.

-   Changed: The hint for the vanilla Light Suit location now has special text.

-   Changed: Item names in hints are now colored orange instead of red.

-   Changed: Some hints were added, some removed, and some modified.

-   Changed: Item scans were slightly edited.

-   Changed: The Sky Temple Key hints no longer use ordinal numbers.

-   Added: The seed hash is shown in Randovania's GUI after patching is done.

-   Changed: Generation will now be retried more times before giving up.

-   Changed: Joke hints are now used at most once each when placing hints.

-   Changed: The generator is now more likely to fill the worlds evenly.

-   Fixed: Added proper default nodes for rooms that were missing one, allowing those rooms to be selected as the
    starting room.

-   Fixed: Minimal Checking now correctly handles progressive suit and grapple.

-   Fixed: Config files with invalid JSON are now correctly dealt with.

-   Changed: Improved the performance of the resolver considerably.

-   Added: In the data visualizer, the damage requirements now have more descriptive names.

-   Added: In the data visualizer, requirements are now described with simpler to understand terms.

-   Changed: Windows releases are now created with PyInstaller 3.5.

-   Changed: The generator is now more likely to fill the worlds evenly.

### Logic Database changes

-   Changed: All NTSC-specific tricks are now in logic. These are always in logic, since the fixes from other versions
    are patched out.

-   Changed: Screw Attacking without Space Jump Boots in Hive Temple is no longer required on No Tricks.

-   Changed: In Hive Temple, scan dashing to the door to Temple Security Access is now Hypermode difficulty,
    from Hard and above.

-   Changed: The method to get the Main Research item with only Spider Ball was removed.

-   Fixed: Using charged Light Beam shots to get the item in Hazing Cliff now requires 5 or more Light Ammo.

-   Added: Method to open the gate in Main Reactor with Space Jump Boots and Screw Attack.

-   Changed: Opening the barrier in Crypt with Screw Attack is now always Easy and above.

-   Added: Method to climb to the door to Crypt Tunnel in Crypt via a Bomb Space Jump (Normal and above).

-   Added: Method to open Seeker Launcher blast shields with four missiles, Seeker Launcher, and Screw Attack (Easy
    and above). Underwater, the trick Air Underwater is also required, and the difficulty is Normal and above.

-   Fixed: Dark world damage during the Quadraxis fight is now correctly calculated.

-   Fixed: Requirements for crossing Sacred Path were added.

-   Added: Method to cross gap in the upper level of Command Center using Screw Attack without Space Jump Boots
    (Trivial and above).

-   Added: In Central Mining Station, a method to get to upper door to Command Center Access using a
    Bomb Space Jump (Easy and above) and another using Space Jump Boots and Screw Attack (Easy and above).

-   Added: Methods to climb Mining Plaza using the Morph Ball Bomb (Trivial and above) and using Screw Attack
    without Space Jump Boots (Easy and above).

-   Changed: In Forgotten Bridge, the difficulty of scan dashing to the door to Abandoned Worksite or the portal to
    Dark Forgotten Bridge was lowered to Easy, from Normal.

-   Added: In Forgotten Bridge, a method to get to the door to Grove Access from the portal to Dark Forgotten Bridge
    using only Screw Attack (Easy and above).

-   Added: In Forgotten Bridge, a method to get to the door to Abandoned Worksite via a roll jump (Easy and above).

-   Added: In Forgotten Bridge, a method to get to the bridge center from the door to Grove Access via a scan dash
    (Easy and above).

-   Added: In Hydrodynamo Station, a method to get from the room's top to the door to Save Station B with Screw Attack
    without Space Jump Boots (Trivial and above).

-   Changed: Climbing Hydrodynamo Station with only Gravity Boost and before all three locks are unlocked is now
    Trivial difficulty (from No Tricks).

-   Changed: Getting to the three doors in the middle section of Hydrodynamo Station using Air Underwater is now
    Normal difficulty (from Hard).

-   Fixed: A method to get the item in the Sunburst location by abusing terminal fall now has a damage requirement.

-   Added: A method to get to the turret in Sanctuary Entrance with only Space Jump Boots and Screw Attack, even
    after the bridge is destroyed.

-   Fixed: Lowering the portal barrier in Hive Dynamo Works now requires five missiles.

-   Added: Methods to cross Hive Dynamo Works using a roll jump (Easy and above) and using Space Jump Boots and
    Screw Attack (No Tricks).

-   Added: In Hive Dynamo Works, a method to cross the gap from the door to Hive Dynamo Access by abusing terminal
    fall (Easy and above).

-   Changed: In Hive Dynamo Works, returning from the Flying Ing Cache location using Space Jump Boots and
    Screw Attack is now Trivial difficulty (from Easy).

-   Added: Method to cross Watch Station Access from the door to Main Gyro Chamber using a Bomb Space Jump and
    Screw Attack without Space Jump Boots (Normal and above).

-   Added: In Watch Station Access, method to get from the scan post to the door to Watch Station by bomb jumping
    (Trivial and above) and by using Screw Attack without Space Jump Boots (Easy and above).

-   Fixed: The instant morph into the Morph Ball tunnel in Hall of Honored Dead now lists the Instant Morph trick.

-   Added: Method to get into the Morph Ball tunnel in Hall of Honored Dead using Space Jump Boots and Screw Attack
    (Easy and above).

-   Added: In Phazon Site, methods to get to the door to Bitter Well and to remove the barrier using Screw Attack
    without Space Jump Boots (both Easy difficulty).

-   Changed: The method to go over the Training Chamber statue from the back using Boost Ball and Spider Ball is
    now Normal difficulty (from Hard).

-   Added: In Phazon Site, a method to get to the door to Bitter Well by bomb jumping (Trivial and above).

-   Added: Many connections in Sacrificial Chamber.

-   Added: A method to get to the door to Fortress Transport Access from the top of the statue in Training Chamber
    using only Space Jump Boots (Easy and above). Morph Ball is also required if the statue hasn't been moved.

-   Added: A method to get to the doors to Transit Tunnel West/East in Training Chamber using Air Underwater (Normal
    and above).

-   Fixed: The method to get to the top of the Training Chamber statue using Gravity Boost and Spider Ball now lists
    the Instant Morph trick.

-   Added: In Training Chamber, a method of getting to the top of the statue from the door to Fortress Transport Access
    using just Space Jump Boots (Easy and above).

-   Added: Many connections in Windchamber Gateway.

-   Added: Method to get from the Kinetic Orb Cannon to the door to Transit Tunnel West via Grapple Beam in
    Gathering Hall.

-   Fixed: The slope jump in Abandoned Base now has a damage requirement.

-   Added: Method of getting the Temple Assembly Site item with Screw Attack and without Space Jump Boots.

-   Changed: The slope jump to get to the item in Temple Assembly Site is now Normal difficulty (from Hard).

-   Fixed: Requirements for crossing Dynamo Access were added.

-   Added: In Landing Site, method of reaching the door to Service Access from the Save Station using Space Jump and
    Screw Attack (No Tricks and above).

-   Fixed: The Culling Chamber item now has a damage requirement.

-   Changed: The trick to shoot the Seeker targets in Hive Dynamo Works from the wrong side is now Easy (from Trivial).

-   Fixed: The Watch Station Access roll jump now has a damage requirement.

-   Changed: The Watch Station Access roll jump is now Normal (from Easy).

-   Fixed: Added missing Space Jump Boots requirement for a Bomb Space Jump in Mining Station B.

-   Added: Method to unblock the portal in Mining Station B without Scan Visor (Normal and above).

-   Added: Method to get to the Darkburst location in Mining Station B with just Space Jump Boots and Screw Attack,
    and without using slope jumps or bomb space jumps (Hypermode difficulty).

-   Added: Method to manipulate Power Bomb Guardian into opening the Power Bomb Blast Shield on the door to
    Undertemple Access, using Boost Ball (Normal and above).

-   Fixed: The method to open the Hydrodynamo Station Seeker door using Screw Attack without Seeker Launcher now
    requires Gravity Boost to not have been collected.

-   Added: Method to get to the portal in Mining Station B with Space Jump Boots and Screw Attack (Trivial and above).

-   Fixed: Transport A Access, Collapsed Tunnel, Dynamo Chamber, Trooper Security Station, Mining Station Access, and
    Portal Access A now correctly require Morph Ball.

-   Fixed: Elevator rooms with missing Scan Visor requirements now have them.

-   Fixed: Removed erroneously added method to cross Sanctuary Entrance with Screw Attack without Space Jump Boots.

-   Fixed: Going through Sacred Bridge on No Tricks now requires Scan Visor and Morph Ball when coming from GFMC
    Compound.

-   Added: Method to skip Scan Visor and Morph Ball using Space Jump Boots in Sacred Bridge, when coming from GFMC
    Compound (Easy and above).

-   Fixed: Added Scan Visor requirement in Temple Transport Access (Sanctuary).

-   Changed: Connections in Venomous Pond were redone.

-   Changed: Getting to the door to Dark Transit Station in Trial Grounds with no items is now Hard difficulty, from
    Easy.

-   Added: Methods to get to the door to Dark Transit Station in Trial Grounds with Screw Attack without Space Jump
    Boots (Easy and above) and with a Bomb Space Jump (Normal and above).

-   Fixed: Added missing requirements for the Dark Samus 3 and 4 fight.

-   Changed: Fighting Dark Samus 2 with only Echo Visor is now Trivial difficulty, from Easy.

-   Fixed: Power Bomb doors now require Morph Ball, and Super Missile doors now require Power Beam and Charge Beam.

-   Added: Method to destroy the second web in Hive Tunnel when going through the room backwards using Sonic Boom
    (Easy and above).

## [0.28.1] - 2019-06-14

-   Fixed: Resetting settings would leave the launchers' configuration in an invalid state.

## [0.28.0] - 2019-06-12

-   *Major* - Changed: The resolver now keeps track of current energy during resolution.
    This ensures you'll always have enough Energy Tanks for trips to Dark Aether.

-   *Major* - Added: Scanning a keybearer corpse provides a hint of what is in the matching Flying
    Ing Cache.

-   Added: The tracker now persists the current state.

-   Added: Some generation failures are now automatically retried, using the same permalink.

-   Added: Buttons to see what a difficulty unlocks that doesn't involve tricks at all.

-   Changed: Increased Hint Scan value for logic to the intended value from the previous
    change.

-   Changed: There's no more hints with joke locations.

-   Changed: The lore hint in Mining Station A is now able to be scanned from the room center.

-   Added: A warning is now displayed when trying to disable validation.

-   Fixed: Seeker Missile's included missiles now respect the "needs Missile Launcher"
    option.

-   Changed: Progressive Launcher is now disabled by default.

-   Fixed: Clicking the connection's link in the Data Visualizer should now always work.

-   Changed: Hint Locations page now has a more usable UI.

-   Changed: On No Tricks, the logic will ensure that you can get Missiles, Seeker Launcher, and either
    Grapple Beam or both Space Jump Boots and Screw Attack before fighting Chykka.

-   Added: Methods to cross Workers Path with Screw Attack.

## [0.27.1] - 2019-05-30

-   Fixed: Specific trick levels are now persisted correctly across multiple sessions.

## [0.27.0] - 2019-05-28

-   *Major* - Changed: Optimized the seed generation step. It should now take roughly
    half as long or even faster.

-   *Major* - Added: It's now possible to configure the difficulty on a per-trick basis.

-   *Major* - Added: It's now possible to check where a certain trick is used on each
    difficulty.

-   Added: Hint Scans are valued more by the logic, making Translators more likely.

-   Changed: Joke item and locations now have a `(?)` added to make then slightly more
    obvious they're not serious.

-   Changed: Average ammo provided per expansion is now shown with more precision.

-   Added: `randovania echoes database list-dangerous-usage` command to list all
    paths that require a resource to not be collected.

-   Added: Methods to get to Sunburst location by reaching the platform with the cannon
    with a scan dash (Normal and above) or with just Space Jump Boots (Easy and above).

-   Added: Method to leave and enter the arena in Agon Temple with only Space Jump Boots
    (Trivial and above to enter; Easy and above to leave).

-   Added: Method to get to Darkburst location in Mining Station B via a Bomb Space Jump
    and without Screw Attack (Easy and above).

-   Fixed: In Hydrodynamo Station, going from the door to Hydrodynamo Shaft to the door to
    Save Station B now always requires all three locks in Hydrodynamo Station to be unlocked.

-   Added: Method to cross Phazon Pit using a Bomb Space Jump (Easy and above).

-   Added: Method to open the Seeker door in Hydrodynamo Station without the Seeker Launcher,
    using Screw Attack and one missile (Hard and Above).

-   Changed: The Ing Windchamber puzzle now only requires four missiles instead of five.

-   Changed: The cannon in Sanctuary Temple Access now only requires four missiles to
    activate instead of five.

-   Changed: Sanctuary Temple Access now requires a way to defeat the Quad to get through.

-   Added: Support for damage requirements without exactly one damage reduction item.

-   Changed: Seed validation should run faster and with fewer errors now.

-   Added: Another joke hint.

-   Changed: Updated credits.

-   Fixed: Crossing Sanctuary Entrance via the Spider Ball Track now requires Boost Ball.

-   Added: Method to cross Sanctuary Entrance with Screw Attack and without Space Jump Boots
    (Trivial and above).

-   Added: Method to cross Sanctuary Entrance, from the door to Power Junction to the door to
    Temple Transport Access, with Spider Ball and Power Bombs (Easy and above).

-   Fixed: The method to get the Sanctuary Entrance item without Spider Ball now requires
    Spider Guardian to not have been defeated.

-   Added: Method to get to and use the Vigilance Class Turret in Sanctuary Entrance using
    Space Jump Boots, Screw Attack, and Spider Ball. Spider Ball isn't required if Spider
    Guardian hasn't been defeated.

-   Fixed: In Sanctuary Entrance, going up the Spider Ball Track near the lore scan via the
    intended method now requires Boost Ball and the Morph Ball Bomb.

-   Added: Methods to go up the Spider Ball Track near the lore scan in Sanctuary Entrance
    with Spider Ball and only one of the following items:
    - Morph Ball Bomb (Trivial and above);
    - Boost Ball (Trivial and above);
    - Space Jump Boots (Easy and above).

-   Changed: In Sanctuary Temple, getting to the door to Controller Access via scan dashing
    is now Hard and above, from Normal and above.

-   Added: A tab with all change logs.

## [0.26.3] - 2019-05-10

-   Changed: Tracker now raises an error if the current configuration is unsupported.

-   Fixed: Tracker no longer shows an error when opening.

## [0.26.2] - 2019-05-07

-   Fixed: An empty box no longer shows up when starting a game with no
    extra starting items.

-   Fixed: A potential crash involving HUD Memos when a game is randomized
    multiple times.


## [0.26.1] - 2019-05-05

-   Fixed: The in-app changelog and new version checker now works again.

-   Fixed: Patching with HUD text on and using expansions locked by major item now works.

-   Changed: Missile target default is now 175, since Seeker Launcher now defaults to
    giving 5 missiles.


## [0.26.0] - 2019-05-05

-   **MAJOR** - Added: Option to require Missile Launcher and main Power Bombs for the
    respective expansions to work.

-   **MAJOR** - Added: Option to change which translator each translator gate in the
    game needs, including choosing a random one.

-   **MAJOR** - Added: Luminoth Lore scans now includes hints for where major items
    are located, as well as what the Temple Guardians bosses drop and vanilla Light Suit.

-   Added: Welcome tab, with instructions on how to use Randovania.

-   Added: Option to specify how many items Randovania will randomly place on your
    starting inventory.

-   Added: Option to change how much damage you take from Dark Aether when using
    Varia Suit and Dark Suit.

-   Added: Progressive Launcher: a progression between Missile Launcher and Seeker Launcher.

-   Changed: Logic considers the Translator Gates in GFMC Compound and Torvus Temple
    to be up from the start, preventing potential softlocks.

-   Changed: Escaping Main Hydrochamber after the Alpha Blogg with a Roll Jump is
    now Hard and above, from Easy and above.

-   Changed: The no-Boost return method in Dark Arena Tunnel is now Normal and above only.

-   Changed: The Slope Jump method in Great Bridge for Abandoned Worksite is now Hard
    and above, from Normal.

-   Changed: Crossing the statue in Training Chamber before it's moved with Boost and
    Spider is now Hard and above, from Hypermode.

-   Added: Option to disable the Sky Temple Key hints or to hide the Area name.

-   Changed: The location in the Sky Temple Key hint is now colored.

-   Changed: There can now be a total of 99 of any single Major Item, up from 9.

-   Changed: Improved elevator room names. There's now a short and clear name for all
    elevators.

-   Changed: The changed room names now apply for when elevators are vanilla as well.

-   Fixed: Going from randomized elevators to vanilla elevators no longer requires a
    clean unpack.

-   Added: `randovania echoes database list-resource-usage` now supports all types of
    resources.

-   Added: `list-resource-usage` and `list-difficulty-usage` now has the `--print-only-area`
    argument.

-   Changed: Areas with names starting with !! are now hidden in the Data Visualizer.

-   Added: Docks and Elevators now have usable links in the Data Visualizer. These links
    brings you to the matching node.

-   Added: The message when collecting the item in Mining Station B now displays when in
    the wrong layer.

-   Added: A warning now shows when going on top of the ship in GFMC Compound before
    beating Jump Guardian.

## [0.25.0] - 2019-03-24

-   Changed: Reworked requirements for getting the Missile in Crossroads from the doors. You can:
    - On Normal and above, with Boost, Bombs, Space Jump and Screw Attack
    - On Hard and above, with Bombs, Space Jump and Screw Attack
    - On Hypermode, with Bombs and Space Jump

-   Changed: Logic requirements for Dark Samus 2 fight are now the following:
    - On all trick levels, Dark Visor
    - On Easy and above, Echo Visor
    - On Normal and above, no items

-   Changed: The Slope Jump in Temple Assembly Site is now Hard and above, from Normal and above.

-   Changed: All occurrences of Wall Boost are now locked behind Hard or above.

-   Added: Added method to get the Power Bomb in Sanctuary Entrance with just Space Jump
    and Screw Attack. (See [#29](https://github.com/randovania/randovania/issues/29))

-   Added: Added method to cross Dark Arena Tunnel in the other direction without Boost.
    (See [#47](https://github.com/randovania/randovania/issues/47))

-   Added: Basic support for running Randovania on non-Windows platforms.

-   Added: You can now create Generic Nodes in the Data Editor.

-   Changed: Drop down selection of resources are now sorted in the Data Editor.

-   Changed: Shareable hash is now based only on the game modifications part of the seed log.

-   Fixed: Python wheel wasn't including required files due to mising \_\_init__.py

-   Fixed: error when shuffling more than 2 copies of any Major Item

-   Fixed: permalinks were using the the ammo id instead of the configured

## [0.24.1] - 2019-03-22

-    **MAJOR**: New configuration GUI for Major Items:
     - For each item, you can now choose between:
        - You start with it
        - It's in the vanilla location
        - It's shuffled and how many copies there are
        - It's missing
     - Configure how much beam ammo Light Beam, Dark Beam and Annihilator Beam gives when picked.
        - The same for Seeker Launcher and missiles.

-    **MAJOR**: New configuration GUI for Ammo:
     - For each ammo type, you choose a target total count and how many pickups there will be.

        Randovania will ensure if you collect every single pickup and every major item that gives
        that ammo, you'll have the target total count.

-    **MAJOR**: Added progressive items. These items gives different items when you collect then,
        based on how many you've already collected. There are two:
     - Progressive Suit: Gives Dark Suit and then Light Suit.
     - Progressive Grapple: Gives Grapple Beam and then Screw Attack.

-    **MAJOR**: Add option to split the Beam Ammo Expansion into a Dark Ammo Expansion and
        Light Ammo Expansion.

        By default there's 10 of each, with less missiles instead.


-    **MAJOR**: Improvements for accessibility:
     - All translator gates are now colored with the correct translator gate color they need.
     - Translators you have now show up under "Visors" in the inventory menu.
     - An option to start the game with all maps open, as if you used all map stations.
     - An option to add pickup markers on the map, that identifies where items are and if
        you've collected them already.
     - When elevators are randomized, the room name in the map now says where that elevator goes.
     - Changed the model for the Translator pickups: now the translator color is very prominent and easy to identify.

-    Added: Option to choose where you start the game

-    Added: Option to hide what items are, going from just changing the model, to including the
    scan and even the pickup text.

     You can choose to replace the model with ETM or with a random other item, for even more troll.

-    Added: Configure how many count of how many Sky Temple Keys you need to finish the game

-    Changed: Choosing "All Guardians" only 3 keys now

-    Changed: Timeout for generating a seed is now 5 minutes, up from 2.

0.24.0 was a beta only version.

## [0.23.0] - 2019-02-10

-   Added: New option to enable the "Warp to Start" feature.
-   Added: A "What's new" popup is displayed when launching a new version for the first time.
-   Fixed: changed text in Logic Settings to mention there _are_ hints for Sky Temple Keys.
-   Changed: Updated Claris' Randomizer, for the following fixes:
    -   Added the ability to warp to the starting room from save stations (-t).
    -   Major bug fix: The game will no longer immediately crash when not playing with Menu Mod.

## [0.22.0] - 2019-02-06

-   Changed: "Faster credits" and "Skip item acquisitions popups" are no longer included in permalinks.
-   Changed: Updated Claris' Randomizer, for the following fixes:
    -   Fixed an issue with two of the Sky Temple Key hints being accidentally switched.
    -   FrontEnd editing now works properly for PAL and Japanese versions.
    -   Attract video removal is now integrated directly into the Randomizer.
    -   Getting the Torvus Energy Controller item will no longer block you from getting the Torvus Temple item.

## [0.21.0] - 2019-01-31

-   **Major**: now using Claris' Randomizer version 4.0. See [Changelog](https://pastebin.com/HdK9jdps).

-   Added: Randovania now changes the game id to G2ME0R, ensuring it has different saves.
-   Added: Game name is now changed to 'Metroid Prime 2: Randomizer - SEEDHASH'. Seed hash is a 8 letter/number
      combination that identifies the seed being played.
-   Changed: the ISO name now uses the seed hash instead of the permalink. This avoids issues with the permalink containing /
-   Changed: Removed Agon Temple door lock after fighting Bomb Guardian, since this has been fixed in the Randomizer.
-   Fixed: Selecting an non-existent directory for Output Directory had inconsistent results

## [0.20.2] - 2019-01-26

-   Fixed: changed release zip to not use BZIP2. This fixes the native windows zip client being unable to extract.

0.20.1 was skipped due to technical issues.

## [0.20.0] - 2019-01-13

-   Added: an icon! Thanks to Dyceron for the icon.
-   Added: a simple Tracker to allow knowing where you can go with a given item state
-   Changed: Don't consider that Seeker Launcher give missiles for logic, so it's never
      considered a missile source.

## [0.19.1] - 2019-01-06

-   Fixed: Hydrodynamo Station's Door to Training Access now correctly needs Seekers
-   Added: New alternatives with tricks to get the pickup in Mining Plaza A.
-   Added: Trick to cross the Mining Plaza A backwards while it's closed.
-   Changed: Added a chance for Temple Keys not being always placed last.
-   Changed: Light Suit now has a decreased chance of being placed early.

0.19.0 was skipped due to technical issues.

## [0.18.0] - 2019-01-02

-   Added: Editor for Randovania's database. This allows for modifications and contributions to be made easily.
      There's currently no way to use the modified database directly.
-   Added: Options to place the Sky Temple Keys on Guardians + Sub-Guardians or just on Guardians.
-   Changed: Removed Space Jump method from Training Chamber.
-   Changed: Added Power Bomb as option for pickup in Hive Chamber B.
-   Changed: Shortened Permalinks when pickup quantities aren't customized.
-   Added: Permalinks now include the database version they were created for.
-   Fixed: Logic mistake in item distribution that made some impossible seeds.
-   Changed: For now, don't consider Chykka a "can only do once" event, since Floaty is not used.
-   Fixed: Permalinks now properly ignore the Energy Transfer Module.

## [0.17.2] - 2018-12-27

-   Fixed: 'Clear loaded game' now properly does it's job.
-   Changed: Add an error message to capture potential Randomizer failures.
-   Changed: Improved README.

## [0.17.1] - 2018-12-24

-   Fixed: stray tooltips in GUI elements were removed.
-   Fixed: multiple typos in GUI elements.

## [0.17.0] - 2018-12-23

-   New: Reorganized GUI!
    -   Seed Details and Data Visualizer are now different windows opened via the menu bar.
    -   There are now three tabs: ROM Settings, Logic Settings and Item Quantities.
-   New: Option to disable generating an spoiler.
-   New: All options can now be exported and imported via a permalink.
-   Changed: Renamed "Logic" to "Trick Level" and "No Glitches" to "No Tricks". Appropriate labels in the GUI and files
    changed to match.
-   Internal: no longer using the py.path and dataset libraries

## [0.16.2] - 2018-12-01

-   Fixed: adding multiples of an item now works properly.

## [0.16.1] - 2018-11-25

-   Fixed: pressing the Reset button in the Item Quantity works properly.
-   Fixed: hiding help in Layout Generation will no longer hide the item names in Item Quantity.

## [0.16.0] - 2018-11-20

-   Updated item distribution: seeds are now less likely to have all items in the beginning, and some items less likely to appear in vanilla locations.
-   Item Mode (Standard/Major Items) removed for now.

## [0.15.0] - 2018-10-27

-   Added a timeout of 2 minutes to seed generation.
-   Added two new difficulties:
    -   Trivial: An expansion of No Glitches, where no tricks are used but some clever abuse of room layouts are used.
    -   Hypermode: The highest difficulty tricks, mostly including ways to skip Space Jump, are now exclusive to this difficulty.
-   Removed Controller Reset tricks. This trick doesn't work with Nintendont. This will return later as an additional configuration.

## [0.14.0] - 2018-10-07

-   **Major**: Added support for randomizing elevators.
-   Fixed spin boxes for item quantities changing while user scrolled the window.
    It is now needed to click on them before using the mouse wheel to change their values.
-   Fixed some texts being truncated in the Layout Generation window.
-   Fixed generation failing when adding multiple of some items.
-   Added links to where to find the Menu Mod.
-   Changed the order of some fields in the Seed Log.

## [0.13.2] - 2018-06-28

-   Fixed logic missing Amber Translator being required to pass by Path of Eyes.

## [0.13.1] - 2018-06-27

-   Fixed logic errors due to inability to reload Main Reactor after defeating Dark Samus 1.
-   Added prefix when loading resources based on type, improving logs and Data Visualizer.

## [0.13.0] - 2018-06-26

-   Added new logic: "Minimal Validation". This logic only checks if Dark Visor, Light Suit and Screw Attack won't lock each other.
-   Added option to include the Claris' Menu Mod to the ISO.
-   Added option to control how many of each item is added to the game.

## [0.12.0] - 2018-09-23

-   Improved GUI usability
-   Fixed Workers Path not requiring Cobalt Translator to enter

## [0.11.0] - 2018-07-30

-   Randovania should no longe create invalid ISOs when the game files are bigger than the maximum ISO size: an error is properly reported in that case.
-   When exporting a Metroid Prime 2: Echoes ISO if the maximum size is reached there's is now an automatic attempt to fix the issue by running Claris' "Disable Echoes Attract Videos" tool from the Menu Mod.
-   The layout log is automatically added to the game's files when randomizing.
-   Simplified ISO patching: by default, Randovania now asks for an input ISO and an output path and does everything else automatically.

## [0.10.0] - 2018-07-15

-   This release includes the capability to generate layouts from scratch and these to the game, skipping the entire searching step!

## [0.9.2] - 2018-07-10

-   Added: After killing Bomb Guardian, collecting the pickup from Agon Energy Controller is necessary to unlock the Agon Temple door to Temple Access.
-   Added a version check. Once a day, the application will check GitHub if there's a new version.
-   Preview feature: option to create item layouts, instead of searching for seeds. This is much more CPU friendly and faster than searching for seeds, but is currently experimental: generation is prone to errors and items concentrated in early locations. To use, open with randovania.exe gui --preview from a terminal. Even though there are many configuration options, only the Item Loss makes any difference.

## [0.9.1] - 2018-07-21

-   Fixed the Ing Cache in Accursed Lake didn't need Dark Visor.

## [0.9.0] - 2018-05-31

-   Added a fully featured GUI.

## [0.8.2] - 2017-10-19

-   Stupid mistake.

## [0.8.1] - 2017-10-19

-   Fix previous release.

## [0.8.0] - 2017-10-19

-   Save preferences.
-   Added Claris Randomizer to the binary release.

## [0.7.1] - 2017-10-17

-   Fixed the interactive .bat

## [0.7.0] - 2017-10-14

-   Added an interactive shell.
-   Releases now include the README.

## [0.5.0] - 2017-10-10

-   Releases now include standalone windows binaries<|MERGE_RESOLUTION|>--- conflicted
+++ resolved
@@ -11,11 +11,8 @@
 - **Major** - Added: The Logic Database can now have comments in requirements.
 - Added: Files in the "Previously generated games" folder now includes the name of the games used.
 - Added: Custom names for Prime 1 elevators
-<<<<<<< HEAD
 - Added: Minimal Logic added for Metroid Prime 3 (Not in currently editable in GUI).
-=======
 - Changed: Force one specific certificate root when connecting to the server.
->>>>>>> 3fff86af
 - Changed: Custom elevator names across both games now used throughout the entire UI
 - Changed: Data Editor now raises an error if two Pickup Nodes share the same index.
 - Changed: When changing Echoes Goals, the slider of the number of keys is now hidden when "Collect Keys" goal is not selected.
