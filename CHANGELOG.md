--- conflicted
+++ resolved
@@ -40,13 +40,10 @@
 
 ### Metroid: Samus Returns
 
+- Added: Cosmetic option to shuffle music either by song type or full shuffle.
 - Added: More starting locations have been added for all areas.
 - Added: Progressive pickups can now be configured to be placed vanilla.
-<<<<<<< HEAD
-- Added: Cosmetic option to shuffle music either by song type or full shuffle.
-=======
 - Added: New generic offworld items for Missiles, Beams, and Suits in multiworld.
->>>>>>> 8d5c1f7d
 - Changed: Room Names on the HUD are now enabled by default.
 - Changed: Power Bomb drop rates have been bumped to 20% from 10-15% for nearly all enemies.
 - Changed: The music in Surface West now plays the Surface East - Landing Site theme if you do not have the Baby and all DNA collected.
