# Change Log

All notable changes to this project will be documented in this file.

The format is based on [Keep a Changelog](https://keepachangelog.com/en/1.0.0/)
and this project adheres to [Semantic Versioning](https://semver.org/spec/v2.0.0.html).

## [6.2.0] - 2023-09-??

- Changed: The resolver now tries otherwise safe actions behind a point of no return before it tries actions that give dangerous resources. This makes the solve faster by avoiding some cases of backtracking.

### Metroid Dread
- Added: Elevator and Shuttle randomizer.

- **Major** - Added: Split beams and missiles. When playing with non-progressive beams or missiles, each individual upgrade provides a unique effect instead of providing the effects of all previous upgrades.
- Changed: The Starter Preset and April Fools 2023 preset now have non-progressive beams and missiles, instead of progressive.

#### Logic Database

- Added: Diagonal Bomb Jump in Ferenia - Speedboost Slopes Maze.
- Added: Diagonal Bomb Jump in Burenia - Main Hub Tower Top, to the Missile Tank, using either Gravity Suit or an out of water bomb jump.
- Added: In Dairon - West Transport to Ferenia, use Wave Beam to push the Wide Beam Block from above, without Wide Beam.
- Added: Logic to handle having Ice Missiles without Super Missile.
- Added: In Ghavoran - Teleport to Burenia, Cross Bomb Skip using just Morph Ball to get to and from the Pickup. Rated one level higher than the corresponding usage with Flash Shift or Spin Boost.
- Changed: In Dairon - Teleport to Artaria, breaking the speed blocks is no longer "dangerous". This is done by removing the "Before Event" condition on breaking the blocks from above.
- Changed: In Artaria - Water Reservoir, breaking the blob is no longer "dangerous", as long as Slide is not randomized. This was previously dangerous because there's a connection in EMMI Zone Exit Southwest that makes use of Speed Booster, however, by simply adding a "Can Slide" option on the same condition, the logic now sees the blob as safe.
- Changed: In Burenia: Fighting Drogyga is now only "dangerous" if Highly Dangerous Logic is enabled. This is achieved by adding a Highly Dangerous Logic constraint on all instances where the logic uses "Before Drogyga" on connections in the Underneath Drogyga room.
- Changed: in Burenia - Main Hub Tower Middle, lowering the Spider Magnet Wall is now "dangerous" only when Highly Dangerous Logic is enabled. The connection from the bottom of the room to the Pickup Platform that uses Grapple Movement requires the Spider Magnet Wall to not be lowered now requires Highly Dangerous Logic. The randomizer currently doesn't have the necessary options to make this connection mandatory in any seeds anyway.
- Fixed: A typo in the room name Ferenia - East Transport to Dairon has been changed from East Transport to Darion.
- Fixed: In Burenia - Teleport to Ghavoran, to open the Plasma Beam door from below, add requirement to have Plasma Beam. This becomes relevant with Separate Beam Behavior.
- Fixed: In Artaria - Teleport to Dairon, to enter the teleport itself using Wave Beam, add requirements to have Wide Beam and Door Lock Rando being disabled. The former becomes relevant with Separate Beam Behavior.
- Changed: Most instances of pushing Wide Beam Blocks by using Wave Beam through walls now no longer need Wide Beam. Notable exception is Dairon - West Transport to Ferenia, from below.
- Changed: Boss fight logic using Ice Missile without Super Missile is no longer an option, and effectively requires as many missiles as with normal Missiles.

### Metroid Prime

- Fixed: One-way elevator mode not able to generate.

### Metroid Prime 2: Echoes

- Added: New cosmetic suit options. Please note that these suits require the experimental patcher to be enabled.

<<<<<<< HEAD
#### logic database

- Added: 306 videos to the logic database. see the [Video Directory]
(https://randovania.github.io/Metroid%20Prime%202%20Echoes/) for the full collection 


##### Temple Grounds:

- Added:  NSJ Extended Dash (Expert) to cross Grand Windchamber through the middle platform.

##### Agon Wastes:

- Added: NSJ Extended Dash (Advanced) to reach Temple Access Door in Mining Station A.

##### Sky Temple Ground:

- Removed: Phazon Grounds NSJ, No SA -> Invisibil Objects (Hypermode) or Movement (Expert) and Dark Visor. Doesn't exist.

##### Sanctuary Fortress:

- Added: Extended Dash (Expert) to reach the Scan Post in Watch Station Access from Main Gyro Chamber Door.
- Added: Extended Dash (Expert) to reach Main Gyro Chamber Door in Watch Station Access from the Scan Post Side.

## [6.1.1] - 2023-08-??
=======
## [6.1.1] - 2023-08-07
>>>>>>> bbadbd83

- Changed: Improve performance significantly when opening a Multiworld session with long history.
- Changed: Slightly improve performance when opening game details.
- Fixed: The correct error is displayed when the incorrect password is provided for Multiworld Sessions.

### Metroid Dread

- Fixed: The progress bar when exporting no longer reaches 100% earlier than intended in some situations.
- Added: Racetime seeds can now be directly imported into Randovania

## [6.1.0] - 2023-08-02

- **Major** - Removed: Starting sessions is no longer necessary and has been removed as an option. It's now always possible to clear a generated game.
- Added: Importing permalinks and rdvgames in a multiworld session now creates new worlds if missing.
- Added: The Generation Order spoiler now has a field to filter it.
- Added: An "Export Game" button has been added to "Session and Connectivity" tab as a shortcut to export any of your worlds.
- Added: It's now possible to filter the history tab in a Multiworld session.
- Added: Add Ready checkbox for Multiworld sessions.
- Added: A new tool was added to the Pickup tab of Game Details that lets you quickly find in which worlds your pickups are.
- Added: The time a world last had any activity is now displayed in the Multiworld session.
- Added: A toggle for allowing anyone to claim worlds in a Multiworld session.
- Added: Sending pickups to an offline world now updates the auto tracker.
- Added: Warnings now show up in Multiworld sessions if you're not connected to any of your worlds.
- Changed: The popup when replacing a preset for a Multiworld Session now has the same features as the solo game interface.
- Changed: Text prompts now default to accepting when pressing enter.
- Changed: Reorganized the top menu bar. The Advanced menu is now called Preferences, with an Advanced sub-menu. Opening the Login window is now in the Open menu.
- Changed: The handling for presets that can't be loaded have been improved.
- Changed: Finishing a session is now called hiding a session, and now can be undone.
- Fixed: Multiworld now properly respects major/minor configuration of each world.
- Fixed: The generation order for multiworld session now correctly handles any kind of names.
- Fixed: Any buttons for changing presets or deleting worlds are properly disabled when a game is being generated.
- Fixed: Import rdvgames for games that uses certain features, like Sky Temple Keys on Bosses or Metroid DNA in Dread, now works properly.
- Fixed: Session Browser now properly sorts by creation date and user count. It also now properly defaults to showing recent sessions first.
- Fixed: Tracking another user's inventory now properly keeps working after a connection loss.
- Fixed: Sorting the session history and audit log now works properly.
- Fixed: In Multiworld session, the Claim world button is now properly disabled when you don't have permissions.
- Fixed: Changing a preset no longer causes it to lose its position in the tree.
- Removed: Connecting to Dolphin on Linux executable builds is now hidden on known situations that it doesn't work properly.

### Metroid Dread

- **Major** - Added: Multiworld support for Dread.
- Changed: Ryujinx (Legacy) is disabled when auto-tracker support is on, or in a multiworld.
- Fixed: Dairon - Navigation Station North can no longer be assigned a hint, which would then be replaced with DNA Hints.
- Added: A new auto-tracker layout featuring progressive items.
- Added: Custom shields now have alternate and more accessible models, which can be toggled per-shield in Cosmetic Options.

#### Logic Database

- Added: 2 videos to the database
- Added: Slide from right to left in Cataris - Total Recharge Station South.
- Added: Grapple Movement to get from Lower Door to Wide Beam Block Room to Upper Door in Artaria - EMMI Zone Hub.
- Added: Crossing the water gap in Ferenia EMMI Zone Exit East with just Bombs (Hypermode IBJ and DBJ) or Cross Bombs and a Slide Bomb Boost (currently Movement Advanced).
- Added: Use Speed Booster and Gravity Suit to escape Cataris - Kraid Arena after fighting Kraid.
- Added: Using Wall Jump to get past the Flash Shift gate in Burenia - Teleport to Ferenia.
- Changed: Make it possible to get to the Diffusion Beam location without Morph Ball.
- Fixed: Entering Hanubia Orange EMMI Introduction from the right now requires having beaten the Red Chozo.
- Fixed: The Pseudo Wave Beam in Burenia - Burenia Hub to Dairon now correctly requires Wide Beam.
- Fixed: Logic issues surrounding ending the Chain Reaction sequence in Artaria, aka the Vanilla Varia Suit area.
- Removed: In Cataris - Green EMMI Introduction, the advanced Pseudo Wave Beam to break the blob from below is removed.
- Removed: In Ghavoran - Blue EMMI Introduction, the trickless Ballspark to climb the room has been removed.

### Metroid Prime

- Added: Experimental Option - `Skippable` Cutscene Mode. Keeps all cutscenes in the game but makes it so they can be skipped with the START button
- Added: Experimental Option - `Competitive (Experimental)` Cutscene Mode Removes some cutscenes from the game which hinder the flow of competitive play. All others are skippable. This will eventually replace the existing Competitive implementation.
- Added: Introduction of non-critical fixes and improvements to the base game such as fixed sound effects and removed tutorial popups. Those wanting an untainted experience of the vanilla game may still do so at their own risk by activating "Legacy Mode". For technical description of what's changed, see [qol.jsonc](https://github.com/toasterparty/randomprime/blob/randovania/generated/json_data/qol.jsonc)
- Added: Completely overhauled how custom Blast Shields and Doors look
- Added: Morph Ball Bomb and Charge Beam door locks now use Blast Shields so that they only need to be opened once with that weapon
- Added: New "Gamecube" pickup model which acts as a placeholder for all non-nothing items without a suitable model which can be displayed natively
- Added: The "Hints" page in the "Game" window now lists the location of the Phazon Suit hint.
- Changed: Non-NTSC enemies now have their health reset to match NTSC 0-00
- Changed: Blast Shields are much more visible in dark rooms
- Fixed: Random Elevators settings should no longer have mismatches between the UI and the preset regarding which elevators are excluded.
- Fixed: HoTE statue door can now handle a blast shield cover
- Fixed: Old scan points lingering in Door Lock Rando
- Fixed: Door Lock Rando shields now make explosion sounds

#### Logic Database

- Added: 52 videos to logic database, bringing the total available via the [Video Directory](https://randovania.github.io/Metroid%20Prime/) to 276

##### Chozo Ruins

- Added: The Hall of the Elders Ghost Skip from Reflecting Pool Access to reach Crossway Access South, using advanced level tricks.
- Added: Knowledge (Intermediate) for reaching Elder Chamber without fighting the Chozo Ghost.
- Added: Main Plaza - Tree item OoB logic.
- Added: Crossway - Easier boost only method for item.
- Changed: Tower of Light - Reduced gravityless SJ slope jump to tower chamber to Beginner.
- Fixed: Ice Beam has been removed from the connection to Elder Chamber in Hall of the Elders.
- Fixed: The Door in Tower of Light Access that leads to Ruined Shrine is now a normal Door instead of a Wave Beam Door.
- Changed: Ruined Nursery Bombless Standables Logic Adjustments
- Added: Ruined Nursery Bombless w/ Boost strat
- Added: Training Chamber Ghost Skip

##### Phendrana Drifts

- Changed: Quarantine Cave - Various cleanup with Thardus fight logic. Reworked visor requirements. Added Missile strategy (allows Ice Beam only fight logically).
- Added: Added Quarantine Cave NSJ Scan Dash to Q-Mon Tunnel
- Added: Dash to Q Mon from Room Center with SJ
- Added: Reverse Thardus Skip Logic (Scan and Scanless)
- Added: Thardus Hop
- Changed: Ice Ruins West Baby Sheegoth Jump Damage Requirements and Trick Adjustments
- Added: Gravity Chamber Pickup (Missile) NSJ w/o Grapple/Plasma Dash Method and Bombu Method

##### Phazon Mines

- Added: Metroid Hop to reach Missile from Quarantine Access A
- Changed: Various Metroid Quarantine A logic adjustments
- Fixed: NSJ Phazon Processing Center having too few requirements

### Metroid Prime 2: Echoes

- Added: Tracker layout "Debug Info", which also shows details useful for investigating errors.
- Added: The Coin Chest model from multiplayer is now used for offworld items instead of the ETM model.
- Changed: The Power Beam and the Morph Ball now use the Coin Chest model when shuffled, instead of the ETM model.
- Added: 4 new joke hints in the pool.
- Fixed: The gate in Command Center now opens correctly when using the new patcher.
- Fixed: Doors in Venomous Pond can no longer become blast shields.
- Fixed: The door from Sacrificial Chamber Tunnel to Sacrificial Chamber has been excluded from door lock rando.
- Fixed: Random Elevators settings should no longer have mismatches between the UI and the preset regarding which elevators are excluded.

#### Logic Database

- Added: 4 videos to logic database, see the [Video Directory](https://randovania.github.io/Metroid%20Prime%202%20Echoes/) for the full collection

## [6.0.1] - 2023-07-04

- Added: Option for disabling crash reporting and monitoring.
- Added: In multiworld sessions, you're prevented from selecting a preset that is incompatible with multiworld.
- Added: In multiworld sessions, world names must now be unique.
- Changed: The Privacy Policy has been updated to mention crash reporting and monitoring.
- Changed: Tweaked the error reporting for generating and exporting games.
- Fixed: Importing permalinks and spoilers in multiworld no longer fails.
- Fixed: Generation order is no longer hidden when Door Lock is enabled with Types mode.
- Fixed: Pickups providing negative resources can now be sent in multiworld games.
- Fixed: The prompt for a session name no longer deletes spaces at the end, making it easier to split words.
- Fixed: In multiworld sessions, the copy permalink button is properly disabled before a game is available.

## [6.0.0] - 2023-07-03

- **Major** - Multiworld support has been significantly changed! New features include:
  *  Sessions now have Worlds instead of rows with users, and users can be associated with any number of Worlds.
     * This means it's now possible to play a Multiworld entirely solo.
  *  You can connect to one Dolphin and any number of Nintendont at the same time.
  *  Multiple sessions can be opened at the same time.
  *  A session window is no longer required to be kept open. As long as Randovania is connected to a game, the server communication works.
- Added: It's now possible to drag presets directly into the root of the presets.
- Added: The order you place presets when drag and dropping is now saved.
- Added: New command line arguments `--local-data` and `--user-data` to allow configuring where Randovania saves its data.
- Added: New Door Lock rando mode - Types. In this mode, every single door of a type is swapped with another type. Generation times should be fast and be compatible with multiworld.
- Added: Interface to customize preset description.
- Added: It's now possible to save rdvgame files for race games. This is not available for multiworld.
- Added: When editing a Pickup Node, there's now a button to find an unused pickup index.
- Added: When viewing the spoiler log in a Multiworld session, it will now display the names for each world rather than "Player 1", "Player 2", etc.
- Changed: Discord login is now performed via your browser, instead of the Discord client.
- Changed: Door Lock mode Two-way is now named Doors. The functionality is unchanged.
- Changed: Improved preset descriptions, making them significantly simpler.
- Changed: Some preset options which are not ready for wide consumption have been hidden by default. To show all preset options, please select `Advanced > Show Experimental Settings`.
- Changed: In the Data Visualizer, requirements are now displayed using a tree widget, which allows for collapsing the and/or blocks.
- Changed: Optimized the solver by allowing more resources as additional resources, allowing more actions to be skipped until the necessary resources are found.
- Changed: For Multiworld, it's now preferred to have an additional pickups than placing it in another player's game, when there's no locations left in your game.
- Changed: Randovania now internally uses the term `Region` for what used to be called a `World`. This is mostly an internal change.
- Changed: Connecting to Dolphin is now hidden on macOS, as it never was supported.
- Changed: Door Lock rando generation is now up to 50% faster.
- Fixed: Issue where the resolver didn't find the paths that lead to taking the least damage.
- Fixed: The resolver no longer allows events as additional requirements. This fixes a problem that could lead to an event locking itself.
- Fixed: The `database render-region-graph` command now works properly.

### Cave Story

- Nothing.

### Metroid Dread

- **Major** - Added: Random Starting Locations is now supported. This enables all Save Stations, Navigation Stations, and Map Stations as possible starting options.
- Added: New cosmetic option to display Randovania's area names on the HUD, either always or after room transitions.
- Added: Door Lock Randomizer can randomize doors to be weak to Ice Missile, Storm Missile, Diffusion Beam, Bombs, Cross Bombs, Power Bombs.
- Added: New option under "Game Modifications" to choose how inconsistencies in Raven Beak's damage resistance are handled.
- Added: Auto tracker is now supported via a new game connection choice.
- Added: Exporting now checks if the RomFS folder has some required files.
- Changed: The doors in Itorash are now excluded from being shuffled in Door Lock Randomizer.

#### Patcher Changes

- Added: Belated April Fools 2023 preset. Enables door rando by default, as well as some surprise changes to the item pool. Make sure to see what advice ADAM has to give!
- Changed: Pickups can be configured to take away some of an item instead of giving more (e.g. missile tanks could take away missiles when collected).
- Fixed: Using Morph Ball in Proto Emmi sequence no longer crashes the game.

#### Logic Database

- Added: Grapple Movement (Beginner) for going up the left side of Burenia - Main Hub Tower Middle.
- Added: Movement (Intermediate) and Water Bomb Jump (Intermediate) for getting out of the water at the same spot.
- Added: Grapple Movement (Beginner) for the Grapple only method of reaching the Missile Tank in Main Hub Tower Top.
- Added: Use Speed Booster to skip breaking the blob submerged in water in Artaria Early Cloak room, requires Speed Booster Conservation (Beginner).
- Added: Use Flash Shift to go right after getting the pickup in Artaria EMMI Zone Spinner.
- Added: Use Flash Shift and Slide Jump to go from Artaria White EMMMI Arena to the top door to EMMI Zone Spinner.
- Added: A new way to reach the tunnel in EMMI Hub Zone with Spider Magnet, Flash Shift and Single-wall Wall Jump (Advanced).
- Added: Use a Shinespark to climb up from Above Screw Attack Blocks in Burenia Main Hub Tower Bottom with only Gravity Suit.
- Added: Use a Shinespark to climb up from Alcove Across Grapple Block in Burenia Main Hub Tower Bottom with only Speed Booster using Speed Booster Conservation Beginner.
- Added: Use a Shinespark with Gravity Suit to reach Ammo Recharge South at the bottom of Burenia Gravity Suit Tower before the Destroy Gravity Suit Floor event.
- Added: Use Spin Boost And Gravity Suit with different trick strategies to cross the big gap in Burenia Main Hub Tower Middle.
- Added: Use a Shinespark with Gravity Suit to reach the Spider Magnet wall in Burenia Main Hub Tower Middle from the bottom of the room.
- Added: Climb up to the Charge Beam Door in Burenia Main Hub Tower Middle using Gravity Suit and Flash Shift.
- Added: Climb up from the Charge Beam Door in Burenia Main Hub Tower Middle using Gravity Suit, a Slide Jump, Spin Boost and a Wall Jump.
- Added: Allow using Shinesparks in Gravity Suit Tower by storing speed in the upper part of Gravity Suit Room, also when Door Lock rando is enabled.
- Added: Pseudo-Wave Beam to break the blob in Ferenia Wave Beam Tutorial, from the right.
- Added: Use Spider Magnet with Grapple Beam in Ghavoran Spider Magnet Elevator.
- Added: Use Speed Booster to get past the pool of water in Dairon Freezer before turning on the power.
- Added: Various trick alternatives to get past the pool of water in Dairon Freezer with Bomb Jumps.
- Added: Water Bomb Jump in Burenia Underneath Drogyga to get up to the left ledge with Normal Bomb, rated as Intermediate.
- Changed: Wall Jump from Flash Shift for reaching the left Dock to Main Hub Tower Top in Main Hub Tower Middle has been removed; it is now trickless.
- Changed: Wall Jump from Flash Shift for reaching the left Dock to Main Hub Tower Top in Main Hub Tower Middle has been removed; it is now trickless.
- Changed: Avoid treating Gravity Suit as a dangerous resource, by removing the "No Gravity Suit" constraint from the "Perform WBJ" template.
- Changed: Going through Artaria Lower Path to Cataris using Damage Boost no longer requires Morph Ball.
- Changed: Reduced the difficulty of the Wall Jump in Dairon Teleporter to Artaria, to reach the pickup from the teleporter, from Advanced to Intermediate.
- Changed: Using Wall Jump Advanced to climb across Moving Magnet Walls (Small) in Cataris, aka Adam Skip, now correctly requires Spider Magnet.
- Changed: The Upper Tunnel from Burenia Teleport to Ghavoran to Main Hub Tower Middle has been converted from a Morph Ball Tunnel to a Slide Tunnel. In order to use this tunnel with Slide, Gravity Suit is also required.
- Changed: In Burenia Teleport to Ghavoran, using Power Bombs to get back up from Early Gravity Speedboost Room now requires 2 ammo units of Power Bomb. The purpose is to account for using one unit on the way down in the first place.
- Changed: Water Bomb Jump in Artaria First Tutorial, after adding the water has been changed to Infinite Bomb Jump.
- Changed: Infinite Bomb Jump in Artaria Screw Attack Room to jump out of the water under the Recharge Station has been changed to Water Bomb Jump.
- Changed: Water Bomb Jump in Burenia Underneath Drogyga to get the pickup is now Beginner with Cross Bombs.
- Changed: Water Bomb Jump in Burenia Underneath Drogyga to get up to the left ledge with Cross Bomb is now Beginner.
- Changed: Bomb Jumping to the upper part of Ghavoran Map Station Access now requires Water Bomb Jump Intermediate with Normal Bomb and Beginner with Cross Bomb. This was previously trivial with both of those.
- Changed: Bomb Jumping to the upper part of Ghavoran EMMI Zone Exit Southeast with Cross Bombs is changed from trivial to Water Bomb Jump Intermediate.
- Changed: Bomb Jumping to the upper part of Ghavoran EMMI Zone Exit Southeast with Normal Bombs is changed from Infinite Bomb Jump Intermediate to both Water Bomb Jump Intermediate and Diagonal Bomb Jump Intermediate.
- Fixed: Correctly require breaking the blob in Burenia Teleport to Ghavoran to be able to go from Main Hub Tower Middle to Teleport to Ghavoran through the upper Tunnel.
- Fixed: Burenia Hub to Dairon Transport Blob from Below giving the wrong event resource.
- Removed: Use Cross Bombs to skip the blob submerged in water in Artaria Early Cloak room. The point of this connection is to skip breaking the blob, which is no longer dangerous when you have the Morph Ball.

### Metroid Prime

- Changed: Divided the "Other" tab into "Quality of Life" and "Chaos".
- Changed: QoL Game Breaking, QoL Cosmetic, QoL pickup scans, Varia-only Heat Protection and Deterministic RNG settings are now always enabled. A new chaos option "Legacy Mode" has been added as a catch-all replacement, including the PB Refill from 5.8.0.
- Changed: Pickups can be configured to take away some of an item instead of giving more (e.g. missile tanks could take away missiles when collected).
- Removed: One-Way door lock randomizer has been removed. This has actually been the case since 5.3.0!
- Fixed: The "Unlock Save Station doors" option should now correctly unlock them.

#### Logic Database

##### Chozo Ruins

- Changed: Reorganized Morph Ball pickup in Ruined Shrine to better fit database good practices.

### Metroid Prime 2: Echoes

- **Major** - Added: Door Lock randomizer has been added. Note that this feature requires enabling the new patcher.
- Added: New random elevators mode: Shuffle Regions. In this mode, we keep the game world consistent by shuffling the regions around Temple Grounds, and then changing the elevators to match. See [this map](randovania/data/gui_assets/echoes_elevator_map.png) for reference.
- Added: When the new patcher is enabled, Security Station B starts in the post-Dark Samus appearance. This change is supported by logic.
- Changed: Pickups can be configured to take away some of an item instead of giving more (e.g. missile tanks could take away missiles when collected).
- Changed: When the new patcher is enabled, some cosmetic effects are removed from Torvus Temple in an attempt to make it crash less.
- Changed: For Multiworld ISOs, the game name now mentions the session name and world name.
- Removed: The elevator sound effect removal is no longer an option and is now automatically enabled in the appropriate circumstances.
- Fixed: The progress bar when exporting a seed is now much more accurate.

#### Logic Database

- Fixed: Re-Added Vanilla Method to access Storage C to logic.
- Changed: Movement trick level for reaching the door to Security Station B from Bioenergy Production with a NSJ Screw jump extension from Advanced to Beginner.
- Changed: Combat/Scan Dash trick level for reaching the door to Security Station B from Bioenergy Production with a Scan Dash from Expert to Intermediate.
- Added: 142 videos to the logic database
- Added: Method to climb Forgotten Bridge with Jump Off Enemy (Advanced)
- Added: Scan Dash to grab the half pipe item in Dark Torvus Arena with Combat/Scan Dash (Intermediate)
- Added: Method to collect the pickup in Reactor Core using the top Rezbit, Bombs, Bomb Space Jump (Advanced), Standable Terrain (Advanced), Movement (Advanced), and Jump Off Enemies (Expert).
- Added: Method to reach the top cannon in Sanctuary Entrance using Bombs, Space Jump Boots, Bomb Space Jump (Advanced), and Standable Terrain (Advanced).
- Added: Method to collect the pickup in Abandoned Worksite using just Screw Attack, and Screw Attack into Tunnels/Openings (Advanced).
- Added: Method to collect the pickup in Bioenergy Production using Boost Ball, Spider Ball, Screw Attack, and Movement (Advanced).

## [5.8.0] - 2023-06-05

- Added: It's now possible to save rdvgame files for race games. This is not available for multiworld.
- Changed: Use the user's new discord display name instead of their username, for users that migrated.
- Fixed: Batch generation now properly prevents Windows from going to sleep.

### Metroid Prime

- Fixed: Generator unable to pass through one-way permanently locked doors such as the ones in uncrashed Frigate
- Fixed: Exporting games with both Door Lock Rando and Room Rando will now preserve both modifications
- Added: Missile Stations refill Power Bomb. In this version, this is always enabled.

#### Logic Database

- Added: 55 videos to logic database, bringing the total available via the [Video Directory](https://randovania.github.io/Metroid%20Prime/) to 224

##### Tallon Overworld

- Added: Biotech Research Area 1 - Easier gravityless NSJ method from room center to Deck Beta Security Hall
- Added: Root Cave - L-Jump method to reach upper area

#### Magmoor Caverns

- Added: Twin Fires Tunnel - Transport to Talon -> Twin Fires, NSJ & SJ dashes now require standable terrain

##### Phendrana Drifts

- Added: Hunter Cave - Lower Edge Tunnel -> Hunter Cave Access, NSJ requires a slope jump or bomb jump after the grapple point to reach the platform with the doors.
- Added: Hunter Cave - Hunter Cave Access -> Lower Edge Tunnell, NSJ requires an L-Jump to reach the platforms across the water without falling in. Added Gravity logic if falling in (matches Lake Tunnel -> Lower Edge Tunnel).

##### Phazon Mines

- Fixed: Fungal Hall B - Scan dash method now requires scan visor
- Fixed: Ventillation Shaft - Combat dash to climb room now requires door lock rando to be off

## [5.7.0] - 2023-05-05

- Added: Skip usual Door Lock randomizer logic when the only valid lock option is unlocked doors.
- Added: When major/minor mode is enabled, the count of majors and minors is also displayed next to how many items are the in the pool.
- Fixed: Unsupported features are now disallowed from use in Multiworld sessions.

### Cave Story

- Fixed: Exporting on Linux no longer fails due to Rest Area in Plantation using "lounge" instead of "Lounge".

### Metroid Dread

- Fixed: All pickups in the pool are now correctly assigned major or minor.

#### Logic Database

- Fixed: Experiment Z-57's pickup is now a major item location in Major/Minor split.

### Metroid Prime

- Added: Selecting an ISO that isn't for Metroid Prime is now explicitly refused when exporting.
- Fixed: All pickups in the pool are now correctly assigned major or minor.
- Fixed: Room Rando no longer overrides the results of Door Lock Rando when exporting.

#### Logic Database

- Fixed: The Artifact of Truth pickup is now a major location for Major/Minor split.

### Metroid Prime 2: Echoes

- Added: Selecting an ISO that isn't for Metroid Prime 2 is now explicitly refused when exporting.
- Fixed: Energy Tanks are now considered major items in Major/Minor split.

## [5.6.1] - 2023-04-??

- Nothing.

## [5.6.0] - 2023-04-02

- Added: Trick Details popup now lists the usages in each area.
- Added: Opening the Data Visualizer from the Trick Details while customizing a preset now automatically configured the trick filters based on the preset being edited.
- Changed: Setting trick filters in the Data Visualizer based on a preset now sets all tricks, even those at disabled.
- Changed: Optimize Solver by choosing actions in a smarter order. Prefer actions of types that are likely to progress th. Postpone dangerous actions. This should make the solver able to validate seeds where it previously timed out. Solving should in general be faster in general.
- Fixed: Solver bug that made it unable to detect dangerous actions, which could result in some possible seeds being considered impossible.
- Fixed: Searching for Multiworld sessions by name is no longer case sensitive.

### Metroid Prime 2: Echoes

#### Logic Database

- Added: Proper combat requirements for the Amorbis fight.
- Removed: Incorrect and improper connections to and from the Amorbis fight.

### Metroid Prime

#### Logic Database

- Added: 48 videos to logic database, bringing the total available via the [Video Directory](https://randovania.github.io/Metroid%20Prime/) 216

### Metroid Dread

#### Logic Database

- Added: Use Flash Shift and Spin Boost with Wall Jump (Beginner) in Burenia Main Hub Tower Bottom to reach the tunnel.
- Changed: The logic for Spin Boost Room in Ghavoran now requires either the template to fight the Chozo X or Highly Dangerous logic to climb out of the room.
- Changed: Simplified various database connections.
- Changed: All three kinds of Chozo X fights now consider Use Spin Boost a valid means of dodging.
- Fixed: Missile ammo requirement when fighting Chozo X with Storm Missile. The numbers were previously too high and the numbers with and without the combat trick were swapped.
- Fixed: Resolve bug with fighting the Twin Robots fights, where to fight them using only missiles for damage always required both the expert level combat trick and the 153 missiles that are intended for trickless.
- Fixed: Add missing fight requirement to fight the Chozo X in Elun when entering the arena from the left.
- Fixed: Add missing requirement to release the X before leaving Elun.

## [5.5.1] - 2023-02-28

- Added: Game Details now contains a tab describing all door locks, when Door Lock rando is enabled.
- Changed: Certain spoiler tabs in Game Details now only show up when relevant, such as Elevators spoiler only when elevators are shuffled.
- Changed: Generation Order in Game Details is now hidden when there's incompatible settings, such as Door Lock rando.
- Changed: A nicer error message is now given when generating with a preset with configuration errors, such as no starting locations.
- Changed: A nicer error message is now given when an error occurs when loading a game layout file.
- Fixed: Customizing an included preset should properly place the resulting preset nested to that preset.
- Fixed: Customizing a preset should no longer reset where it's been placed at.
- Fixed: Generated games now keep track of extra starting pickups instead of starting items, fixing some cases you'd start with the middle of a progressive chain.
- Fixed: Changing trick filters in the Data Visualizer no longer resets the selected connection.
- Fixed: Using trick filters in the Data Visualizer no longer unnecessarily expands templates or remove comments.
- Fixed: Using trick filters in the Data Visualizer now properly removes extra requirements when tricks are removed.
- Fixed: Hiding the pickup collection message now correctly works for other player's pickups in a multiworld.

### Metroid Prime

#### Patcher Changes

- Fixed: Several soft-locks and janky cutscenes when shuffling the Essence elevator
- Fixed: Research Lab Aether wall not breaking when approached from behind (QoL Game Breaking)
- Fixed: Watery Hall lore scan being replaced with QoL Scan Point text
- Fixed: Escape sequence counting up instead of down
- Fixed: Small Samus spawning in ship instead of on top
- Added: Ridley shorelines, biotech research 2, and exterior docking hangar actors now scale with boss size

#### Logic Database

##### Tallon Overworld

- Fixed: Landing Site - PAL SJF is now only logical if Dock Rando is disabled
- Added: Life Grove - Alternate method to skip Bombs and SJ (Scan Dash Expert) to reach item *Found by Vertigo*
- Added: Life Grove - Trick to skip wallboosts when also skipping SJ and Bombs *Found by Vertigo*

##### Chozo Ruins

- Changed: Main Plaza - Lowered Half-Pipe roll-in to Expert ([See Video](https://youtu.be/ne8ap0xa_UE))
- Changed: Ruined Shrine - Wave door to half-pipe item is now L-Jump instead of R-Jump
- Added: Hive Totem - Fight Skip Intermediate Combat Dash
- Added: Hive Totem - Fight Skip "TAS Walk" Advanced Movement+Knowledge
- Added: Crossway Access West - Advanced Standable Terrain (Skips Morph) *Found by toasterparty*

##### Magmoor Caverns

- Fixed: Twin Fires Tunnel - Combat dash is now only logical if Dock Rando is disabled
- Added: Monitor Station - NSJ Heat Run Expert *Found by JustinDM*
- Added: Twin Fires Tunnel - NSJ Bunny Hop Expert Movement *Found by JustinDM*

##### Phendrana Drifts

- Changed: Quarantine Cave - More detailed Thardus Fight requirements (e.g. Plasma Beam, PBs, Boost)
- Changed: Labs - More detailed combat requirements
- Added: Chozo Ice Temple - Expert NSJ Bombless Climb *Found by MeriKatt*
- Added: Quarantine Cave - Thardus Skip Hypermode Slope Jump *Found by JustinDM*
- Added: Quarantine Cave - Expert R-Jumps to skip grapple *Found by toasterparty*
- Added: Control Tower - SJ/DBJ/BSJ/Wallboost tricks(s) to skip fight both ways
- Added: Transport to Magmoor Caverns South - Alternate NSJ Spider Skip BSJ Advanced *Found by Cyberpod*

##### Phazon Mines

- Fixed: Mine Security Station - Starting Room/Elevator doesn't account for doors locking
- Fixed: Mine Security Station - Entering from Storage Depot A doesn't check for lowered barrier
- Fixed: Metroid Quarantine A - Wallboost doesn't require Spider Ball
- Added: Main Quarry - Intermediate Wallboost to skip Bombs for item
- Added: Main Quarry - Intermediate Knowledge+Movement to skip Bombs for item *Found by toasterparty*
- Added: Metroid Quarantine A - Advanced Dashes to skip PBs
- Added: Metroid Quarantine A - Alternate R-Jump from item to door
- Added: Metroid Quarantine A - NSJ Expert Dashes from item to door
- Added: Fungal Hall Access - NSJ Advanced BSJs *Found by JustinDM*

### Metroid Prime 2: Echoes

- Added: Updated A-Kul's scan with the 2022 Echoes Randomizer tournament winner.
- Added: When the experimental patcher is enabled, Dynamo Chamber and Trooper Security Station now start in post-layer change state.

### Metroid Dread

- **Major** - Added: Door Lock randomizer has been added. In this mode, the weapons needed to open doors in the game are also changed, with full support of our logic database.
- Added: A new cosmetic option for adding an in-game death counter to the HUD.
- Added: Exporting with a custom path now checks for conflicts with the input path.
- Fixed: Ryujinx no longer hangs when stopping emulation.

## [5.5.0] - Skipped

## [5.4.1] - 2023-02-16

- Added: Linux releases are now also published to Flathub.
- Fixed: Canceling the prompt from "View previous versions" no longer causes an error.

## [5.4.0] - 2023-02-06

- Added: Experimental generation setting for staggering the placement of selected pickups.
- Added: Experimental generation setting for removing redundant possible actions.
- Added: Automatic reporting of exceptions for the client, and monitoring for requests to the server.
- Added: New pixel icons for Prime 1 & 2 autotracker
- Added: New 8x3 layouts for all Prime 1 & 2 autotracker styles
- Fixed: The minor/major split setting is obeyed much more accurately by the generator.
- Fixed: Starting with ammo no longer causes all requirements for that ammo to be ignored.
- Fixed: The generator no longer attempts placing pickups based on alternatives to satisfied requirements, such as Missile Expansions for Quadraxis while already having Light Beam.
- Fixed: Minor typos in the UI are fixed.
- Fixed: Canceling certain actions will no longer cause the UI to react as if it were an error.
- Changed: Unsupported features are now restricted to dev builds.
- Changed: Requirements where different amount of the same item, such as both Missile = 5 and Missile = 1, are expected are now properly simplified.

  This results in certain pickup combinations no longer being considered for placement in the generator, such as Sunburst for unlocking the Industrial Site from behind.

### Metroid Prime

- Changed: All included presets now have "Unlocked Save Station doors" enabled.
- Changed: "Unlocked Save Station doors" no longer remove the lock in Chozo Ruins - Save Station 3.

#### Patcher Changes

- Added: CGC Tournament Winners to Artifact Temple lore scan
- Fixed: Chapel IS giving the player lightshow on 2nd pass
- Fixed: Items in every room incompatibility with shuffled essence elevator
- Changed: Always apply Elite Quarters item softlock patch regardless of cutscene skip mode

#### Logic Database

- Fixed: Collecting the Missile Expansion in Burn Dome before the fight no longer causes the generation to fail.

### Metroid Prime 2: Echoes

- Changed: Inverted Aether is now an unsupported feature.

### Metroid Dread

- Fixed: Energy Parts are now considered minor items, and Missile+ Tanks are now considered major items.

#### Patcher Changes

- Changed: Main Power Bomb has a different color than Power Bomb tanks
- Changed: Cutscene in Hanubia - Tank Room was removed because it teleports the player to the lower section, which can softlock the player
- Fixed: You now retain Drogyga's and Corpius's item if you reload checkpoint after defeating them. This eliminates a way of rendering a seed impossible to complete.

#### Logic Database

- Added: New trick "Flash Shift Skip" to account for skipping Flash Shift gates.
- Added: Traverse to the bottom of Ferenia: Space Jump Room Access with some more options.
- Added: Pseudo-Wave Beam (Beginner) for the two blobs in Cataris - Teleport to Dairon.
- Added: Water Bomb Jump to reach the item in Cataris - Teleport to Dairon without Gravity Suit.
- Added: Flash Shift (Intermediate), Morph Ball (Intermediate), and Spin Boost (Beginner) wall jumps for climbing up Experiment Z-57's arena.
- Added: Spin Boost and Slide Jump (Beginner) for climbing the upper part of Experiment Z-57's room.
- Added: Speed Booster Conservation (Intermediate) for climbing to either the top platform or Double Obsydomithon Room in Cataris - Teleport to Artaria (Blue).
- Added: Grapple Movement (Beginner) to climb Cataris - Moving Magnet Walls (Tall).
- Added: Flash Shift (Intermediate), Morph Ball (Advanced), and Spin Boost with Spider Magnet wall jumps to climb Cataris - Moving Magnet Walls (Tall).
- Added: Speed Booster Conservation (Beginner) to collect the lower item in Cataris - Teleport to Ghavoran without Gravity Suit.
- Added: Damage Boost (Intermediate) for reaching the teleport in Cataris - Teleport to Ghavoran with Spider Magnet.
- Added: "Adam Skip" added to logic as Wall Jump (Advanced) in Cataris - Moving Magnet Walls (Small).
- Added: Space Jump method of Cross Bomb Skip (Hypermode) to skip needing Speed for the item in Cataris - EMMI Zone Item Tunnel.
- Added: Spin Boost Movement (Intermediate) and Speed Booster Conservation (Beginner) for getting up Hanubia - Central Unit without Space Jump or Infinite Bomb Jump.
- Added: Spin Boost method to climb Hanubia - Escape Room 3.
- Added: Morph Ball Single-Wall Wall Jumps to get to the Nav Station in Itorash - Transport to Hanubia.
- Added: Flash Shift Skip (Intermediate) with Bombs to skip the Flash Shift gate in Teleport to Ferenia.
- Added: Aim Down Clips (Intermediate/Advanced) to go to and from Storm Missile Gate Room without Morph Ball.
- Added: Shine Sink Clip/Aim Down Clip (Intermediate) and Speed Booster Conservation (Advanced) to reach the bottom of Teleport to Ghavoran from the top level.
- Added: Aim Down Clip (Expert) to reach the blobs in Gravity Suit Tower from the top level.
- Added: Aim Down Clip (Intermediate) in Main Hub Tower Middle to Main Hub Tower Bottom.
- Added: Shine Sink Clip/Aim Down Clip (Intermediate) in Gravity Suit room top door to bottom door.
- Added: Climb Golzuna Tower using Spin Boost and Flash Shift using Wall Jump (Intermediate).
- Added: Movement (Intermediate), Simple IBJ, or Spin Boost to reach top tunnel in Vertical Bomb Maze.
- Added: Flash Shift Skip (Beginner) in Purple EMMI Introduction; (Intermediate) with normal bombs.
- Added: Moving from Ferenia - Transport to Ghavoran to Pitfall Puzzle Room with Spin Boost, Flash Shift, or Speed Booster.
- Added: Using Normal Bomb Jump with a Cross Bomb at the top, for sideways movement, to reach the item in Artaria Proto EMMI Introduction.
- Changed: Increased difficulty of Flash Shift Wall Jump to reach the Raven Beak elevator from Intermediate to Advanced.
- Changed: Simplified many room nodes and connections.
- Changed: Shine Sink Clip in Main Hub Tower Middle to Main Hub Tower Bottom is now Intermediate (from Expert).
- Changed: Using Flash Shift to collect the fan pickup in Burenia Hub to Dairon is now Advanced (from Beginner).
- Changed: All three fan skips are now classified as Movement instead of Infinite Bomb Jump.
- Changed: Convert most of the harder IBJ instances to new Diagonal Bomb Jump trick.
- Changed: Increase difficulty of the few harder IBJs that weren't changed to Diagonal Bomb Jumps. This should better reflect the fact that Intermediate IBJ is applied for performing Simple IBJ with Normal Bombs.
- Fixed: Correctly require Morph Ball in all cases where Power Bombs are used.
- Fixed: Replace some instances of Beginner Infinite Bomb Jump in Ferenia with the Simple Infinite Bomb Jump template. This ensures that the missing bomb or cross bomb item is required.
- Fixed: Reaching the upper tunnel in Ferenia - Speedboost Slopes Maze properly accounts for the ability to destroy the beamblocks using Wave Beam, Diffusion Beam, explosives, or Movement (Beginner)
- Fixed: Usage of Infinite Bomb Jump in Ferenia Separate Tunnels Room now correctly requires the respective Bomb type. The trick is now set at different difficulty depending on which bomb type is being used.
- Removed: Infinite Bomb Jump for reaching Wave Beam Tutorial from the cold rooms.
- Removed: Shinespark in Ghavoran Total Recharge Station North. This one requires either short boost or charging speed in the room to the left. Removing this for now.

## [5.3.0] - 2023-01-05

- Added: You can now open a tracker for other player's inventories in a multiworld session.
- Changed: LogbookNodes are now called HintNodes.

### Metroid Prime

#### Patcher Changes

- Fixed: Spring ball has been nerfed to prevent abusing steep terrain marked as standable.
- Fixed: Spring ball cooldown is now properly reset when morphing/unmorphing.
- Fixed: Vanilla blast shields not being removed in door lock randomizer.

### Metroid Prime 2: Echoes

- Changed: The Auto Tracker icon for Spider Ball now uses the Dark Suit model instead of the Prime 1 model.

#### Logic Database

- Changed: Sand Processing - Screw Attack clip to access the halfpipe from Main Reactor side without Missiles is now Intermediate and without Space Jump (from Expert).
- Fixed: Main Gyro now properly accounts for solving the puzzles.

### Metroid Dread

#### Patcher Changes

- Fixed: Incorrect color during animation of killing an EMMI.

#### Logic Database

- Added: Climbing Z-57 Arena with Spin Boost and Ice Missiles (Beginner).
- Changed: Major/Minor Item Location Updates: Energy Tanks -> Major, Energy Parts -> Minor, Drogyga -> Major, Missile+ Tanks -> Major
- Removed: Water Bomb Jump in Ghavoran - Map Station Access Secret.

## [5.2.1] - 2022-12-01

- Fixed: Exporting Metroid Prime 2 when converting Metroid Prime models now works.
- Fixed: Experimental Metroid Prime 2 patcher no longer errors with some settings.

## [5.2.0] - 2022-12-01

- Added: Help -> Dependencies window, to see all dependencies included in Randovania, including their versions and licenses.
- Added: A warning is now displayed when using presets with unsupported features enabled. These features are not present in the UI.
- Added: When the generated game fails due to the solver, you're now offered to retry, cancel or keep the generated game.
- Changed: Experimental games are no longer available on stable versions.
- Fixed: Solver debug now contains previously missing rollback instances.

### Cave Story

- Nothing.

### Metroid Dread

- Added: The Power Beam tiles in the Artaria EMMI Zone Speed Boost puzzle have been changed to Speed Boost tiles to prevent softlocks.
- Added: Entering Golzuna's arena without releasing the X displays a message explaining why the boss won't spawn.
- Added: All doors locked while fighting an EMMI now unlock immediately upon defeating it.
- Changed: Exporting for Ryujinx now also utilizes the Dread Depackager, for a smaller mod size. This requires an up to date Ryujinx.
- Fixed: You now retain Kraid's item if you reload checkpoint after defeating him. This eliminates a way of rendering a seed impossible to complete.

#### Logic Database

- Added: New Highly Dangerous Logic setting for enabling situations that may be unrecoverable upon saving.
- Added: Cross Bomb alternative for crossing Flash Gates.
- Added: Pseudo-wave beam trick for destroying the bottom blob in Cataris' Central Unit Access.
- Added: Traversal through Ghavoran Total Recharge Station North without Morph Ball, before pulling the grapple block, by destroying the left Enky.
- Changed: Cataris' Thermal Device Room North now forces picking the Energy Tank pickup and the Magnet Wall Thermal Device event before going to the Final Thermal Device, or uses Highly Dangerous Logic.
- Changed: Removed the Cataris EMMI Zone Door Trigger event now that the door remains unsealed.
- Fixed: Going to the red teleporter in Cataris no longer forces needing to use bombs.

### Metroid Prime

- Fixed: The infinite scanning bug has been fixed.

### Metroid Prime 2: Echoes

- Added: A new experimental option, Inverted Aether. In this mode, it's the Light Aether atmosphere that is dangerous! All safe zones are moved to Light Aether, but that's not enough so it's still extremely dangerous. This mode has no logic.

#### Logic Database

- Added: Intermediate Slope Jump and Intermediate Wall Boost to get next to the pickup in Communication Area.
- Added: Beginner Movement for crossing Hall of Combat Mastery from the Portal Side with NSJ Screw Attack after the tunnel is destroyed.
- Changed: Standable Terrain to reach the upper Command Center Access door in Central Mining Station with Space Jump and Screw Attack has had its difficulty decreased from Intermediate to Beginner.

## [5.1.0] - 2022-10-01

- Added: You can now view past versions of the presets and revert your preset to it.
- Added: A Playthrough tab where you can run the validator has been added to the Game Details window.
- Added: Deleting a preset now has a confirmation dialog.
- Added: A development mode for permalinks, to help investigate issues.
- Changed: Discord slash command for FAQ has better usability on mobile.
- Changed: The parent for a preset is now stored in your preferences, instead of in the preset itself.
- Fixed: The solver can no longer consider collecting a location a requirement to collecting itself. This is a regression from 4.3.0.

### Discord Bot

- Added: `/website` command that gives instructions to where Randovania's website is.
- Changed: `/randovania-faq` is now just `/faq`.
- Changed: `/database-inspect` is now just `/database`.

### Cave Story

- Nothing.

### Metroid Dread

- Fixed: The target DNA count is no longer limited to 6 when modifying an existing preset, or changing tabs.
- Fixed: Exporting multiple games at once is not properly prevented with an error message. It was never possible and fail in unclear ways.

#### Logic Database

- Added: Event in Underlava Puzzle Room 2 for breaking the speed blocks so that going between the two parts can be accounted for
- Added: Event for the trigger that reopens the door to Central Unit Access, allowing it logical to go back through
- Added: Other various methods of going through rooms
- Added: New Diffusion Abuse trick for pushing Wide Beam blocks and activating the lava buttons in Cataris.
- Added: Cross Bomb Skip (Advanced) for Dairon's Cross Bomb Puzzle Room item
- Added: Power Bombs method for the Speed Booster Conservation for Dairon's Cross Bomb Puzzle Room item
- Changed: Separated the First Tunnel Blob event into two to account for Diffusion/Wave not needing to be in the tunnel
- Changed: Deleted some unnecessary tile nodes
- Changed: Various instances of Wall Jump (Beginner) to trivial
- Changed: Some Grapple options to include Grapple Movement
- Changed: Some Movement tricks to Climb Sloped Tunnels
- Changed: Some Movement tricks to Skip Cross Bomb
- Changed: Rotating the spinner in Ghavoran - Flipper Room now requires either pulling the grapple block in Right Entrance, or activating the Freezer in Dairon.
- Changed: Allow pickup in Ghavoran Elun Transport Access by charging speed via navigation room
- Changed: Help solver by adding Morph Ball requirment on connections to event to flip the spinner in Ghavoran Flipper Room
- Changed: Shooting occluded objects requires at least Intermediate Knowledge
- Fixed: Accounted for whether the player could have Varia or not when trudging through lava
- Fixed: Accounted for the upper parts of Thermal Device Room North being heated without pressing the lava button
- Fixed: Ghavoran Orange backdoor properly connects to Above Pulse Radar
- Fixed: Purple EMMI Arena properly accounting for Gravity Suit to climb the tower.
- Fixed: Ferenia - Space Jump Room Access properly requires a way of destroying the blocks to get to the lower door.
- Changed: Collecting the item in Burenia - Underneath Drogyga before flooding the room by defeating Drogyga now requires Highly Dangerous Logic to be enabled.

### Metroid Prime

- Fixed: Shuffle Item Position is now properly randomized, along with other things shuffled patcher-side.
- Added: You may now force all Save Station doors to be blue, improving QOL for both random start and door lock rando.

### Metroid Prime 2: Echoes

- Fixed: Exporting multiple games at once is not properly prevented with an error message. It was never possible and fail in unclear ways.
- Added: The winners of the Cross-Game Cup have been added to A-Kul's scan.

## [5.0.2] - 2022-09-19

### Metroid Dread

- Fixed: Exporting Metroid Dread games on the Linux builds no longer causes an error.
- Added: FAQ entry about Speed Booster/Phantom Cloak/Storm Missile not working.
- Added: FAQ entry about Golzuna and Experiment Z-57 spawn conditions.
- Added: FAQ entry about the Wide Beam door in Dairon - Teleport to Cataris.

## [5.0.1] - 2022-09-12

- Fixed: The README and front page now lists Metroid Dread as a supported game.

### Metroid Dread

- Fixed: The differences tab no longer mentions Kraid and Corpius checkpoints being removed, as that's not a thing.
- Fixed: Missing credits in Randovania itself for SkyTheLucario's new map icons.

## [5.0.0] - 2022-09-10

- **Major** - Added: Metroid Dread has been added with full single-player support.
- **Major** - Added: An installer is now provided for Windows. With it rdvgame files are associated to open with Randovania, for ease of use. A shortcut for opening just the auto tracker is also provided.
- **Major** - Changed: The UI has been significantly revamped, with each game having their own section and an easy to use selector.
- Changed: The multi-pickup placement, using the new weighting, is now the default mode. The old behavior has been removed.
- Changed: Error messages when a permalink is incompatible have been improved with more details.
- Changed: The Customize Preset dialog now creates each tab as you click then. This means the dialog is now faster to first open, but there's a short delay when opening certain tabs.
- Changed: Progressive items now have their proper count as the simplified shuffled option.
- Fixed: Hints can now once again be placed during generation.
- Fixed: Exceptions when exporting a game now use the improved error dialog.
- Fixed: Gracefully handle unsupported old versions of the preferences file.
- Fixed: Excluding all copies of a progressive item, or the non-progressive equivalent, no longer hides them from the editor.
- Fixed: Changing the selected backend while it's being used should no longer cause issues.
- Fixed: Unexpected exceptions during generation now properly display an error message.
- Fixed: Trick usage in preset summary now ignores tricks that are hidden from the UI.
- Fixed: /database-inspect command no longer shows EventPickup nodes.
- Fixed: Data Editor is now correctly named Data Editor instead of Data Visualizer.

### Cave Story

- The hints fix affects Cave Story.

### Metroid Prime

- **Major** - Added: Enemy Attribute Rando. Enemy stat values such as speed and scale can be randomized within a range you specify.

### Metroid Prime 2: Echoes

- The hints fix affects Metroid Prime 2: Echoes.

## [4.5.1] - 2022-08-03

- Fixed: The History and Audit Log are now properly updated when joining a game session.
- Fixed: Your connection state is properly updated when joining a game session.

## [4.5.0] - 2022-08-01

- Added: Preferences are now saved separately for each version. This means newer Randovania versions don't break the preferences of older versions.
- Added: Exporting presets now fills in default file name.
- Added: Logging messages when receiving events from the server.
- Changed: Internal changes to server for hopefully less expired sessions.
- Fixed: The discord bot no longer includes the lock nodes.

### Cave Story

- Nothing.

#### Patcher Changes

- Nothing.

#### Logic Database

- Nothing.

### Metroid Prime

- **Major** - Added: Door lock rando. Door locks can now be randomized, with many options to fine-tune your experience. This feature is incompatible with multiworld.
- **Major** - Added: Option to show icons on the map for each uncollected item in the game under "Customize Cosmetic Options..."

#### Patcher Changes

- Fixed: Exporting with `QoL Cosmetic` disabled
- Fixed: Zoid's deadname appearing in credits
- Changed: Patches now consume fewer layers on average

#### Logic Database

- Fixed: Phazon Mining Tunnel now accounts only for Bombs when coming from Fungal Hall B
- Fixed: The Central Dynamo drone event is now accounted for to go through Dynamo Access
- Added: Beginner Wall Boost to lock onto the spider track in Metroid Quarantine A
- Added: Advancing through rooms containing Trooper Pirates now requires either the proper beam(s), basic defensive capabilities (varies slightly by room), or Combat (Intermediate) where appropriate
- Added: Advancing through rooms containing Scatter Bombus now requires Morph Ball, Wave Beam, Movement tricks, or basic defensive capabilities

### Metroid Prime 2: Echoes

- Nothing.

#### Patcher Changes

- Nothing.

#### Logic Database

- Nothing.

## [4.4.2] - 2022-06-05

- Fixed: Generating multiworld games where one Prime 1 player has item in every room while another Prime 1 player doesn't now works properly.
- Fixed: It's no longer possible to configure more than 99 shuffled copies of a major item, as that causes errors.
- Fixed: Using a trick to break a door lock is now properly displayed in the UI.
- Fixed: The description for expansions now mention they can be logical with multi-pickup placement.
- Fixed: The change log tab no longer causes the window to have absurd sizes on macOS.
- Removed: The broken option for enabling required mains for Metroid Prime 1. It was non-functional and incorrectly displayed.

## [4.4.1] - 2022-06-04

- **Major** - Added: When using multi-pickup placement, expansions are now considered for logic.
- Added: New experimental option for a different algorithm for how the generator weights locations for multi-pickup placement.
- Added: "Generate Game" tab now remembers which games and presets were expanded or collapsed.
- Added: The Game Session Window now has a counter for how many pickups it's currently trying to send to the server.
- Changed: Considerable more effort is made to keep hints relevant if there isn't enough things to be hinted in a game.
- Changed: Reduced the lag you get the first time you open the Games tab.
- Changed: Optimized the game generation. As example, Echoes' Starter Preset is 45% faster.
- Changed: Optimized the game validation. As example, Echoes' Starter Preset is 91% faster.
- Changed: The algorithm for how locations lose value over generation has changed. This should have bigger impact in big multiworlds.
- Changed: It's now possible to login again directly in the Game Session Window.
- Removed: The server and discord bot are entirely removed from the distributed executables, reducing its size.
- Removed: Metroid Dread is no longer available in releases, as it was never intended to be considered stable.
- Removed: All auto trackers based on pixel art style were removed by request of their artist.
- Fixed: The "Spoiler: Pickups" tab no longer shows locations that aren't present in the given preset.
- Fixed: The Game Session Window now better handles getting disconnected from the server.

### Cave Story

- Fixed: Hint Locations tab in Help no longer has an empty column named "2".

#### Patcher Changes

- Nothing.

#### Logic Database

- Nothing.

### Metroid Prime

- Added: "Cosmetic" option to force Fusion Suit
- Changed: Converting models from Echoes now always needs to be provided with an ISO.

#### Patcher Changes

- **Major** - Added: Models for Echoes' translators and split beam ammo are now also converted to Prime.
- Fixed: Spawning in Elite Quarters after killing OP no longer spawns the player OoB
- Fixed: Ridley boss random size on PAL/NTSC-J and Trilogy
- Fixed: Many rooms which, when submerged, the water box would be misaligned with the bounding box
- Fixed: Certain rooms where item position randomizer biased towards one side or OoB entirely
- Added: Results screen now shows Randovania version and seed hash

#### Logic Database

- Fixed: Gravityless SJ strat for Cargo Freight Lift to Deck Gamma is no longer dangerous
- Fixed: Main Plaza NSJ Grapple Ledge dash now correctly uses the Wasp damage boost method
- Fixed: Hall of the Elders Boost IUJ typos- BSJ is now IUJ and Combat is now Combat/Scan Dash
- Added: Thardus is now logical if you only have Thermal Visor with the Invisible Objects trick set to Intermediate
- Added: Flaghra now accounts for defeating it both before and after triggering the fight
- Added: Method to reach Main Quarry's crane platform with just Grapple Beam and Beginner Movement
- Added: Method to reach Main Quarry's crane platform with Expert Wall Boosts and Slope Jumps
- Added: Method of getting Crossway with only Boost Ball and Xxpert Movement
- Added: Method of climbing Connection Elevator to Deck Beta gravityless NSJ with Advanced Bomb Jump and Expert Slope Jump
- Added: NSJ/bombless strat of getting Gathering Hall's item with a Hypermode dash
- Added: Method of getting Crossway item with Advanced Bomb Jump and Expert BSJ, Scan Dash, and Standable Terrain
- Added: Method of climbing Reflecting Pool using the Stone Toad's wacky physics as Advanced Movement
- Added: Gravityless NSJ method of leaving Gravity Chamber with Advanced Wall Boost and Expert Slope Jumps and Underwater Movement
- Changed: Increased Elite Quarters BSJ to Advanced
- Changed: Increase lower Great Tree Hall Wall Boost to Hypermode
- Changed: Chozo Ruins Save Station 3 boostless/bombless strat to go through the tunnel has had its difficulty decreased to Advanced Movement and Intermediate Standable Terrain
- Changed: Hive Totem NSJ Slope Jump now uses Beginner Underwater Movement
- Changed: Monitor Station dash to Warrior Shrine is now Beginner with SJ

### Metroid Prime 2: Echoes

- Nothing.

#### Patcher Changes

- Nothing.

#### Logic Database

- Nothing.

## [4.4.0] - Not released

This release was skipped.

## [4.3.2] - 2022-05-13

### Metroid Prime

- Fixed: Lightshow during Chapel IS after Chapel item has been obtained and room has been reloaded

### Metroid Prime 2: Echoes

- Fixed: Significantly reduced lag spikes when loading a room containing Prime1 models.

## [4.3.1] - 2022-05-08

- Added: Phazon Suit hints are now included in the preset description.
- Fixed: Exporting Prime 1 games that have no Phazon Suit no longer fails if it's configured to have a hint.

## [4.3.0] - 2022-05-01

- Added: Destroying door locks is now properly tracked. In Echoes, this means removing a door lock from the back allows for logical access to where you were.
- Added: In Data Visualizer, it's now possible to set tricks to a certain level and simplify all visible connections based on that.
- Fixed: Maximum values for certain preset fields, such as Energy Tank capacity and Superheated Room Probability, can now properly be used.
- Fixed: A race condition with Randovania connected to Nintendont, where Randovania could incorrectly assume the game was idle if memory was read while it was executing the last sent task.
- Fixed: The map tracker now properly handles when multiple nodes gives the same resource/event.
- Changed: Online game list by default only shows 100 sessions, for performance reasons. Press "Refresh" to get all.

### Cave Story

- Nothing.

#### Patcher Changes

- Nothing.

#### Logic Database

- Nothing.

### Metroid Prime

- Added: Option to specify hint for Phazon Suit in Impact Crater (default=Show only area name)
- Added: April Fools Preset
- Added: Map images are now generated and written in the same folder as output ISO when generating room rando seeds and exporting them with spoilers enabled.
- Fixed: Random Superheated, Random Submerged and Dangerous Gravity Suit logic now trigger dialog warning in Multiword sessions
- Fixed: Adjusted min/max boss sizes to prevent softlocks
- Fixed: Default setting for screen Y offset now works
- Changed: The "Items in Every Room" Chaos Option now uses items from the Randovania pool (shows n/293 items when enabled). This means multiworld items can now appear at extra locations, and item text is now consistent with the rest of item placement.
- Changed: Two-way room rando now ensures that all rooms are part of the same network

#### Patcher Changes

- Fixed: Specifying custom heat-damage-per-second now properly affects non-vanilla superheated rooms
- Fixed: Some akward cutscene timing when playing skipped cutscenes in realtime
- Added: Random boss sizes now affects Flaahgra, Plated Beetle and Cloaked Drone
- Changed: Random boss sizes now affects bosses in cutscenes, additionally Omega Pirate's armor plates now scale properly
- Changed: When creating a new save file, the default selection is now "Normal" to help prevent accidentally starting the game on Hard mode
- Changed: Artifacts which do have no need to be collected are removed from the logbook

##### Room Rando
- Added: Include Square Frigate doors and morph ball tunnels during randomization
- Fixed: Crash when opening the map near certain rooms
- Fixed: Crashes due to two large rooms being connected.
- Fixed: Crash when rolling through some doors in morph ball
- Fixed: Central Dynamo reposition soft-lock
- Fixed: Inability to scan vertical doors
- Fixed: Incompatability with "No Doors" + "Room Rando"
- Changed: The door immediately behind the player is unlocked when teleporting to a new room. This gives the player one chance to backtrack before commiting to the warp.

#### Logic Database

- Nothing.

### Metroid Prime 2: Echoes

- Added: Preset descriptions now list custom beam ammo configuration.
- Changed: Optimized how long it takes to export a game that uses Prime 1 models.

#### Patcher Changes

- Nothing.

#### Logic Database

- Nothing.

## [4.2.1] - 2022-04-01

- Fixed: Popup for new changes fixed.

## [4.2.0] - 2022-04-01

- Added: Experimental option to force first progression to be local.
- Added: New pixel icons for the auto tracker.
- Changed: Standard tracker layouts for Prime, Echoes and Corruption now include a few more items.
- Changed: Auto tracker game icons for Echoes beams now use the HUD icons instead of the pickup models.
- Changed: Update to Qt 6.
- Changed: The import preset menu in game sessions now has the presets of a game sorted by name, with the default presets on top.
- Fixed: Randovania no longer hangs on start if there's a loop in the hierarchy of presets.
- Fixed: Generation no longer fails when one player has no pickups assigned during logic.

### Cave Story

- Nothing.

#### Patcher Changes

- Nothing.

#### Logic Database

- Nothing.

### Metroid Prime

- **Major** - Added: In multiworld, pickups from an Echoes player now uses the correct model from Echoes.
- **Major** - Added: **April Fool's Day Special!** New game modification category "Chaos Options" in "Other" tab. Chaos options are patcher-side only, and thus are not accounted for by the seed generator logic.
    - Enable Large Samus
    - Random Boss Sizes
    - Remove Doors
    - Random Superheated Rooms
    - Random Submerged Rooms
    - One-way Room Rando
- Added: Deterministic Maze RNG option for fairer racing
- Fixed: Echoes Combat Visor placed in a Prime player's world now uses the new Combat Visor model.
- Fixed: Deterministic Incinerator Drone RNG setting staying on even when checkbox was unchecked.

#### Patcher Changes

- Fixed: Soft-lock in Artifact Temple with Major Cutscene skips (players could leave during ghost cutscene and abort the layer change)
- Fixed: Items Anywhere could delete Artifact hints in rare cases
- Changed: Updated [Quality of Life documentation](https://github.com/toasterparty/randomprime/blob/randovania/doc/quality_of_life.md)
- Changed: Nerfed "Items in Every Room" (Extra items more likely to be missiles)

#### Logic Database

- Nothing.

### Metroid Prime 2: Echoes

- **Major** - Added: In multiworld, pickups from a Prime player now uses the correct model from Prime.

#### Patcher Changes

- Nothing.

#### Logic Database

- Nothing.

## [4.1.1] - 2022-03-12

- Added: The game details window now displays the Randovania version the game was generated with.
- Added: You can now import a game layout/spoiler file in multiworld sessions.
- Changed: A popup shows up while waiting for the game session list.
- Fixed: The error message when the client is incompatible is now properly displayed.
- Fixed: Player inventory is now properly sent to the server in multiworld sessions.


### Metroid Prime

#### Patcher Changes

- Fixed: Scan visor and X-Ray not displaying properly after taking an elevator when combat visor is shuffled.
- Fixed: Some users receiving OS error when exporting ISO with non-vanilla suit colors.


## [4.1.0] - 2022-03-01

- Added: /randovania-faq command was added to the Discord bot, which sends FAQ messages.
- Added: Randovania now checks if the entire database is strongly connected, allowing for manual exceptions.
- Added: You can now configure the priority given to each major item. Higher values are more likely show up earlier in the progression chain.
- Added: Generation failures now have a lot more details on what was missing for progression, facilitating finding issues with your preset.
- Added: The item pool screen now explicitly tells you expansions are not used for logic.
- Added: Implemented support for changing the title for a game session.
- Added: A button for duplicating a session, including the generated game and all rows.
- Added: Multiworld sessions can now be generated without spoilers.
- Added: Preset descriptions now include if some item has a different number of copies shuffled.
- Changed: Multiworld damage logic incompatibility warning now displays every time.
- Changed: On generation failure, a count of how many nodes are accessible is now displayed.
- Changed: Data Editor now lets you save non-experimental databases with integrity errors.
- Changed: Most command line arguments have been renamed.
- Changed: Simplified the item pool tab, with the usual case now having only a single line per item.
- Changed: Improved the text for quantities for ammo in the item pool tab.
- Changed: Experimental games are only shown in the menu if the option for experimental games is enabled.
- Changed: Only session admins are allowed to copy the permalink of a session.
- Changed: Modified how ConfigurableNodes (In Echoes, the Translator Gates) are handled in logic. This should have no visual differences, other than speeding up generation.
- Changed: Great internal changes were done to how hints are applied to the game. This should have no visible impact.
- Changed: The UI for 1HP Mode now only shows up for Echoes.
- Fixed: Map Tracker now properly handles multiple copies of pickups in all cases.
- Removed: The Database Editor can only be open when running from source. In releases, use `Open -> (Game) -> Data Visualizer` instead.
- Removed: All auto trackers based on pixel art style were removed over concerns about asset licensing.

### Cave Story

- Nothing.

#### Patcher Changes

- Nothing.

#### Logic Database

- Nothing.

### Metroid Prime 1

- Added: Option to use deterministic Incinerator Drone RNG for fairer racing
- Added: Spring Ball. Enable in preset configuration. Must have bombs in inventory to work.

#### Patcher Changes

- Added: QoL Game Breaking - Reserach Lab Aether Pirate now guaranteed to jump through glass when doing room backwards
- Fixed: Players could unmorph in Magmoor Workstation where they should not be able to
- Fixed: Abuse of QoL Game Breaking in Central Dynamo to skip the maze/drone
- Fixed: Exclude Phazon Elite Item from QoL Pickup Scans
- Fixed: Wavesun when playing with shuffled item positions
- Fixed: Main Plaza etank ledge door shield was slightly misaligned
- Fixed: Cannon remaining holstered after grapple when shuffling combat visor
- Fixed: Cannon remaining holstered after a specific type of R-Jump when shuffling combat visor
- Fixed: Unmorphing now returns you to your previous visor instead of default visor when shuffling combat visor for quality of life purposes

#### Logic Database

- Changed: Reduce difficulty of Monitor Station -> Warrior Shrine NSJ/No Bombs to intermediate dash and standable terrain (from advanced dash and expert standable) and included a video.

### Metroid Prime 2: Echoes

- When checking details for a game, the hint spoiler tab now includes the correct text for Dark Temple keys hints.

#### Patcher Changes

- Nothing.

#### Logic Database

- Added: Using Screw Attack as a trickless means to obtain Grand Windchamber item after seeker puzzles

## [4.0.1] - 2022-01-30

- Changed: The UI for 1HP Mode now only shows up for Echoes.
- Fixed: Support for non-NTSC Metroid Prime 1 ISOs restored.

## [4.0.0] - 2022-01-30

- **Major** - Added: Cave Story has been added with full single-player support.
- **Major** - Added: Data Visualizer/Editor now contains a visual representation of the nodes in the area.
This feature comes with plenty of quality of life functionality for editing the database.
- Added: A new tab has been added to the preset editor, Generation Settings, consolidating various settings such as minimal logic, multi-pickup placement, dangerous actions, etc.
- Added: The Logic Database can now have descriptions for nodes.
- Added: Game Details window can now spoil the item order, elevators, translator gates and hints.
- Added: Data Editor can now edit area names.
- Added: Data Editor can now view and edit resources.
- Added: Items now have tooltips in the Auto-Tracker.
- Added: One joke hint.
- Added: Descriptions for Minimal Logic for each game, with a better definition of what Minimal Logic is.
- Added: Randovania is now able to identify for what version of Randovania a given permalink is, if they're similar enough versions.
- Added: Permalinks now contain the seed hash, so Randovania can detect if there's a hash mismatch when importing.
- Changed: In the Game Session Window, the observers tab is now visible by default.
- Changed: The rdvgame file is now considerably more technical in order to require less game-specific code.
- Changed: Editing connections in the Data Editor now has an easier to use selector for non-item resources.
- Fixed: Data Visualizer no longer hides the comment for a single-element Or/And entry.
- Fixed: Data Editor now properly handles areas without nodes.
- Removed: It's no longer possible to delete a game session.
- Removed: It's no longer possible to leave the session when closing the window.

### Metroid Prime

- Added: Start in any (uncrashed) Frigate room
- Added: 1-way cycles and 1-way anywhere elevators can lead to (uncrashed) Frigate rooms
- Added: Essence Death and Frigate Escape Cutscene teleporter destinations can now be shuffled
- Added: Artifact hints can now be configured to show area and room name, just area name, or nothing at all
- Added: Cosmetic Option - Select HUD Color
- Added: Cosmetic Option - Rotate hue of all 4 suit textures and ball glow color
- Added: Cosmetic Option - Set default in-game options like Echoes
- Added: Experimental Option - Shuffle the coordinates of items within their respective rooms. Seeds may not be completable.
- Added: Experimental Option - Add random (non-logical) items to rooms which do not usually have items.
- Added: Shuffle Power Beam
- Added: Shuffle Combat Visor
- Added: New default preset: "Moderate Challenge".
- Changed: Minimal Logic no longer checks for Plasma Beam.
- Changed: Removed "Fewest Changes" preset.
- Changed: Updated "Starter Preset" to better match community preferences.

#### Known Issues:

- Nothing.

#### Patcher Changes

- Added: Support for NTSC-U 0-01, NTSC-J and NTSC-K (Gamecube)
- Added: List of tournament winners on lore scan in Artifact Temple
- Added: QoL Game Breaking now fixes several crashes on Frigate Orpheon
- Added: QoL Game Breaking now fixes the soft-lock in hive totem by making the blocks drop sooner
- Added: Option to disable item loss in Frigate (Enabled by default)
- Added: QoL Pickup Scans - Weeds by item in Landing Site now don't have scan point
- Added: Combat/Scan/Thermal/X-Ray all have unique custom models
- Fixed: Safeguard against blowing past layer limits.
- Fixed: On Major custscene skip, Elite Quarters now stays locked until the player picks up the item. The hudmemo is now tied to the item rather than the death animation.
- Fixed: Ruined fountain not always showing the right scan.
- Fixed: Phazon Suit Small Samus Morph Ball Glow
- Fixed: Vent shaft item not being scannable on QoL Pickup Scans
- Fixed: Automatic crash screen
- Fixed: Wavesun not collecting item/unlocking door
- Fixed: Locked door on Storage Depot B (NTSC 0-02)
- Fixed: Bug in Elite Quarters where game would crash during OP death cutscene if the player changed suit during the fight
- Changed: The vines in arboretum which cover the scan panel remain in the room on the ghost layer to help aid newer players.
- Changed: Exo and Essence stay dead permanently if traversing Impact Crater multiple times
- Changed: Increased Maximum Missile/Etank/Capacity for seeds with more expansion count than is available in vanilla

#### Logic Database

- Fixed: Magma Pool - Added missing suit or heated runs trick requirement for non-grapple methods of crossing the room
- Fixed: HAT - Updated spawn node
- Fixed: Quarantine Cave - Properly model when the fight is required and when it is not
- Fixed: Bug where Biohazard Containment didn't check Power Conduit Requirements if Super Missiles were available
- Fixed: Typo in Frozen Pike - Hunter Cave Access requires Slope Jump (Advanced), not Single-Room OoB (Advanced)
- Added: New Event - Gravity Chamber Item (Lower)
- Added: New Trick Category - Infinite Speed
- Added: Magma Pool - Added standable terrain method to cross the room with a video example
- Added: Main Plaza - Hypermode Dash to get Grapple Ledge
- Added: Elite Quarters - BSJ to skip scan visor
- Added: Reactor Core - NSJ Gravityless Bomb Jumps
- Added: Cargo Freight Lift - NSJ Gravityless Boost or Bombs climbs
- Added: Flick BSJ in watery hall OoB
- Added: NSJ Bombless Lower GTH Climb (Wallboost)
- Added: NSJ Bombless Quarantine Cave Elevator Spider Skip
- Added: NSJ Bombless Gravity Chamber Escape (Gravity Wallboost)
- Added: NSJ Bombless Lower Phen's Edge
- Added: NSJ Bombless Frozen Pike (Mid-Section)
- Added: NSJ Bombless Life Grove (Wallboost)
- Added: NSJ Bombless HOTE Climb (Boost IUJs)
- Added: NSJ Bombless Elite Control Access (Wallboost)
- Added: Elite Control Access Item (Damage Boost)
- Added: Central Dynamo Item w/ Infinite Speed
- Added: Bomb jump to skip grapple in Biotech Research Area 2
- Added: Great Tree Hall - Jump Off Enemies Bomb Jump (Advanced) to reach GTC NSJ
- Added: Wallboost FCS Climb
- Added: Logic for Traversing Twin Fires Tunnel to Workstation NSJ Gravity
- Added: Logic for Traversing Twin Fires Tunnel to Workstation NSJ Bombless
- Added: Logic for Traversing Twin Fires Tunnel to Workstation Missileless Grappless
- Added: Gravityless Grappless Morphless method for crossing FCS
- Added: Waste Disposal Wallboosts
- Added: Climb Connection Elevator to Deck Beta Gravityless
- Added: Combat Requirements for Essence fight
- Added: 2 Additional NSJ methods for reaching FCS item
- Added: Lava Lake Item NSJ Combat Dash
- Added: Triclops Pit Item SJ Beginner Standable
- Added: 3 new ways to climb Tower of Light (L-Jump, R-Jump, Slope Jump)
- Added: Underwater Movement (Beginner) to get to Tower Chamber with Space Jump
- Added: Underwater Movement (Intermediate) for NSJ Tower Chamber
- Added: Frigate Crash Site climb with Space Jump and L-Jump (Intermediate) and Standable Terrain (Beginner)
- Added: More logical paths for Ice Ruins West NSJ
- Added: Ice Ruins West Middle-Left Rooftop to Item Combat/Scan Dash
- Added: Beginner L-Jump to reach Main Quarry Save Station
- Added: Main Quarry Crane Platform to Waste Disposal NSJ Advanced Combat Dash
- Added: Main Quarry Crane Platform to Item Intermediate Scan Dash
- Added: Expert Gravity Wallboost to get to Tower Chamber
- Added: Beginner Gravity Wallboost to get to Watery Hall
- Added: Expert Trick for NSJ+Boost Crossway
- Added: Movement (Intermediate) to skip Spider Ball in Crossway
- Added: L-Jump to skip SJ on 3rd tier of ore processing puzzle
- Added: NSJ Ore Processing with Spider+Bombs (Expert)
- Added: Bombless Ore Processing Puzzle with Wallboost(Advanced)
- Added: Phendrana Canyon Hypermode Boost
- Added: NSJ Combat Dash (Expert) to Temple Entryway from lower part of room
- Added: Various tricks in Uncrashed Frigate
- Added: Ore Processing Door To Elevator Access A to Storage Depot B Standable L-Jump with Power Bombs
- Added: Combat logic for Dynamo Access and Elite Control Elite Pirate fights
- Added: Intermediate/Advanced Standables to enter/escape Elite Control after/without triggering Elite Pirate
- Added: Logic now can expect players to play in just scan visor, using bombs to open doors
- Added: Knowledge/Combat (Intermediate) trick to skip needing Power Beam for Exo fight
- Changed: Renamed Misc Logic Option to "Allow Dangerous Gravity Suit Logic"
- Changed: Increased difficulty of Connection Elevator to Deck Beta DBJs to Advanced
- Changed: HAT Wallboosts can be done using Gravity at the same difficulty
- Changed: Removed under-used "Complex Movement" trick category
- Changed: All Gravityless Slope Jumps are now categorized as "Underwater Movement without Gravity", as opposed to just NSJ ones
- Changed: Knowledge (Beginner) to Traverse Magmoor Workstation without Varia
- Changed: Magma Pool - Gravity Suit lava dive difficulty was reduced to L-Jump (Intermediate) and Standable Terrain (Beginner)
- Changed: Hall of the Elders - Now properly model needing to kill the 1 ghost to leave the room. Chargeless 1 ghost fight combat difficulty reduced to beginner.
- Changed: Added requirement for X-Ray Visor or Invisible Platforms to Triclops Pit Item NSJ tricks
- Changed: Monitor Station climb to Warrior Shrine Bomb Jump difficulty changed from Advanced to Intermediate
- Changed: Monitor Station NSJ Combat Dash to Warrior Shrine lowered difficulty from Advanced to Intermediate
- Changed: Increase the difficulty of Tower of Light climb with combat dash from 'Beginner' to 'Intermediate' lowered Standable Terrain from 'Intermediate' to 'Beginner'
- Changed: Frigate Crash Site Climb Space Jump Slope Jump Standable Terrain difficulty was reduced to Standable Terrain (Beginner)
- Changed: Removed Slope Jump and Standable requirement from Ice Ruins West NSJ
- Changed: Main Quarry Save Station NSJ Movement difficulty from Beginner to Intermediate
- Changed: Main Quarry Crane Platform to Waste Disposal Standable/Slope Jumpe no longer requires L-Jump
- Changed: Main Quarry Crane Platform to Waste Disposal NSJ Scan Dash difficiulty from Advanced to Intermediate
- Changed: Ore Processing Storage Depot B to Waste Disposal NSJ Standable difficulty from Intermediate to Beginner
- Changed: Ore Processing Storage Depot B to Waste Disposal R-Jump to L-Jump
- Changed: Elite Research Spinners without Boost from Advanced to Intermediate
- Changed: Ore Processing Door To Elevator Access A to Storage Depot B Standable difficulty from Intermediate to Advanced
- Changed: Sun Tower Early Wild now requires Intermediate Knowledge on all methods
- Changed: Less damage required for Watery Hall with Gravity Suit

### Metroid Prime 2: Echoes

- Changed: Minimal Logic no longer checks for Light Suit or Agon Keys.

#### Patcher Changes

- Fixed: Exporting an ISO when Randovania is in a read-only path now works properly.
- Added: Ability to set a custom HUD color

#### Logic Database

- Changed: Shrine Access Seeker Door without Seekers is now Hypermode (from Expert).


## [3.2.2] - 2022-01-17

- Fixed: Presets for unknown games (for example, from a dev version of Randovania) are now properly ignored.

## [3.2.1] - 2021-10-23

- Fixed: The spin box for starting Energy Tanks no longer goes above 14.
- Fixed: Errors from the Prime 1 patcher are now properly displayed in error messages.
- Fixed: Converting presets from previous games should no longer cause invalid expansion ammo count.
- Fixed: Converting presets with multiple major items that give ammo no longer cause incorrect per-expansion ammo count.
- Fixed: Changing the default beam in Echoes no longer throws an error with invalid included ammo.
- Fixed: Sky Temple Keys on Guardians/Sub-Guardians are now properly counted for the item pool size.
- Fixed: Sky Temple Keys on Guardians/Sub-Guardians now appears on the preset description.
- Fixed: Safety check that there's enough available locations for all non-progression at the end of generation has been re-added.
- Changed: Improved error message for certain kinds of invalid permalinks.
- Changed: Presets with negative ammo count for expansions are invalid.

### Metroid Prime

#### Patcher Changes

- Fixed: PAL ISOs now correctly work again.

## [3.2.0] - 2021-10-16

- **Major** - Added: The Logic Database can now have comments in requirements.
- **Major** - Changed: Expansions contents are now configured directly, instead of being calculated from a target.
- Added: Files in the "Previously generated games" folder now includes the name of the games used.
- Added: Custom names for Prime 1 elevators
- Added: Support for Minimal Logic has been added for Metroid Prime and Metroid Prime 3.
- Added: New auto tracker layouts for Metroid Prime 2, with two lines and three lines.
- Changed: Force one specific certificate root when connecting to the server.
- Changed: Custom elevator names across both games now used throughout the entire UI
- Changed: Data Editor now raises an error if two Pickup Nodes share the same index.
- Changed: When changing Echoes Goals, the slider of the number of keys is now hidden when "Collect Keys" goal is not selected.
- Changed: Customizing the item pool causes permalinks to not get as long as before.
- Changed: The Qt theme was changed, as the previous one had serious issues on certain platforms and certain elements.
- Fixed: Items that include ammo are now configurable to provide up to the ammo's capacity.
- Fixed: Certain invalid permalinks are now properly recognized as invalid.
- Fixed: In connections editor, changing a requirement to "And/Or" no longer places ui elements in the wrong place.
- Removed: Metroid Prime 2: Echoes FAQ entry about the weird hint categories, as the issue has been fixed.
- Removed: Menu option to open STB's Echoes item tracker in a new window.

### Metroid Prime - Patcher Changes

- Added: New Nothing model.
- Added: Missile Expansions for yourself has a 1 in 1024 of being shiny.
- Fixed: Mine security station softlock so that defeating the purple pirates first doesn't fail to switch the room to the non-cutscene layer.
- Fixed: Qol scan for Ice Ruins West pickup.
- Fixed: Warp-to-start crash.
- Changed: Fewer forced popup alert for multiworld purpose, and popups now lasts 3s instead of 5s.

#### Cutscene Skips

- Added: Cutscene skip for arboretum gate (competitive+).
- Added: Mine Security Station now longer force switches to Combat Visor.
- Changed: Shorelines Tower cutscene skip is now Minor.
- Changed: Workstation cutscene is now Competitive.
- Changed: Wave panel cutscene in Main Quarry is now Competitive.
- Changed: Elevator leaving cutscenes back are now Major.

### Metroid Prime 2: Echoes - Patcher Changes

- Added: Cosmetic option to customize hud color.
- Fixed: Scanning hints now displays the correct, edited categories.

### Metroid Prime - Logic Database

- Added: Method of reaching pickup in Root Cave from Arbor Chamber with a Dash (Intermediate and above).
- Added: Knowledge (Beginner) trick to leave Central Dynamo without completing the maze or fighting the drone.
- Added: Additional Lower Mines NSJ logic.
- Added: Movement tricks for logical forced damage in Magmoor Caverns, Phazon Mines, and Impact Crater.
- Added: Tricks for climbing Research Lab Aether NSJ
- Added: Tricks for traversing Magmoor Workstation bombless NSJ
- Added: More detailed boss/combat logic
- Fixed: Shorelines tower item being accessible from Ruins Entryway and not Temple Entryway.
- Fixed: Backwards Lower Mines logic
- Fixed: Ice Ruins West NSJ logic now accounts for adult sheegoth layer
- Fixed: Added missing requirements for releasing the metroid in Research Lab Aether

### Metroid Prime 2: Echoes - Logic Database

- Added: Method of climbing halfpipe in Meeting Grounds with Space Jump, Screw Attack, and Standable Terrain (Beginner and above)
- Added: Method of killing Quad MBs using Bombs or Power Bombs and Combat (Beginner)
- Added: Method of killing Quad MBs using Screw Attack (Space Jump) and Knowledge (Beginner)
- Added: Requirement to either kill the Quad MBs or defeat Spider Guardian in order to collect the item in Hall of Combat Mastery in the intended way
- Fixed: A few broken Dark Forgotten Bridge paths have now been fixed.
- Changed: Simplified Meeting Grounds logic slightly, by removing the redundant Top of Halfpipe node
- Changed: Killing Quad MBs now uses a template, as it's a complex set of requirements repeated in three separate rooms

### Discord Bot (Caretaker Class Drone)

- Changed: Room images uses two-way arrows if a connection is two-way, instead of two arrows.

## [3.1.4] - 2021-09-19

- Changed: Force one specific certificate root when connecting to the server.
- Fixed: Checking for updated versions will no longer close Randovania when no internet connectivity is present.
- Fixed: The server will properly reject clients with mismatched versions.

## [3.1.3] - 2021-09-19

- Added: Dialog that shows all enabled tricks in a preset and a list of all rooms that have some combination of tricks that ends up active in that preset.
  - This dialog can be accessed by right-clicking a preset on the "Generate Game" tab, or by pressing the "..." menu in the "Game Details" window.
- Added: Multiworld Help entry regarding maximum number of players.
- Added: Metroid Prime FAQ entry regarding the forced popup alert.
- Changed: Long lines of requirements (Check for all artifacts in Artifact Temple) are now word wrapped.
- Changed: When changing Echoes Goals, the slider of the number of keys is now hidden when "Collect Keys" goal is not selected.
- Changed: In the description of Prime 1 presets, Quality of Life now comes before Game Changes.
- Changed: Clarify that only "Two-way, between areas" guarantees that all areas are accessible.
- Changed: Progress bar when generating a game now reports how many actions were taken, instead of how many items are left.
- Fixed: Nodes with no outbound connections now clearly display this in the visualizer, instead of an error.
- Fixed: Updated multiworld damage warning to mention Magmoor Caverns as well.

### Discord Bot (Caretaker Class Drone)

- Added: The bot now responds to permalinks, presets and rdvgame files sent via direct messages.
- Added: Response for permalinks now offers the permalink's presets for download.
- Changed: `/database-inspect` area responses now has a node selection.

## [3.1.2] - 2021-09-15

- Fixed: In game session, pressing the "Generate game" button no longer errors.

### Discord Bot (Caretaker Class Drone)

- Changed: The response to `.rdvgame` files now include the seed hash and permalink.
- Changed: `/database-inspect` response now includes an image of the requested room layout.

## [3.1.1] - 2021-09-12

- Added: When importing a preset in a game session, there's now an option to import directly from a file.
- Added: In game session, it's now possible to export a preset directly to a file.
- Added: In game session, there's now a "Generate game (no retries)" button. This option attempts generation only a single
time, before giving the error message of why it failed. It's useful for investigating bad presets.
- Changed: When multiworld generation fails, the error message is now clearer on which players haven't reached the end.
- Changed: Preset summaries have been split better into categories.
- Removed: The "Never" option for dangerous actions has been removed from the UI, as it currently doesn't work.

### Discord Bot (Caretaker Class Drone)

- Changed: `/database-inspect` response is now more readable and includes the name of who requested it.

## [3.1.0] - 2021-09-05

- **Major** - Added: Setting for requiring a number of actions/progression before artifacts are placed, to prevent early artifacts.
  - Default Prime 1 presets now default to 6 minimum progression for artifacts.
- **Major** - Added: Setting for controlling how dangerous checks are handled in logic.
- Added: Setting for toggling the pickup scan QOL adjustments.
- Added: The seed hash label in Game Sessions is now selectable.
- Added: One joke hint, requested in 2019.
- Added: Data Visualizer now only shows target nodes for selection that are non-impossible.
- Added: Data Visualizer now highlights nodes that have a path to the selected node.
- Added: Improved the error message when the patcher executable is somehow missing.
- Added: New entries to the Multiworld Help for collecting items and cross game.
- Fixed: Randovania no longer errors when the last selected preset is for a hidden game.
- Fixed: Quality of Life page link in Metroid Prime preset customization is now fixed.
- Fixed: The tracker now properly restores states for games other than Echoes.
- Fixed: Fixed a crash that sometimes occurs when deleting presets.
- Fixed: Generator now directly accounts for events weighting actions.
- Changed: Removed customization of Qt theme for decreasing whitespace.
- Changed: Upgrades in the tracker fills an entire column first, instead of filling rows first.
- Changed: Tracker now properly saves the preset used when persisting the state.

### Metroid Prime - Patcher Changes

- Added `Pickup Scans` option to toggle the patching of item locations so that they can always be scanned.
- Magmoor Workstation item scannable through the purple door (QoL Pickup Scan)
- Fixed shorelines tower item custom scan sometimes showing the incorrect text for certain models
- Certain pickups now always have the popup alert on collection during multiworlds.
- If there are multiple pickups for other players next to each other, these pickups are forced to have a popup alert, so Randovania can properly detect they were picked up.
- Fixed PCA crash patch not being applied when playing small samus.

#### Cutscene Skips
- Added `Competitive` cutscene skip option.
- Moved Shorelines Tower cutscene to major (it sometimes has a reposition that is sometimes useful in routing)
- Removed Main Quarry Combat Visor switch
- Speed up opening of gate in ice temple
- Speed up opening of gate in sun tower
- Fixed Thardus cutscene skip softlock

### Metroid Prime - Logic Database

- Added: Method of reaching Ruins Entryway from Plaza Walkway in Phendrana Shorelines with a Dash (Intermediate).
- Added: Easier NSJ trick to climb Ruined Courtyard using the water puzzle platforms.
- Added: Charge Beam requirements were added to the following rooms with combat trick alternatives:
    - (Beginner) Elite research - Phazon Elite
    - (Beginner) Research Entrance
    - (Intermediate) Hall of the Elders - Wave and Ice bomb slots
    - (Intermediate) Sunchamber - Ghosts fight
    - (Intermediate) Mine Security Station with >= 200 energy
    - (Advanced) Mine Security Station
- Fixed: Main Plaza door to Plaza Access is now properly a normal door, instead of a permanently locked door.
- Fixed: Sun tower now requires Knowledge (Intermediate) to collect the Sunchamber layer change event without falling down.
- Fixed: Removed broken/redudant trick for reaching Temple Entryway ledge using cutscene reposition
- Fixed: Trivial logic for Plaza Walkway to Ruins Walkway
- Fixed: Replaced Bomb Jump (Intermediate) with Dash (Beginner) trick to cross the gap to reach the Courtyard Access door in Ice Ruins West.
- Fixed: NSJ logic now accounts for stalactite in Ice Ruins West.
- Fixed: Crossing the gap by Specimen Storage door no longer sometimes requires L-Jump (Intermediate) instead of Beginner.
- Changed: Improved readability of Ruined Courtyard logic.
- Changed: Reorganized Sunchamber logic to improve usage by generator/solver.
- Changed: Picking up Sunchamber Ghosts item NSJ is now L-Jump (Beginner) instead of Intermediate.
- Changed: Crossing TFT to TF with Gravity+SJ now requires Movement (Beginner)
- Changed: FCS Item Scan Dash method is now Intermediate without SJ.
- Added: FCS Grapple strat - Movement (Beginner)

### Metroid Prime 2: Echoes - Patcher Changes

- Added: A-Kul's scan in Sky Temple Gateway now displays a list of previous tournament winners.
- Changed: Echoes now uses a different game ID when saving ISOs with menu mod enabled, preventing issues from incompatible save files.
- Changed: The elevator sound effect is never removed when elevators are vanilla, ignoring the preference.

### Metroid Prime 2: Echoes - Logic Database
- Added: Method of reaching the pickup in Reactor Core with Space Jump, Bombs, Spider Ball, and Standable Terrain (Intermediate and above).
- Fixed: Lore Scan in Meeting Grounds no longer believes that Boost is required to scan it.
- Fixed: Reactor Core has been cleaned up slightly.
- Fixed: Spawn point in Accursed Lake is now correctly set.

### Discord Bot (Caretaker Class Drone)

- Added: The `/database-inspect` command to send the logic of a room to the channel.
- Added: Messages with rdvgame files also get a reply with a summary of the preset.
- Changed: Responses with preset descriptions no longer pings the original message.

## [3.0.4] - 2021-08-10

- Added: Game Sessions now have an accessible audit log, which includes whenever a player accesses the spoiler log.
- Added: Metroid Prime 1 racetime.gg rooms are now viewable in the racetime.gg browser, with filters for each game
- Fixed: Importing a permalink from the racetime.gg browser while a race is currently in progress now selects the correct racetime.gg room

## [3.0.3] - 2021-08-08

- Fixed: "Open FAQ" in the main window now works correctly.
- Fixed: Pressing Yes to ignore invalid configuration now works correctly.
- Changed: Randovania now silently handles some invalid configuration states.
- Changed: Improved handling of corrupted repository for old preset versions.

## [3.0.2] - 2021-08-05

- Added: In-game crashes in Metroid Prime now automatically show the error screen.

- Changed: Game Sessions - The window now uses docks for the different parts, meaning you can resize, reorder and even split off.

- Changed: Use different colors for artifact hints in Metroid Prime, for better readability on both scan box and logbook.

- Fixed: Exporting a Metroid Prime ISO with Warp to Start enabled and starting at certain elevator rooms no longer fails.

## [3.0.1] - 2021-08-01

- Changed: Disabled the option to stop exporting a Prime 1 ISO to avoid crashes.

- Fixed: Server will now re-authenticate with Discord, preventing users from logging with the incorrect account.

- Fixed: Game Sessions - History entries with invalid locations no longer cause error messages.

## [3.0.0] - 2021-07-30

-   **Major** - Metroid Prime 1 is now fully supported, including multiworld and auto tracker!

-   **Major** - Presets are now presented in a tree view, with custom presets being nested under another one. They're also saved separately from Randovania data.

-   **Major** - The auto tracker now have support for different layouts, with their own assets and game support. New themes with icons similar to the game were also added, provided by MaskedKirby.

-   Added: Credits in Metroid Prime 2 now contains a list of where all non-expansions were placed, including possibly other player's for a multiworld. The credits now takes 75 seconds instead of 60 to accomodate this.

-   Added: Button to export the presets used in a game file.

-   Added: Add text description to unusual items in the Item Pool tab.

-   Added: New Help tab with information on how to read the Data Visualizer.

-   Added: In the Map Tracker, it's now possible to right-click a location to see a path from last action to it.

-   Added: A menu option to open the logs folder.

-   Added: The timeout limit is now progressively more forgiving, the more timeouts that happen.

-   Added: Button to set all gates to "Random with Unlocked' for Prime 2.

-   Changed: The items in the starting items popup is now sorted.

-   Changed: Customizing Dark Aether damage is now considered by logic.

-   Changed: Pickup visibility method is now configured in the Item Pool tab.

-   Changed: Multiworld connection is slightly more conservative when giving items.

-   Changed: Updated the Multiworld Nintendont for hopefully more stability.

-   Changed: The session history in multiworld now has different columns for the players involved, pickup and where the pickup was. It's also possible to sort the table by any of these fields.

-   Changed: The ISO prompt dialog now remembers your last used vanilla ISO, for when you delete the internal copy. When opening the file pickers, these start now with the paths from the input fields.

-   Changed: Many Spin/Combo boxes no longer react to the mouse wheel when not focused.

-   Fixed: Closing the dangerous settings warning via the X button is now properly recognized as "don't continue".

-   Fixed: Hint Item Names no longer breaks if you swap games while the table is sorted.

-   Fixed: Hint Item Names now properly list Artifacts and Energy Cells.

-   Fixed: Map Tracker now properly handles unassigned elevators.

-   Fixed: Trick names in the preset are always sorted.

### Metroid Prime 2 - Logic Database Changes

-   **Major** - "Suitless Ingclaw/Ingstorm" trick added to cover traversing rooms with either Ingclaw Vapor or Ingstorm.

#### Added

-   Method of getting over the gate in Mining Station A in reverse with Space Jump and Screw Attack (Expert and above).

-   Method of bypassing the breakable glass in Sand Processing from Main Reactor with Space Jump and Screw Attack (Expert and above).

-   Method of climbing to the top level of Main Gyro Chamber with Space Jump, Screw Attack, and Bombs, and no Scan Visor (Advanced and above).

-   Method of climbing the Sand Processing bomb slot with a Slope Jump for Bombless Bomb Slots (Advanced and above).

-   Method of leaving Dark Agon Temple by opening the gate from OoB with Single Room OoB, Slope Jump, Standable Terrain, Bomb Space Jump, Space Jump, and the Agon Keys (Expert and above).

-   Great Bridge:
    - Method of reaching Abandoned Worksite door with Space Jump and Extended Dash (Advanced and above).
    - Method of reaching Abandoned Worksite and Torvus Map Station doors from Temple Access Dark door with Boost Ball and Boost Jump (Advanced and above).
    - Method of reaching the pickup with Screw Attack and Single Room Out of Bounds (Expert and above).

-   Method of Crossing Grand Windchamber (both ways) Without Space Jump using Extended Dash (Hypermode).

-   Method of reaching the pickup in Watch Station:
    - With Space Jump, Screw Attack, and Single Room OoB (Expert and above).
    - With only Space Jump and Single Room OoB (Hypermode)

-   Alpha Blogg now has proper requirements for multiple difficulties.

-   Method of Bomb Slots without Bombs in Sanctuary Fortress/Ing Hive - Controller Access/Hive Controller Access without Space Jump (Expert and above).

-   Methods of crossing Torvus Bog - Fortress Transport Access with Gravity Boost or Bombs (No Tricks/Advanced and above).

-   Method of traversing Vault without Space Jump or Screw Attack using Extended Dashes (Advanced and above).

-   Method of reaching Windchamber Gateway item with only Scan Visor using Extended Dashes (Expert and above).

-   Method of reaching Kinetic Orb Cannon in Gathering Hall using Extended Dashes (Expert and above).

-   Method of reaching the pickup in Accursed Lake with a dash (Advanced and above).

-   Method of reaching Temple Security Access from the portal in Aerial Training Site with an Extended Dash (Hypermode).

-   Method of reaching the pickup in Mining Plaza with an Extended Dash (Hypermode).

-   Method of completing the Main Gyro Puzzle with only Space Jump and Screw Attack (Advanced and above).

#### Changed

-   Reaching the pickup in Temple Transport B with a Wall Boost is now Hypermode (from Expert).

-   Reaching the pickup in Path of Roots with only Bombs is now Expert (from Hypermode).

-   Reaching the portal in Hydrodynamo Shaft with Air Underwater and Screw Attack is now Hypermode (from Expert).

-   Reaching the pickup in Dark Torvus Arena with a Roll Jump is now Hypermode (from Expert).

-   Trial Grounds, reaching the door:
    - From the portal with Space Jump and a Slope Jump is now Beginner (from Intermediate).
    - From the left safe zone with a Dash is now Intermediate (from Expert) and without anything is now Advanced (from Expert).

-   Opening the Seeker Lock without Seekers in Mine Shaft is now Advanced (From Expert)

-   Opening the Seeker Lock without Seekers in Plain of Dark Worship is now Expert (From Hypermode).

-   Reaching the Windchamber Gateway Door from Windchamber Tunnel with a Boost Jump is now Hypermode (From Expert).

-   Reaching the pickup in Medidation Vista with a Boost Jump is now Expert (From Advanced).

-   Quadraxis and Boost Guardian now have proper health and item requirements with tricks disabled.

-   Activating Controller Access rooms Bomb Slots without Bombs is now Advanced (from Expert).

-   Reaching the Abandoned Worksite/Brooding Ground door from the bridge in Dark/Forgotten Bridge with an Extended Dash is now Hypermode (from Expert).

-   The initial Terminal Fall Abuses in Vault from the scan portal are separate from the final and are now Advanced (from Expert).

-   Catacombs NSJ dash to Transit Tunnel South has been modified to account for Scan Visor, with the original difficulty being raised to Advanced (from Intermediate).

-   Undertemple Shaft NSJ dash from bottom to top of cannon is now Intermediate (from Advanced).

-   Morph Ball is no longer required to reach the portal from the Echo Gate in Profane Path Scan Dash method.

-   Various Standable Terrain tricks (Dark Agon - Portal Site, Temple Grounds - Sacred Path) have been lowered to Beginner/Intermediate (from Advanced). This is to
    attempt to fix an old database limitation from before tricks had their own difficulty levels.

-   The dashes in Gathering Hall from Transit Tunnel South/West to the Kinetic Orb Cannon are now Intermediate (from Advanced).

-   The Bomb Space Jump NSJ to reach Abandoned Worksite in Great Bridge is now Expert (from Hypermode).

-   The dash to reach the portal in Aerial Training Site from Central Hive Transport West is now Hypermode (from Expert).

-   The dash to leave Hive Temple after Quadraxis via Security Station is now Hypermode (from Expert).

-   The dashes in Command Center (top level) and Accursed Lake without Space Jump are now Beginner (from Intermediate).

-   The dash in Mining Station A to reach Temple Access without Space Jump or Missiles is now Advanced (from Intermediate).

-   The dashes in Trial Grounds to Dark Transit Station without Space Jump are now Advanced (from Intermediate).

-   The dashes in Undertemple Shaft to reach Sacrificial Chamber Tunnel (and back) are now Advanced (from Intermediate).

-   The dash in Hall of Combat Mastery to reach the upper area after the glass is now Advanced (from Intermediate).

-   Bomb Guardian now has proper logic when shuffling Power Beam.

## [2.6.1] - 2021-05-05

-   Changed: Invalid values for the Multiworld magic item are ignored when detecting if the game is properly connected.

-   Fixed: "One-way anywhere" no longer shows up twice in preset warnings for multiworld

-   Fixed: Changing starting location to Ship or Save Stations now works again.

-   Fixed: Torvus Gate elevator is now properly hidden instead of Dark Torvus Ammo Station.

## [2.6.0] - 2021-05-02

-   **Major** - Added: New elevator randomization settings:
    * New mode: *One-way, elevator room with replacement*. One way elevator, but loops aren't guaranteed.
    * Select which elevators can be randomized.
    * Select possible destinations for *One-way, anywhere*.
    * Randomize Sky Temple Gateway, Sky Temple Energy Controller, Aerie Transport Station and Aerie elevators. *Warning*: These rooms have some details you must consider. Please read the elevators tab for more information.

-   **Major** - Added: The Energy Controllers in Agon Wastes, Torvus Bog and Sanctuary Fortress are always visible in the map, regardless if map is revealed by default. All regions are also always available for selection. This allows the light beam warps after U-Mos 2 to always be used.

-   **Major** - Added: An user preference (in *Customize in-game settings*) for the map to display names of unvisited rooms.
    When randomizing elevators, the elevator rooms are excluded to prevent spoiling their destinations. An option were added to disallow displaying names entirely, since otherwise you can use a Map Station to find the names.

-   Added: An option to disable the elevator sound effect, preventing it from playing endlessly in certain cases.

-   Added: When a crash happens, the game now displays an error screen instead of just stopping.

-   Added: The *Hint Item Names* tab now supports switching between all 3 Prime games.

-   Added: An option to use an experimental new pickup placement logic, able to place multiple pickups at once.

-   Added: Two additional joke hints. (Thanks CZeke and Geoffistopheles)

-   Added: It's now possible to add Infinite Beam Ammo, Infinite Missiles and Double Damage to the item pool.

-   Added: Player names are now colored yellow in hints.

-   Changed: Elevator names in the tracker uses their customized names, not the vanilla ones.

-   Changed: Optimized Randovania startup time and extensive logging of what's being done during it.

-   Changed: Improve scan text for expansions.

-   Changed: Some hints in multiworld games now also include the player names.

-   Changed: Missiles, Power Bombs and Ship Missiles are now only in logic after their respective main launcher, even if it's not required in game.

-   Changed: You can add up to 99 of any expansion to the pool, up from 64.

-   Fixed: The *Logic damage strictness* multipliers are no longer applied twice.

-   Fixed: *Up to* relative hints are no longer converted into *exactly* if the actual distance matches the displayed number.

-   Fixed: Dark Torvus Bog - Portal Chamber is no longer silently ignored as a starting location.

-   Fixed: Charging your beam to shoot when out of ammo now works even when customizing the ammo type required.

-   Fixed: Having the maximum number allowed of an expansion in a preset no longer causes permalink errors.

-   Fixed: Fixed the game defaulting to Combat Visor after an elevator.

-   Fixed: Multiworld spoiler logs now use 1-indexed player names for locations.

-   Removed: Using Dark Visor as the starting visor is no longer supported. (Game crashes on unmorph for unknown reasons)

### Logic Database Changes

-   Added: Method of reaching the pickup in Hive Gyro Chamber with Space Jump, Boost Ball, and a Boost Jump (Expert and above).

-   Added: Method of climbing Torvus Grove with Space Jump, Screw Attack, and Standable Terrain (Advanced and above).

-   Added: Method of reaching cannon in Great Bridge with Boost Ball and a Boost Jump (Expert and above).

-   Added: Method of reaching the main part of Hall of Combat Mastery with a Scan Dash and after blowing up the glass (Intermediate and above).

-   Added: Method of activating the portal in Portal Terminal with Screw Attack, Slope Jump, and No Bombs or Space Jump (Expert and above).

-   Added: Method of climbing Sacred Bridge with Bombs and a Bomb Space Jump (Advanced and above).

-   Changed: Logic paths that require Screw Attack without Space Jump now make sure to not have Space Jump to be valid.

-   Fixed: Spawn point of Aerie Transport Station is now the door, making DS2 required to take the elevator there.

## [2.5.2] - 2021-02-28

-   Added: The number of items in the pool is now included in the summary.

-   Fixed: Shuffling Combat Visor with item acquisition popups enabled no longer errors.

## [2.5.1] - 2021-02-26

-   Added: Drag and dropping rdvgame and rdvpreset files into the main Randovania window now imports that game file and preset, respectively.

-   Added: Discord bot now posts summary whenever a preset is attached to a message.

## [2.5.0] - 2021-02-19

-   Changed: Preset summary now only include differences from vanilla game.

-   Changed: The relative hint using an item category has been replaced with a relative hint using an area, with up to distance.

### Logic Database Changes

#### Added

-   Method of climbing Sanctuary Temple from the bottom with Bombs and Spider Ball (Intermediate and above).

-   Method of climbing Sanctuary Temple from the bottom with Screw Attack and Single Room Out of Bounds (Expert and above).

-   Method of reaching Worker's Path from the top level in Sanctuary Temple with Scan Visor and an Extended Dash (Expert and above).

-   Method of reaching Windchamber Gateway from Windchamber Tunnel in Grand Windchamber with a Boost Jump (Expert and above).

-   Method of reaching Temple Access in Mining Station A with a Boost Jump (Advanced and above).

-   Method of reaching pickup in Temple Access (Sanctuary) with Space Jump, Screw Attack, and Standable Terrain (Intermediate and above).

-   Method of climbing Temple Access (Sanctuary) with Space Jump, standing on a Rezbit, and dashing off the other Rezbit (Expert and above).

#### Changed

-   Increased weight for Energy Tanks to be selected as progression.

-   Reaching the pickup in Path of Roots from Torvus Lagoon with Gravity Boost, Space Jump, and a Slope Jump is now Intermediate (from Beginner).

-   Reaching the pickup in Grand Windchamber with Space Jump, Screw Attack, Slope Jump, Standable Terrain is now Advanced (from Intermediate).

-   Bomb Jumping over the 2nd light block heading to Hall of Eyes is now Intermediate (from Beginner).

-   Energy Tank requirements for Chykka have been lowered.

#### Fixed

-   Reliquary Grounds now has proper requirements for reaching Ing Reliquary with Light Suit.


## [2.4.2] - 2021-02-08

-   Fixed: Randovania no longer crashes if the connected Dolphin stops emulation.

## [2.4.1] - 2021-02-06

-   Added: Detect if the internal game copy was modified by a future version of Randovania, prompting for the user to press "Delete internal copy".

-   Changed: An error popup now shows up when exporting an ISO fails.

-   Removed: "Automatically track inventory" toggle, as the functionality was already removed.

-   Fixed: Randovania now considers any inventory item with amount above capacity, or capacity above the strict maximum as the game not being connected.

-   Fixed: Error message when the server rejects your client version not being displayed.

-   Fixed: Setting beam ammo expansions to 0 pickups no longer hides the boxes.

## [2.4.0] - 2021-02-01

-   **Major** - Added: The visor and beam you start the game equipped with is now configurable.

-   **Major** - Changed: In multiworld, items are now delivered at the same time as the message. It should also no longer fail to send with Nintendont.

-   Added: Additional joke hints were added.

-   Added: Method to climb to the portal Base Access with just Screw Attack (Intermediate and above).

-   Added: Method to reach the pickup in Grand Windchamber with Space Jump, Screw Attack, and a Slope Jump (Intermediate and above).

-   Added: Method to traverse Ventilation Area B from Bionenergy Production without Bombs by Screw Attacking into the tunnel and destorying the barriers with Missiles (Advanced and above).

-   Added: Method to reach the pickup in Path of Roots from Torvus Lagoon without Morph Ball (Beginner and above).

-   Added: Method to enter the tunnel in Underground Tunnel to Torvus Temple from Torvus Grove with an Instant Morph (Advanced and above).

-   Added: Method to reach the halfpipe pickup in Dark Torvus Arena with Space Jump and a Roll Jump (Expert and above).

-   Added: Method to climb to the upper level in Biostorage Station with Bomb Space Jump (Advanced and above).

-   Added: Method to reach the pickup in Grand Windchamber with a Space Jump, Bomb Space Jump, and a Scan Dash (Expert and above).

-   Added: Method to climb Mining Station B with Space Jump and a Slope Jump (Expert and above).

-   Added: Method to reach the portal in Mining Station B with Space Jump, Scan Visor, and Dashing for Single Room OoB (Expert and above).

-   Added: Method to cross Bitter Well to Phazon Site with Wall Boosts (Hypermode).

-   Added: Method to reach the bomb slot in Training Chamber with Gravity Boost and Air Underwater (Advanced and above).

-   Added: Method to open activate the Bomb Slot in Training Chamber with Darkburst or Sonic Boom (Hypermode).

-   Changed: Auto tracker internally uses a configuration file for the item positions.

-   Changed: The item pool tab when customizing presets now can edit major items directly.

-   Changed: Defeating Quadraxis with Power Bombs is now Advanced (from Beginner).

-   Changed: Bypassing the statue in Training Chamber from the back with Screw Attack and a Bomb Space Jump is now Expert (from Advanced).

-   Changed: Escaping Hive Temple without Spider Ball is now Expert (from Hypermode).

-   Changed: Bomb Space Jump in Great Bridge/Venomous Pond to reach Abandonded Worksite/Brooding Ground is now Expert (from Hypermode).

-   Changed: Using Seeker Missiles now requires either Combat Visor or Dark Visor.

-   Changed: Bomb Slots without Bombs in Sand Processing, Main Gyro Chamber, and Vault are now Advanced (from Expert).

## [2.3.0] - 2021-01-08

-   Added: Method to enter tunnels in Transit Tunnel East/Undertransit One from Catacombs/Dungeon to Training Chamber/Sacrificial Chamber with an Instant Morph (Intermediate and above).

-   Added: Method to reach the pickup on the Screw Attack wall in Aerial Training Site with a Roll Jump (Expert and above).

-   Added: Method to reach the pickup in Abandoned Worksite from the tunnel with a Boost Jump (Advanced and above).

-   Added: Method to bypass the statue in Training Chamber from the back with Screw Attack and a Bomb Space Jump (Advanced and above).

-   Added: Methods to reach the pickup in Mining Station B with Space Jump, Screw Attack, and Standable Terrain or after the puzzle with a Bomb Jump (Advanced and above).

-   Changed: In multiworld, keybearer hints now tells the player and broad category instead of just player.

-   Changed: Dark Alpha Splinter no longer strictly requires Power Beam.

-   Changed: Crossing Main Gyro Chamber with Screw Attack before stopping the gyro is now Hypermode (from Expert).

-   Changed: Phazon Grounds and Transport to Agon Wastes (Torvus) Seeker Locks without Seekers are now Expert (from Hypermode).

-   Fixed: Properly handle invalid ammo configurations in preset editor.

-   Fixed: Randovania no longer instantly crashes on macOS.

-   Fixed: Logic properly considers the Transport A gate being gone after entering from that side in Random Elevators.

## [2.2.0] - 2020-12-20

-   Added: 1 HP Mode, where all Energy Tanks and Save Stations leave you at 1 HP instead of fully healing.

-   Added: Added a detailed report of the generator's state when a game fails to generate.

-   Fixed: Generator will no longer ignore players that have no locations left. This would likely cause multiworld generation to fail more often.

-   Fixed: Error messages are properly shown if a game fails to generate.

-   Fixed: Alerts are now properly saved as displayed.

-   Fixed: Errors in the default preset no longer prevent Randovania from starting.

-   Changed: Optimized game generation, it now takes roughly 2/3 of the time.

-   Changed: Optimized game validation, it now also takes roughly 2/3 of the time.

-   Changed: Relative hints no longer cross portals.

-   Changed: In multiworld, keybearer hints now instead tells the player the item is for, instead of a category.

-   Changed: Decreased the chance of Power Bombs being late in a game.

-   Changed: Account name are updated every time you login via Discord.

-   Changed: Warning about dangerous presets in Multiworld sessions now include the player name.

-   Changed: Roll Jump in Meditation Vista to reach the pickup is now Hypermode (from Expert).

## [2.1.2] - 2020-12-05

-   Added: The Item Pool size now displays a warning if it's above the maximum.

-   Changed: The minimum random starting items is now considered for checking the pool size.

-   Fixed: Being kicked from an online session would leave the window stuck there forever.

-   Fixed: Bulk selecting areas for starting location no longer includes areas that aren't valid starting locations.

## [2.1.1] - 2020-12-02

-   Added: A prompt is now shown asking the user to install the Visual C++ Redistributable if loading the Dolphin backend fails.

-   Fixed: Changing ammo configuration breaks everything.

-   Fixed: Patching ISOs should work again.

-   Fixed: Clean installations can select presets again.

## [2.1.0] - 2020-12-02

-   Changed: Multiworld session history now auto-scrolls to the bottom

-   Changed: The lowest level for a trick is now called "Disabled" instead of "No Tricks".

-   Changed: Minimum Varia Suit Dark Aether is now 0.1, as 0 crashes the game.

-   Changed: Permalinks are now entirely different for different games.

-   Changed: Preset summary now specifies if hidden model uses ETM or random item.

-   Added: A very basic visualization of the map to the tracker.

-   Added: Trick Details can now be used with all 3 games.

-   Fixed: Changing a trick level to No Tricks no longer cause inconsistent behavior with the permalinks.

-   Removed: Intermediate path for reaching item in Main Reactor from Security Station B door without Screw Attack since it was broken and impossible.

-   Changed: Renamed "Before Pickup" to "Next to Pickup" in various locations for more clarity


## [2.0.2] - 2020-11-21

-   Added: Starting locations tab has checkboxes to easily select all locations in an area

-   Added: The map tracker now supports random elevators, translator gates and starting location.

-   Changed: The pickup spoiler in game details is now sorted.

-   Fixed: Multiworld sessions should no longer occasionally duplicate messages.

-   Fixed: Custom safe zone healing should now work in multiworld sessions.

-   Fixed: Occasional error with switching an observer into a player.

## [2.0.1] - Skipped

## [2.0.0] - 2020-11-15

This version is dedicated to SpaghettiToastBook, a great member of our community who sadly lost her life this year.

Her contributions to Randovania were invaluable and she'll be missed.

---

-   **Major** - New game mode: Multiworld. In this co-op multiplayer mode, there's one different world for each player which is filled with items for specific players.

-   **Major** - Tricks are more organized and can be customized more precisely to a player's desire.

### General

-   Removed: Presets no longer have a global trick level. Each trick is now configured separately.

-   Added: Options for configuring usage of new tricks:
    - Bomb Jump (renamed from Difficult Bomb Jump)
    - Bomb Slot without Bombs
    - Boost Jump
    - Combat
    - Difficult Movement
    - Extended Dash
    - Knowledge
    - Open Gates from Behind
    - Respawn Abuse
    - Screw Attack into Tunnels
    - Seeker Locks without Seekers
    - Single Room Out of Bounds
    - Standable Terrain

-   Changed: The following trick level difficulties were renamed:
    - Trivial -> Beginner
    - Easy -> Intermediate
    - Normal -> Advanced
    - Hard -> Expert
    - Minimal Checking -> Minimal Logic

-   Changed: Replaced Beginner Friendly with Starter Preset, which is now the default preset.

-   Fixed: Energy Tanks can now properly be used as progression.

### Hints

-   Added: Relative hints, where an item is described as being some rooms away from another item or room.

-   Added: Guaranteed hints which tells in which areas (Agon Wastes, Ing Hive, etc) contains the keys for each of your dark temples.
    These hints are placed purely randomly, similarly to the guaranteed Temple Bosses hints.

-   Added: Free hint spots after generation now prefer items from late in progression instead of pure random.

-   Removed: Hints with green item names/joke item names have been removed.

-   Removed: Temple Keys are no longer hinted by progression-based Luminoth lore hints.

-   Changed: All games now have precisely 2 joke hints, which no longer randomly replace a progression hint.

-   Changed: Hints from keybearer corpses now uses a broader category, which leaves unclear if it's an expansion or not.

### GUI

-   Added: An automatic item tracker based on a Dolphin running on the same computer or a special Nintendont build on the same Wifi.

-   Added: A dark theme has been added. It can be toggled in the Advanced menu.

-   Added: Requirements in the logic database can now use templates of requirements, allowing for easy re-use.

-   Added: Data Editor can now edit all fields of a node, from type, name and all type specific fields.

-   Added: Data Visualizer and Editor now can operate in the included database for Prime 1 and 3.

-   Added: The Data Editor now displays a warning if you're closing with unsaved changes.

-   Added: Randovania can generate a game by importing permalinks directly from a race on racetime.gg.

-   Added: Some tricks now have a description on the Trick Details popup.

-   Fixed: Some complex combination of requirements with different depths now are displayed correctly.

-   Fixed: The Data Visualizer no longer opens behind the Customize Preset window when using the Trick Details popup.

-   Changed: After generating a game, the details shows up in a new window instead of in a new tab.

-   Changed: In game details, the permalink is now placed inside a line edit, so the window doesn't stretch with long permalinks.

-   Changed: All cosmetic game changes are now configured in the same dialog as the in-game options.

### Quality of Life

-   Added: A button in the Open menu now opens the folder where previously generated games are placed.

-   Added: Charge Beam and Scan Visor now use their respective models in game instead of Energy Transfer Module.

-   Added: The rate of healing for Safe Zones is now configurable.

-   Fixed: Removed Aerie Access and Credits from possible starting locations.

-   Changed: The Mission Final screen now includes the seed hash instead of Permalink, as many permalinks are bigger than the screen.

-   Changed: The elevator scan now includes the world of the connected area.

### Internals/Developer

-   Added: Energy Tanks have doubled weight for the generator.

-   Added: It's now possible to set the default spawn point of an area.

-   Fixed: Fixed solver when an event only connects to a pickup, but that pickup has connections from other nodes.

-   Fixed: The Data Editor no longer errors when saving after creating a new node.

-   Fixed: Certain combinations of item requirements with damage requirements weren't being processed correctly.

-   Fixed: Duplicated requirements are now properly removed when simplifying requirements.

-   Fixed: Exclude from Room Randomizer is now properly set, restoring many logic paths.

-   Changed: Better error messages when there are references to unknown resources in the database.

-   Changed: The `database` command is no longer a subcommand of `echoes`. It also has the `--game` argument to choose which database to use.

-   Changed: The `_locations_internal` field is no longer needed for .rdvgame files.

### Logic Database changes

#### Added

-   General:
    - Methods to open all Seeker Missile Doors with Screw Attack (Advanced and above).
    - Method to activate most Bomb Slots without Bombs (Advanced and above).
    - Dark/Light/Annihilator doors and Dark/Light portals require either ammo or Charge Beam.

-   Sanctum, method to fight Emperor Ing without Spider Ball (Hypermode).

-   Transport A Access, method of reaching Temple Transport A door with a Wall Boost (Advanced and above).

-   Abandoned Base, method of reaching portal with Space Jump and Screw Attack (Intermediate and above).

-   Accursed Lake, method of collecting the item and leaving with Morph Ball, Light Suit, Gravity Boost, and Reverse Air Underwater (Advanced and above).

-   Hall of Honored Dead, method of leaving through the Morph tunnel without Space Jump (Expert and above).

-   Industrial Site, method of opening the gate to Hive Access Tunnel from behind with just Charge Beam (Intermediate and above).

-   Ing Windchamber, method of completing the puzzle with Power Bombs instead of Bombs (Beginner and above).

-   Landing Site, method of reaching Service Access door:
    - With Bombs and Screw Attack (Intermediate and above).
    - With Space Jump and Bomb Space Jump (Intermediate and above).

-   Meeting Grounds, method of reaching the tunnel with Space Jump and a Bomb Space Jump (Intermediate and above).

-   Temple Assembly Site:
    - Methods of reaching Dynamo Chamber door with a Bomb Jump (Beginner and above), a Dash (Intermediate and above), or a Roll Jump (Advanced and above).
    - Methods of reaching the portal without moving the light block with Single Room Out of Bounds and either Screw Attack or Space Jump (Expert and above).
    - Method of leaving from the portal with Single Room Out of Bounds and Screw Attack (Expert and above).

-   Windchamber Gateway:
    - Method of reaching the item with a Boost Jump (Advanced and above) and returning with an Extended Dash (Expert and above).
    - Method of reaching Path of Eyes door from Grand Windchamber door with an Extended Dash (Advanced and above).

-   Bioenergy Production, method to reach Storage C door or item from top level with Extended Dash (Expert and above).

-   Central Station Access/Warrior's Walk, method of climbing the ledge with an Instant Unmorph Jump (Hypermode).

-   Crossroads, method to reach the item from the half pipe with just Screw Attack (Advanced and above).

-   Dark Transit Station, method to reach the ledge from Duelling Range with a Bomb Jump (Beginner and above).

-   Portal Access, method of crossing to Judgement Pit using Screw Attack without Z-Axis (Beginner and above).

-   Doomed Entry, method to climb room with Space Jump and Screw Attack (Beginner and above).

-   Feeding Pit:
    - Method of reaching Ing Cache 1 door with Space Jump and Screw Attack (No Tricks and above).
    - Method of climbing to Watering Hole door without any items (Expert and above).
    - Method of escaping the pool using Light Suit and a Bomb Space Jump no Space Jump or Gravity Boost (Hypermode)

-   Main Reactor, method of reaching Dark Samus 1 fight from Ventilation Area A door with Space Jump, Bombs, and a Bomb Space Jump (Intermediate and above).

-   Mining Station B:
    - Method to climb to the Seeker door without Morph Ball and with Space Jump (Beginner and above).
    - Method to reach the portal without breaking the rock with Single Room Out of Bounds and Screw Attack (Expert and above).

-   Sandcanyon, method to reach the item with Space Jump and Single Room Out of Bounds (Expert and above).

-   Transport Center/Crossroads, method to climb the halfpipe with Space Jump (Advanced and above).

-   Abandoned Worksite:
    - Method of reaching the item with a Bomb Space Jump without Space Jump (Advanced and above).
    - Method of reaching the tunnel from Forgotten Bridge with a Slope Jump (Intermediate and above).

-   Catacombs:
    - Method to reach the Bomb Slot with Air Underwater and Screw Attack (Advanced and above).
    - Method to reach Transit Tunnel East with a Combat/Scan Dash (Advanced and above).
    - Method to reach the portal with Screw Attack (Intermediate and above).
    - Method to reach Transit Tunnel East/South with Morph Ball, Gravity Boost, and Reverse Air Underwater (Advanced and above).
    - Method to reach Transit Tunnel South with Jump Off Enemy (Advanced and above).

-   Dark Arena Tunnel, method of reaching either door with Screw Attack and Single Room Out of Bounds (Advanced and above).

-   Dark Forgotten Bridge:
    - Method to perform the gate clip to Dark Falls/Dark Arena Tunnel with a Ledge Clip Jump (Hypermode).
    - Method to reach Bridge Center from Putrid Alcove door with only Scan Visor (Advanced and above).
    - Method to reach Brooding Ground door from the bridge before rotating and with an Extended Dash (Expert and above).

-   Forgotten Bridge:
    - Method to reach Abandoned Worksite door from the bridge before rotating and with an Extended Dash (Expert and above).
    - Method to reach Bridge Center with Morph Ball, Gravity Boost, and Reverse Air Underwater (Advanced and above).

-   Gathering Hall:
    - Method to reach the Kinetic Orb Cannon with Gravity Boost and Bombs (Expert and above) or Gravity Boost and Space Jump (Beginner and above).
    - Method to reach Transit Tunnel South from Transit Tunnel West with Morph Ball, Gravity Boost, and Reverse Air Underwater (Advanced and above).
    - Method to reach the Spider Ball tracks with Morph Ball, Gravity Boost, and Reverse Air Underwater (Advanced and above).
    - Methods to escape the halfpipe after draining the water with Space Jump and Bomb Space Jump or Space Jump and Screw Attack (Advanced and above).

-   Great Bridge, method of reaching the lower Temple Access door from Path of Roots door with Screw Attack and Slope Jump (Intermediate and above).

-   Main Hydrochamber/Hydrodynamo Station, methods to climb rooms without Gravity Boost and with Air Underwater (Advanced and above), Space Jump, and Screw Attack (Hypermode).

-   Meditation Vista, methods of reaching the item with a Boost Jump (Advanced and above), Roll Jump (Expert and above), or Extended Dash (Hypermode).

-   Path of Roots, method of reaching the item using:
    - Morph Ball, Bombs and Space Jump (Advanced and above).
    - Morph Ball, Gravity Boost, and Reverse Air Underwater (Advanced and above).
    - Morph Ball, Bombs, and Standable Terrain (Hypermode).

-   Plaza Access, method of reaching the doors and the item with Screw Attack and Single Room Out of Bounds (Advanced and above).

-   Portal Chamber (Light World), method of reaching the portal from Torvus Lagoon door with Screw Attack and Single Room Out of Bounds (Advanced and above).

-   Putrid Alcove, method of getting the item and leaving without any items (Expert and above).

-   Sacrificial Chamber, method of crossing gap to Sacrificial Chamber Tunnel with Extended Dash (Expert and above).

-   Torvus Grove, method of climbing the room without Boost Ball (Expert and above).

-   Torvus Plaza:
    - Method of getting the item without Boost Ball and/or Spider Ball (Advanced and above).
    - Method of leaving the room with Space Jump and Bombs (Advanced and above).

-   Torvus Temple, method of reaching the pirate fight from the lower level with Screw Attack and Single Room Out of Bounds (Advanced and above).

-   Training Chamber:
    - Method to exit the spinner with Power Bombs instead of Bombs (Beginner and above).
    - Method to climb to the top of the statue with Gravity Boost and Bombs (Intermediate and above).
    - Method to climb to the top of the statue with Space Jump, Scan Dash, and Underwater Dash (Advanced and above).
    - Method to climb to the top of the statue with Space Jump and Extended Dash (Expert and Above).

-   Underground Tunnel, method to access Torvus Temple from Torvus Grove with Screw Attack (Expert and above).

-   Undertemple, method to have PB Guardian break PB door using bombs (Advanced and above).

-   Undertemple Access, method of reaching the item using Screw Attack and Jump Off Enemy (Hypermode).

-   Venomous Pond, method to reach the key from the Save Station with Screw Attack and Standable Terrain (Beginner and above).

-   Aerial Training Site, methods to cross the room from various nodes with Dashes, Roll Jumps, and Extended Dashes (Intermediate/Expert and above).

-   Aerie, method of collecting the item:
    - Without entering the Dark World (Expert and above).
    - With only Screw Attack (Beginner and above).

-   Dynamo Access, method to cross over the Spider Track with Space Jump and Standable Terrain (Beginner and above).

-   Dynamo Works:
    - Method of collecting the item with a Roll Jump and Instant Morph (Expert and above).
    - Method of reaching the upper door with a Bomb Space Jump (Beginnner and above).

-   Grand Abyss, methods of crossing the gap with Boost Jump (Advanced and above) or Extended Dash (Expert and above).

-   Hall of Combat Mastery:
    - Method of collecting the item with a Wall Boost (Expert and above).
    - Methods of reaching the item, and skipping the Spider Track to and from Central Area Transport East with Screw Attack (Intermediate and above).

-   Hive Entrance, method of reaching the Flying Ing Cache with Screw Attack and Single Room Out of Bounds (Hypermode).

-   Hive Dynamo Works:
    - Method of collecting the Flying Ing Cache item and leaving with Space Jump and Scan Visor (Advanced and above).
    - Method of reaching the Flying Ing Cache from portal side and vice versa with Screw Attack and Single Room Out of Bounds (Expert and above).

-   Hive Summit, method of reaching the portal:
    - With Space Jump and Standable Terrain (Intermediate and above).
    - With Space Jump, Boost Ball, Boost Jump, and Out of Bounds (Expert and above).

-   Hive Temple:
    - Method of fighting Quadraxis with Power Bombs instead of Bombs (Beginner and above).
    - Methods of leaving the room without Spider Ball after Quadraxis with Boost Ball or Space Jump (Hypermode).

-   Judgment Drop, method of reaching the portal with Space Jump and Single Room Out of Bounds (Expert and above).

-   Main Research, method of fighting Caretaker Drone without Bombs (Expert and above).

-   Reactor Core, method of reaching the item with only Space Jump (Expert and above).

-   Sanctuary Entrance, method to reach the cannon to the item with only Morph Ball, Spider Ball, and Power Bombs (Advanced and above).

-   Vault Attack Portal, method to cross either direction with just Screw Attack (Expert and above).

-   Watch Station, method of accessing the Spider Ball track to Watch Station Access door and Sentinel's Path door and back with an Instant Morph (Intermediate and above).

-   Watch Station Access, methods to cross the pit in either direction using:
    - Boost Ball and Boost Jump (Advanced and above).
    - Space Jump, Scan Visor, and Scan Dash (Advanced and above).

-   Workers Path, method of crossing the room from Sanctuary Temple with a Boost Jump (Advanced and above).

#### Fixed

-   Scan Visor Requirements:
    - Dash Requirements in many rooms
    - Grand Abyss Bridge terminal
    - Sand Processing item
    - Staging Area terminal
    - Torvus Lagoon terminal
    - Trooper Security Station Event coming from Communication Area
    - Various Dash Requirements

-   Dark Aether Damage Requirements have been added to every room in the Dark World.

-   Morph Ball requirements added to Morph Ball Doors and various rooms.

-   Invisible Objects and Dark Visor Requirements:
    - Screw Attack without Space Jump in Unseen Way (Intermediate and above)
    - Screw Attack without Space Jump in Phazon Grounds (Advanced and above)

-   Entrance to Agon Map Station now requires Bombs, Power Bombs, or Boost Ball if coming from either direction, or Screw Attack and Space Jump as well if coming from Mining Plaza.

-   Added Charge Beam and Beam Ammo Requirements to Profane Path and Sentinel's Path.

-   Sand Processing:
    - Now requires items to climb the room before draining the sand: Space Jump, with a Bomb Jump (Beginner and above) or with Screw Attack (Intermediate and above)
    - Screw Attacking into the tunnel is now Expert (from Hypermode).

-   Portal Site:
    - Now does not require the gate open to enter from Portal Access.
    - Now does not require the gate closed to enter from Crossroads.

-   Service Access now properly includes Wall Boost to Meeting Grounds from Landing Site on Advanced.

#### Changed

-   Many nodes with missing requirements have been updated/cleaned up.

-   Simplified nodes in many rooms for ease of logic navigation.

-   Various tricks have been changed to more accurately represent the required method.

-   Abandoned Base, Bomb Jump to transport is now Advanced (from Intermediate).

-   Accursed Lake, Dash to Safe Zone from Flying Ing Cache is now Intermediate (from Beginner).

-   Communication Area:
    - Standable Terrain to reach the item is now Beginner (from Intermediate).
    - Screw Attack without Space Jump to reach Storage Cavern A is now Beginner (from Intermediate).
    - Double Bomb Jump up Standable Terrain is now Intermediate (from Advanced).

-   GFMC Compound, Extended Dash to reach the item on the Ship without Space Jump is now Expert (from Hypermode).

-   Grand Windchamber, reaching the pickup with Terminal Fall Abuse after solving the Ing Windchamber puzzle is now Beginner (from Intermediate).

-   Path of Eyes, Bomb Jumps to get over Light blocks are now Beginner (from Intermediate).

-   Service Access, crossing upper tunnel without Boost Ball is now Advanced (from Intermediate).

-   Temple Assembly Site, method to reach the item with Screw Attack is now Beginner (from Intermediate).

-   Agon Temple, Slope Jumps to skip the fight barriers are now Beginner (from Advanced).

-   Battleground, climbing to top safe zone via Standable Terrain is now Beginner (from Intermediate).

-   Central Mining Station, Scan Dash to upper level from Central Station Access is now Expert (from Advanced).

-   Command Center Access, exiting tunnel without Space Jump is now Beginner (from Intermediate).

-   Doomed Entry, Slope Jump to reach the upper level from the portal is now Beginner (from Intermediate).

-   Double Path, crossing lower path without Space Jump is now Beginner (from Intermediate).

-   Feeding Pit, method to climb to Watering Hole with just Screw Attack is now Beginner (from Intermediate).

-   Mining Plaza, climbing the room with Screw Attack is now Beginner (from Intermediate).

-   Mining Station A, reaching Front of Lore Scan from Room Center with a Bomb Jump is now Intermediate (from Advanced).

-   Mining Station B:
    - Reaching Transit Station door from room center with Screw Attack after opening the portal is now Intermediate (from Hypermode).
    - Reaching the bomb slot to open the portal with Standable Terrain and Screw Attack is now Intermediate (from Advanced).
    - Reaching the bomb slot to open the portal with Slope Jump and Space Jump is now Advanced (from Expert).

-   Portal Access, returning from Judgment Pit without Space Jump is now Beginner (from Intermediate).

-   Trial Grounds, Standable Terrain to reach the door from the portal is now Beginner (from Intermediate).

-   Catacombs, reaching the portal with Morph Ball and Reverse Air Underwater is now Advanced (from Expert).

-   Crypt, Bomb Jump to Laser Platfrom from bottom Safe Zone is now Beginner (from Intermediate).

-   Forgotten Bridge, reaching Bridge Center with Bombs and Screw Attack is now Intermediate (from Advanced).

-   Gathering Hall:
    - Reaching Transit Tunnel South/West Doors from top door with Morph Ball and Roll Jump is now Expert (from Advanced).
    - Reaching Transit Tunnel East with Spider Ball and Boost Ball is now Beginner (from Intermediate).

-   Great Bridge:
    - Slope Jumps to reach Map Station from Bottom Level and from Map Station to Upper Level are now Beginner and Intermediate (from Intermediate and Advanced, respectively).
    - Bomb Space Jump with Space Jump to reach the Translator Gate is now Advanced (from Expert).

-   Poisoned Bog, reaching Portal Chamber door with just Screw Attack is now Advanced (from Intermediate).

-   Torvus Lagoon, reaching Portal Chamber from Temple Transport Access is now Intermediate (from Advanced).

-   Training Chamber, Standable Terrain to reach Fortress Transport Access from Top of Statue and back is now Beginner (from Intermediate).

-   Venomous Pond, reaching the key from the Save Station with Screw Attack is now Beginner (from Intermediate).

-   Aerial Training Site, Screw Attack at Z-Axis from Central Hive Area West door to the portal or Temple Security Access door is now Intermediate (from Advanced).

-   Dynamo Access, crossing over the Spider Track with a Slope Jump is now Beginner (from Intermediate).

-   Hall of Combat Mastery, Instant Morph tricks to the item and Central Area Transport East and back are now Advanced (from Intermediate).

-   Hive Dynamo Access, opening Echo Gate from behind is now Beginner (from Intermediate).

-   Hive Dynamo Works:
    - Reaching the Seeker Lock Safe Zone from Hive Dynamo Access door with Terminal Fall Abuse is now Beginner (from Intermediate).
    - Reaching the Flying Ing Cache from the tunnel with Screw Attack is now Beginner (from Intermediate).
    - Reaching the Flying Ing Cache from the tunnel and back with Standable Terrain is now Intermediate (from Advanced).
    - Opening the Seeker Lock from behind is now Beginner (from Intermediate).

-   Hive Summit, Standable Terrain to reach portal inside glass area is now Beginner (from Intermediate).

-   Hive/Temple Access, reaching the upper door with Screw Attack at Z-Axis is now Beginenr (from Intermediate).

-   Transit Station, reaching the top portal with Screw Attack is now Beginner (from Intermediate).

-   Vault:
    - Terminal Fall abuse to reach Grand Abyss door from bridge portal with Space Jump is now Beginner (from Intermediate).
    - Reaching the Bomb Slot with Screw Attack from the bridge portal is now Beginner (from Intermediate).

-   Watch Station, Screw Attack at Z-Axis from Watch Station door to Sentinel's Path door is now Beginner (from Intermediate).

-   Watch Station Access, reaching the Watch Station door from the pickup with just Screw Attack is now Beginner (from Intermediate).

## [1.2.2] - 2020-06-06

-   Changed: Re-organized the tabs in the preset customization window

-   Changed: The reset map tracker menu action is now visible on non-windows platforms.

-   Fixed: Exporting ISOs with Menu Mod should now work on macOS.

## [1.2.1] - 2020-05-30

-   Added: Randovania releases now includes a packages for macOS.

## [1.2.0] - 2020-05-25

-   *Major* - Added: The text of the scan that unlocks an elevator now includes the
    elevators destination.

-   *Major* - Added: Translator gates can be configured as Unlocked: the hologram will be invisible and can be scanned
    without any translator.

-   *Major* - Added: The default in-game options can now be configured from Randovania.

-   *Major* - Added: How much ammo each beam uses to shoot uncharged, charged and charge combos is now configurable,
    along with the ammo it uses.

-   *Major* - Changed: The database now uses a new format which allows for any combination of "Or"/"And" statements.
    The Data Visualizer and Editor were both updated to take advantage of this.

-   Added: An option to connect Sky Temple Gateway directly to the credits, skipping the final bosses.

-   Added: How much energy you get for each Energy Tank is now configurable.

-   Added: The in-game Hint System has been removed. The option for it remains, but does nothing.

-   Changed: The spoiler log now lists the order in which items where placed, with their location and hints,
    instead of a detailed playthrough for completion.

-   Changed: The logbook entries that contains hints are now named after the room they're in, with the categories
    being about which kind of hint they are.
    KNOWN ISSUE: While scanning something, the categories that show up are incorrect.

-   Added: Open -> Trick Details menu entry, similar to what's available in the
    Trick Level tab when customizing a preset.

-   Added: Play -> Import game file, to load spoiler logs.

-   Added: The "Heals?" checkbox in the database editor now works.

-   Added: The permalink import dialog now shows an error message for invalid permalinks.

-   Changed: One-way elevators now have a chance of warping to credits.

-   Changed: Clarified that the item from Space Jump Guardian and Power Bomb Guardian
    must be collected for the appropriate events to be triggered.

-   Changed: In Menu Mod, the list of rooms to warp to is now sorted.

-   Changed: The export-areas command line option now outputs details about requirements for each area.

-   Internal: A human-readable copy of the database is now kept next to the database file, for easier diffs.

-   Fixed: Debug logs can no longer be enabled for non-spoiler permalinks.

-   Added: Missile Expansions have a 1/8192 chance of using Dark Missile Trooper model.

-   Fixed: Progress bar no longer goes to an indefinite status when generation fails.

-   Added: Checkbox for automatically exporting a spoiler log next to the ISO.

-   Fixed: Only the last digit of the game id is changed, instead of the full game id.

### Logic Database changes

-   Fixed: Staging Area is now correctly considered a dark world room.

-   Fixed: The Ing Cache in Dark Oasis now requires Power Bombs.

-   Fixed: Bioenergy Production correctly requires Scan Visor for connections using the racks.

-   Added: In Bioenergy Production, method of reaching the Storage C door with Space Jump and Screw Attack (Easy and above)

-   Added: In Bioenergy Production, method of reaching the Storage C door using a roll jump (Normal and above).

-   Added: In Bioenergy Production, method of reaching the Ventilation Area B door using Screw Attack without Space Jump (Normal and above).

-   Added: In Bioenergy Production, additional upper level connections using Space Jump and Screw Attack.

-   Added: In Sandcanyon, method of reaching the center platform using a roll jump and boost ball (Hard and above).

-   Changed: In Command Center Access, the wall boosts to reach the lower Central Mining Station and Command Center doors from the morph ball tunnel are now Normal difficulty (from Hard).

-   Changed: In Portal Chamber (both light and dark Torvus) , all wall boosts are now Normal difficulty (from Hard).

-   Changed: In Undertransit Two, all wall boosts are now Easy difficulty (from Hard).

-   Changed: In Temple Security Access, all wall boosts are now Normal difficulty (from Hard).

-   Changed: In Watch Station, all wall boosts are now Normal difficulty (from Hard).

-   Added: In Watch Station, a wall boost method of reaching the Watch Station Access door from the Sentinel's Path door using Spider Ball and Boost Ball (Normal and above).

-   Changed: In Service Access, methods using a wall boost to reach the Meeting Grounds door from the upper Morph Ball tunnel are now Normal difficulty (from Hard).

-   Changed: In Great Bridge, the wall boost to reach the lower Temple Access Door from the Path of Roots door is now Easy difficulty (from Hard).

-   Changed: In Transit Tunnel East, the wall boost to reach the Training Chamber door from the Catacombs door is now Easy dififculty (from Hard).

-   Changed: In Transit Tunnel South, all wall boosts are now Easy difficulty (from Hard).

-   Added: In Hall of Honored Dead, a method of obtaining the item with Power Bombs (Trivial and above).

-   Added: Many Light Ammo/Dark Ammo/Morph Ball/Charge Beam requirements.

-   Added: In Bioenergy Production, methods of reaching the item and the door to Ventilation Area B using a Bomb Space Jump and Screw Attack without Space Jump (Hypermode).

-   Fixed: Biostorage Station now requires Space Jump or Scan Visor to reach the upper level (No Tricks and above).

-   Changed: In Sand Processing, the method of reaching the item without Boost Ball requires the Bomb Space Jump trick, and no longer requires Screw Attack.

-   Added: In GFMC Compound, a method of reaching the ship item with Screw Attack (Normal and above).

-   Added: In Main Gyro Chamber, a method of reaching the bottom of the gyro area from the middle of the room with Screw Attack (Easy and above).

-   Changed: In Workers Path, Morph Ball Bomb is no longer required.

-   Changed: In Main Reactor, unlocking the gate no longer requires Space Jump, and is now Trivial difficulty (from Easy).

-   Added: In Landing Site, a method of reaching the door to Service Access using Morph Ball Bomb and a Slope Jump (Normal and above).

-   Added: Methods of climbing Central Station Access and Warrior's Walk using Screw Attack (Hard and above) and a wall boost (Hypermode).

-   Added: A method of opening the echo gate in Hive Dynamo Access from the Hive Gyro chamber side using Sonic Boom or Darkburst (Easy and above).

-   Changed: In Reliquary Grounds, the method of reaching the door to Ing Reliquary using Screw Attack is now Normal difficulty (from Hard).

-   Added: In Reliquary Grounds, a method of reaching the door to Ing Reliquary using Morph Ball Bomb and Screw Attack without Space Jump (Easy and above).

-   Added: In Phazon Pit, a method of reaching the door to Phazon Grounds using a roll jump and boost ball (Hard and above).

-   Changed: Climbing Hall of Stairs with Space Jump is now Trivial difficulty (from Easy).

-   Added: In Transport Center, a method of reaching the elevator door from the portal using Screw Attack without Space Jump (Trivial and above).

-   Added: In Mining Station A, a method to reach the Temple Access door using Screw Attack (Trivial and above).

-   Added: In Gathering Hall, a method to reach the Transit Tunnel South from the Gathering Access door using Space Jump (Easy and above).

-   Added: In Industrial Site, a method of opening the Industrial Site gate from the wrong side using a missile (Trivial and above).

-   Fixed: Removing the Aerial Training Site barrier requires Scan Visor.



## [1.1.1] - 2020-03-11

-   Added: The preset summary now includes if menu mod is enabled.

-   Fixed: The cursor no longer snaps to the end on all changes, in the permalink
    input field.

-   Fixed: "Starting Items" is now properly implemented in the preset summary.

-   Changed: "Custom Items" is now "Item Pool" in the preset summary, and lists all
    deviations from the standard item pool.

## [1.1.0] - 2020-03-10

-   Added: The pickup notice for a locked expansion is more clear of what's going on.

-   Added: The "Save ISO" dialog now remembers the last output directory used.

-   Added: A copy of the game file is automatically saved to
    `%LOCALAPPDATA%\Randovania\game_history` whenever a game is generated. There's no
    interface in Randovania to view this history.

-   Changed: The "Save Spoiler" button now provides a default name for the game file.

-   Changed: Shortened permalinks with customized starting locations.

-   Changed: Preset are now exported to `.rdvpreset` files, to avoid Discord truncating the
    file names.

-   Fixed: When changing a preset name, the cursor no longer moves to end after any change.

### Logic Database changes

-   Fixed: The pickup in Undertransit One now requires Power Bombs, to avoid soft locks.

-   Fixed: The second Portal Chamber is now correctly considered a Dark Torvus Bog room.

## [1.0.0] - 2020-02-09

-   *Major* - Added: Support for multiple presets of options, as well as saving your own presets.

-   *Major* - Changed: The user experience for creating a new game has been changed completely.

-   Added: Three new methods of shuffling elevators: *Two-way, unchecked*, *One-way, elevator room*
    and *One-way, anywhere*. The elevators tab has more details of how these work.

-   Added: Add a setting for how strict the damage requirements are.

-   Added: It's now possible to exclude locations from having any progression on them.

-   Added: You can choose an arbitrary number of locations to choose randomly from for starting location.

-   Changed: A Luminoth Lore scan is less likely to have hints for what was already accessible
    when that scan was found.

-   Changed: Power Bombs and Progressive Grapple are now slightly more likely to appear earlier.

-   Changed: The hints randomly assigned at the end of generation are less likely to be repeats.

-   Changed: Loading a new game will automatically clear any existing one.

-   Changed: Minimal Checking now also checks of Dark Agon Temple Keys and Dark Torvus Temple Keys.

-   Removed: The Progressive Launcher has been removed.

-   Removed: The settings for fixing the translator gates have been removed for now, to be re-added
    on a future "Advanced" tab.

-   Removed: The create-permalink command line argument has been removed.

### Logic Database changes

-   Fixed: Spider Guardian fight now requires Dynamo Works Quads Gone to be triggered.

-   Fixed: Boost Guardian now properly requires Bombs.

-   Added: Escaping Dark Torvus Arena with a BSJ, for Normal. (See #581).

-   Added: Activating the Industrial Site gate backwards, using charged Annihilator Beam, for Trivial. (See #582).

## [0.29.1] - 2019-10-01

-   Fixed: Fix AttributeError preventing major/minor randomization from working.

-   Fixed: Seeds where no progression is needed to finish should no longer fail to generate.

## [0.29.0] - 2019-10-01

-   *Major* - There is now an option for a major/minor split randomization mode, in which expansions and
    non-expansion items are shuffled separately.

-   *Major* - Changed: Item hints and Sky Temple Key hints now distinguish between the light and dark worlds.
    For example, the room in which Quadraxis resides will be shown as "Ing Hive - Hive Temple" rather than
    "Sanctuary Fortress - Hive Temple".

-   *Major* - Added: the "Invisible Objects" trick in places where a visor would otherwise be used to be able to see
    something (such as an invisible platform).

-   *Major* - Added: Title screen now shows a three-word representation of the seed hash.

-   Added: As an experimental feature, it is now possible to shuffle Power Beam, Charge Beam, Scan Visor and Morph Ball.
    These items use Energy Transfer Module model in game.

-   Added: You can now place a pickup that temporarily gives Cannon Ball when collected. It uses Boost Ball's model.

-   Changed: Some item categories were given clearer names:
    - Dark Agon Keys, Dark Torvus Keys, and Ing Hive Keys are now referred to as "red Temple Keys" instead of
    "Temple Keys".
    - Items that aren't keys or expansions are collectively referred to as "major upgrades" instead of "major items".
    - Red Temple Keys and Sky Temple Keys are now collectively referred to as "Dark Temple Keys" instead of "keys".

-   Fixed: "Beam combos" are now called "charge combos".

-   Changed: The hints acquired from keybearer corpses now clarify that the item is the one contained in a Flying
    Ing Cache.

-   Changed: Each hint for the items guarded by Amorbis, Chykka, and Quadraxis now contains the corresponding
    Guardian's name.

-   Changed: The hint for the vanilla Light Suit location now has special text.

-   Changed: Item names in hints are now colored orange instead of red.

-   Changed: Some hints were added, some removed, and some modified.

-   Changed: Item scans were slightly edited.

-   Changed: The Sky Temple Key hints no longer use ordinal numbers.

-   Added: The seed hash is shown in Randovania's GUI after patching is done.

-   Changed: Generation will now be retried more times before giving up.

-   Changed: Joke hints are now used at most once each when placing hints.

-   Changed: The generator is now more likely to fill the worlds evenly.

-   Fixed: Added proper default nodes for rooms that were missing one, allowing those rooms to be selected as the
    starting room.

-   Fixed: Minimal Checking now correctly handles progressive suit and grapple.

-   Fixed: Config files with invalid JSON are now correctly dealt with.

-   Changed: Improved the performance of the resolver considerably.

-   Added: In the data visualizer, the damage requirements now have more descriptive names.

-   Added: In the data visualizer, requirements are now described with simpler to understand terms.

-   Changed: Windows releases are now created with PyInstaller 3.5.

-   Changed: The generator is now more likely to fill the worlds evenly.

### Logic Database changes

-   Changed: All NTSC-specific tricks are now in logic. These are always in logic, since the fixes from other versions
    are patched out.

-   Changed: Screw Attacking without Space Jump Boots in Hive Temple is no longer required on No Tricks.

-   Changed: In Hive Temple, scan dashing to the door to Temple Security Access is now Hypermode difficulty,
    from Hard and above.

-   Changed: The method to get the Main Research item with only Spider Ball was removed.

-   Fixed: Using charged Light Beam shots to get the item in Hazing Cliff now requires 5 or more Light Ammo.

-   Added: Method to open the gate in Main Reactor with Space Jump Boots and Screw Attack.

-   Changed: Opening the barrier in Crypt with Screw Attack is now always Easy and above.

-   Added: Method to climb to the door to Crypt Tunnel in Crypt via a Bomb Space Jump (Normal and above).

-   Added: Method to open Seeker Launcher blast shields with four missiles, Seeker Launcher, and Screw Attack (Easy
    and above). Underwater, the trick Air Underwater is also required, and the difficulty is Normal and above.

-   Fixed: Dark world damage during the Quadraxis fight is now correctly calculated.

-   Fixed: Requirements for crossing Sacred Path were added.

-   Added: Method to cross gap in the upper level of Command Center using Screw Attack without Space Jump Boots
    (Trivial and above).

-   Added: In Central Mining Station, a method to get to upper door to Command Center Access using a
    Bomb Space Jump (Easy and above) and another using Space Jump Boots and Screw Attack (Easy and above).

-   Added: Methods to climb Mining Plaza using the Morph Ball Bomb (Trivial and above) and using Screw Attack
    without Space Jump Boots (Easy and above).

-   Changed: In Forgotten Bridge, the difficulty of scan dashing to the door to Abandoned Worksite or the portal to
    Dark Forgotten Bridge was lowered to Easy, from Normal.

-   Added: In Forgotten Bridge, a method to get to the door to Grove Access from the portal to Dark Forgotten Bridge
    using only Screw Attack (Easy and above).

-   Added: In Forgotten Bridge, a method to get to the door to Abandoned Worksite via a roll jump (Easy and above).

-   Added: In Forgotten Bridge, a method to get to the bridge center from the door to Grove Access via a scan dash
    (Easy and above).

-   Added: In Hydrodynamo Station, a method to get from the room's top to the door to Save Station B with Screw Attack
    without Space Jump Boots (Trivial and above).

-   Changed: Climbing Hydrodynamo Station with only Gravity Boost and before all three locks are unlocked is now
    Trivial difficulty (from No Tricks).

-   Changed: Getting to the three doors in the middle section of Hydrodynamo Station using Air Underwater is now
    Normal difficulty (from Hard).

-   Fixed: A method to get the item in the Sunburst location by abusing terminal fall now has a damage requirement.

-   Added: A method to get to the turret in Sanctuary Entrance with only Space Jump Boots and Screw Attack, even
    after the bridge is destroyed.

-   Fixed: Lowering the portal barrier in Hive Dynamo Works now requires five missiles.

-   Added: Methods to cross Hive Dynamo Works using a roll jump (Easy and above) and using Space Jump Boots and
    Screw Attack (No Tricks).

-   Added: In Hive Dynamo Works, a method to cross the gap from the door to Hive Dynamo Access by abusing terminal
    fall (Easy and above).

-   Changed: In Hive Dynamo Works, returning from the Flying Ing Cache location using Space Jump Boots and
    Screw Attack is now Trivial difficulty (from Easy).

-   Added: Method to cross Watch Station Access from the door to Main Gyro Chamber using a Bomb Space Jump and
    Screw Attack without Space Jump Boots (Normal and above).

-   Added: In Watch Station Access, method to get from the scan post to the door to Watch Station by bomb jumping
    (Trivial and above) and by using Screw Attack without Space Jump Boots (Easy and above).

-   Fixed: The instant morph into the Morph Ball tunnel in Hall of Honored Dead now lists the Instant Morph trick.

-   Added: Method to get into the Morph Ball tunnel in Hall of Honored Dead using Space Jump Boots and Screw Attack
    (Easy and above).

-   Added: In Phazon Site, methods to get to the door to Bitter Well and to remove the barrier using Screw Attack
    without Space Jump Boots (both Easy difficulty).

-   Changed: The method to go over the Training Chamber statue from the back using Boost Ball and Spider Ball is
    now Normal difficulty (from Hard).

-   Added: In Phazon Site, a method to get to the door to Bitter Well by bomb jumping (Trivial and above).

-   Added: Many connections in Sacrificial Chamber.

-   Added: A method to get to the door to Fortress Transport Access from the top of the statue in Training Chamber
    using only Space Jump Boots (Easy and above). Morph Ball is also required if the statue hasn't been moved.

-   Added: A method to get to the doors to Transit Tunnel West/East in Training Chamber using Air Underwater (Normal
    and above).

-   Fixed: The method to get to the top of the Training Chamber statue using Gravity Boost and Spider Ball now lists
    the Instant Morph trick.

-   Added: In Training Chamber, a method of getting to the top of the statue from the door to Fortress Transport Access
    using just Space Jump Boots (Easy and above).

-   Added: Many connections in Windchamber Gateway.

-   Added: Method to get from the Kinetic Orb Cannon to the door to Transit Tunnel West via Grapple Beam in
    Gathering Hall.

-   Fixed: The slope jump in Abandoned Base now has a damage requirement.

-   Added: Method of getting the Temple Assembly Site item with Screw Attack and without Space Jump Boots.

-   Changed: The slope jump to get to the item in Temple Assembly Site is now Normal difficulty (from Hard).

-   Fixed: Requirements for crossing Dynamo Access were added.

-   Added: In Landing Site, method of reaching the door to Service Access from the Save Station using Space Jump and
    Screw Attack (No Tricks and above).

-   Fixed: The Culling Chamber item now has a damage requirement.

-   Changed: The trick to shoot the Seeker targets in Hive Dynamo Works from the wrong side is now Easy (from Trivial).

-   Fixed: The Watch Station Access roll jump now has a damage requirement.

-   Changed: The Watch Station Access roll jump is now Normal (from Easy).

-   Fixed: Added missing Space Jump Boots requirement for a Bomb Space Jump in Mining Station B.

-   Added: Method to unblock the portal in Mining Station B without Scan Visor (Normal and above).

-   Added: Method to get to the Darkburst location in Mining Station B with just Space Jump Boots and Screw Attack,
    and without using slope jumps or bomb space jumps (Hypermode difficulty).

-   Added: Method to manipulate Power Bomb Guardian into opening the Power Bomb Blast Shield on the door to
    Undertemple Access, using Boost Ball (Normal and above).

-   Fixed: The method to open the Hydrodynamo Station Seeker door using Screw Attack without Seeker Launcher now
    requires Gravity Boost to not have been collected.

-   Added: Method to get to the portal in Mining Station B with Space Jump Boots and Screw Attack (Trivial and above).

-   Fixed: Transport A Access, Collapsed Tunnel, Dynamo Chamber, Trooper Security Station, Mining Station Access, and
    Portal Access A now correctly require Morph Ball.

-   Fixed: Elevator rooms with missing Scan Visor requirements now have them.

-   Fixed: Removed erroneously added method to cross Sanctuary Entrance with Screw Attack without Space Jump Boots.

-   Fixed: Going through Sacred Bridge on No Tricks now requires Scan Visor and Morph Ball when coming from GFMC
    Compound.

-   Added: Method to skip Scan Visor and Morph Ball using Space Jump Boots in Sacred Bridge, when coming from GFMC
    Compound (Easy and above).

-   Fixed: Added Scan Visor requirement in Temple Transport Access (Sanctuary).

-   Changed: Connections in Venomous Pond were redone.

-   Changed: Getting to the door to Dark Transit Station in Trial Grounds with no items is now Hard difficulty, from
    Easy.

-   Added: Methods to get to the door to Dark Transit Station in Trial Grounds with Screw Attack without Space Jump
    Boots (Easy and above) and with a Bomb Space Jump (Normal and above).

-   Fixed: Added missing requirements for the Dark Samus 3 and 4 fight.

-   Changed: Fighting Dark Samus 2 with only Echo Visor is now Trivial difficulty, from Easy.

-   Fixed: Power Bomb doors now require Morph Ball, and Super Missile doors now require Power Beam and Charge Beam.

-   Added: Method to destroy the second web in Hive Tunnel when going through the room backwards using Sonic Boom
    (Easy and above).

## [0.28.1] - 2019-06-14

-   Fixed: Resetting settings would leave the launchers' configuration in an invalid state.

## [0.28.0] - 2019-06-12

-   *Major* - Changed: The resolver now keeps track of current energy during resolution.
    This ensures you'll always have enough Energy Tanks for trips to Dark Aether.

-   *Major* - Added: Scanning a keybearer corpse provides a hint of what is in the matching Flying
    Ing Cache.

-   Added: The tracker now persists the current state.

-   Added: Some generation failures are now automatically retried, using the same permalink.

-   Added: Buttons to see what a difficulty unlocks that doesn't involve tricks at all.

-   Changed: Increased Hint Scan value for logic to the intended value from the previous
    change.

-   Changed: There's no more hints with joke locations.

-   Changed: The lore hint in Mining Station A is now able to be scanned from the room center.

-   Added: A warning is now displayed when trying to disable validation.

-   Fixed: Seeker Missile's included missiles now respect the "needs Missile Launcher"
    option.

-   Changed: Progressive Launcher is now disabled by default.

-   Fixed: Clicking the connection's link in the Data Visualizer should now always work.

-   Changed: Hint Locations page now has a more usable UI.

-   Changed: On No Tricks, the logic will ensure that you can get Missiles, Seeker Launcher, and either
    Grapple Beam or both Space Jump Boots and Screw Attack before fighting Chykka.

-   Added: Methods to cross Workers Path with Screw Attack.

## [0.27.1] - 2019-05-30

-   Fixed: Specific trick levels are now persisted correctly across multiple sessions.

## [0.27.0] - 2019-05-28

-   *Major* - Changed: Optimized the seed generation step. It should now take roughly
    half as long or even faster.

-   *Major* - Added: It's now possible to configure the difficulty on a per-trick basis.

-   *Major* - Added: It's now possible to check where a certain trick is used on each
    difficulty.

-   Added: Hint Scans are valued more by the logic, making Translators more likely.

-   Changed: Joke item and locations now have a `(?)` added to make then slightly more
    obvious they're not serious.

-   Changed: Average ammo provided per expansion is now shown with more precision.

-   Added: `randovania echoes database list-dangerous-usage` command to list all
    paths that require a resource to not be collected.

-   Added: Methods to get to Sunburst location by reaching the platform with the cannon
    with a scan dash (Normal and above) or with just Space Jump Boots (Easy and above).

-   Added: Method to leave and enter the arena in Agon Temple with only Space Jump Boots
    (Trivial and above to enter; Easy and above to leave).

-   Added: Method to get to Darkburst location in Mining Station B via a Bomb Space Jump
    and without Screw Attack (Easy and above).

-   Fixed: In Hydrodynamo Station, going from the door to Hydrodynamo Shaft to the door to
    Save Station B now always requires all three locks in Hydrodynamo Station to be unlocked.

-   Added: Method to cross Phazon Pit using a Bomb Space Jump (Easy and above).

-   Added: Method to open the Seeker door in Hydrodynamo Station without the Seeker Launcher,
    using Screw Attack and one missile (Hard and Above).

-   Changed: The Ing Windchamber puzzle now only requires four missiles instead of five.

-   Changed: The cannon in Sanctuary Temple Access now only requires four missiles to
    activate instead of five.

-   Changed: Sanctuary Temple Access now requires a way to defeat the Quad to get through.

-   Added: Support for damage requirements without exactly one damage reduction item.

-   Changed: Seed validation should run faster and with fewer errors now.

-   Added: Another joke hint.

-   Changed: Updated credits.

-   Fixed: Crossing Sanctuary Entrance via the Spider Ball Track now requires Boost Ball.

-   Added: Method to cross Sanctuary Entrance with Screw Attack and without Space Jump Boots
    (Trivial and above).

-   Added: Method to cross Sanctuary Entrance, from the door to Power Junction to the door to
    Temple Transport Access, with Spider Ball and Power Bombs (Easy and above).

-   Fixed: The method to get the Sanctuary Entrance item without Spider Ball now requires
    Spider Guardian to not have been defeated.

-   Added: Method to get to and use the Vigilance Class Turret in Sanctuary Entrance using
    Space Jump Boots, Screw Attack, and Spider Ball. Spider Ball isn't required if Spider
    Guardian hasn't been defeated.

-   Fixed: In Sanctuary Entrance, going up the Spider Ball Track near the lore scan via the
    intended method now requires Boost Ball and the Morph Ball Bomb.

-   Added: Methods to go up the Spider Ball Track near the lore scan in Sanctuary Entrance
    with Spider Ball and only one of the following items:
    - Morph Ball Bomb (Trivial and above);
    - Boost Ball (Trivial and above);
    - Space Jump Boots (Easy and above).

-   Changed: In Sanctuary Temple, getting to the door to Controller Access via scan dashing
    is now Hard and above, from Normal and above.

-   Added: A tab with all change logs.

## [0.26.3] - 2019-05-10

-   Changed: Tracker now raises an error if the current configuration is unsupported.

-   Fixed: Tracker no longer shows an error when opening.

## [0.26.2] - 2019-05-07

-   Fixed: An empty box no longer shows up when starting a game with no
    extra starting items.

-   Fixed: A potential crash involving HUD Memos when a game is randomized
    multiple times.


## [0.26.1] - 2019-05-05

-   Fixed: The in-app changelog and new version checker now works again.

-   Fixed: Patching with HUD text on and using expansions locked by major item now works.

-   Changed: Missile target default is now 175, since Seeker Launcher now defaults to
    giving 5 missiles.


## [0.26.0] - 2019-05-05

-   **MAJOR** - Added: Option to require Missile Launcher and main Power Bombs for the
    respective expansions to work.

-   **MAJOR** - Added: Option to change which translator each translator gate in the
    game needs, including choosing a random one.

-   **MAJOR** - Added: Luminoth Lore scans now includes hints for where major items
    are located, as well as what the Temple Guardians bosses drop and vanilla Light Suit.

-   Added: Welcome tab, with instructions on how to use Randovania.

-   Added: Option to specify how many items Randovania will randomly place on your
    starting inventory.

-   Added: Option to change how much damage you take from Dark Aether when using
    Varia Suit and Dark Suit.

-   Added: Progressive Launcher: a progression between Missile Launcher and Seeker Launcher.

-   Changed: Logic considers the Translator Gates in GFMC Compound and Torvus Temple
    to be up from the start, preventing potential softlocks.

-   Changed: Escaping Main Hydrochamber after the Alpha Blogg with a Roll Jump is
    now Hard and above, from Easy and above.

-   Changed: The no-Boost return method in Dark Arena Tunnel is now Normal and above only.

-   Changed: The Slope Jump method in Great Bridge for Abandoned Worksite is now Hard
    and above, from Normal.

-   Changed: Crossing the statue in Training Chamber before it's moved with Boost and
    Spider is now Hard and above, from Hypermode.

-   Added: Option to disable the Sky Temple Key hints or to hide the Area name.

-   Changed: The location in the Sky Temple Key hint is now colored.

-   Changed: There can now be a total of 99 of any single Major Item, up from 9.

-   Changed: Improved elevator room names. There's now a short and clear name for all
    elevators.

-   Changed: The changed room names now apply for when elevators are vanilla as well.

-   Fixed: Going from randomized elevators to vanilla elevators no longer requires a
    clean unpack.

-   Added: `randovania echoes database list-resource-usage` now supports all types of
    resources.

-   Added: `list-resource-usage` and `list-difficulty-usage` now has the `--print-only-area`
    argument.

-   Changed: Areas with names starting with !! are now hidden in the Data Visualizer.

-   Added: Docks and Elevators now have usable links in the Data Visualizer. These links
    brings you to the matching node.

-   Added: The message when collecting the item in Mining Station B now displays when in
    the wrong layer.

-   Added: A warning now shows when going on top of the ship in GFMC Compound before
    beating Jump Guardian.

## [0.25.0] - 2019-03-24

-   Changed: Reworked requirements for getting the Missile in Crossroads from the doors. You can:
    - On Normal and above, with Boost, Bombs, Space Jump and Screw Attack
    - On Hard and above, with Bombs, Space Jump and Screw Attack
    - On Hypermode, with Bombs and Space Jump

-   Changed: Logic requirements for Dark Samus 2 fight are now the following:
    - On all trick levels, Dark Visor
    - On Easy and above, Echo Visor
    - On Normal and above, no items

-   Changed: The Slope Jump in Temple Assembly Site is now Hard and above, from Normal and above.

-   Changed: All occurrences of Wall Boost are now locked behind Hard or above.

-   Added: Added method to get the Power Bomb in Sanctuary Entrance with just Space Jump
    and Screw Attack. (See [#29](https://github.com/randovania/randovania/issues/29))

-   Added: Added method to cross Dark Arena Tunnel in the other direction without Boost.
    (See [#47](https://github.com/randovania/randovania/issues/47))

-   Added: Basic support for running Randovania on non-Windows platforms.

-   Added: You can now create Generic Nodes in the Data Editor.

-   Changed: Drop down selection of resources are now sorted in the Data Editor.

-   Changed: Shareable hash is now based only on the game modifications part of the seed log.

-   Fixed: Python wheel wasn't including required files due to mising \_\_init__.py

-   Fixed: error when shuffling more than 2 copies of any Major Item

-   Fixed: permalinks were using the the ammo id instead of the configured

## [0.24.1] - 2019-03-22

-    **MAJOR**: New configuration GUI for Major Items:
     - For each item, you can now choose between:
        - You start with it
        - It's in the vanilla location
        - It's shuffled and how many copies there are
        - It's missing
     - Configure how much beam ammo Light Beam, Dark Beam and Annihilator Beam gives when picked.
        - The same for Seeker Launcher and missiles.

-    **MAJOR**: New configuration GUI for Ammo:
     - For each ammo type, you choose a target total count and how many pickups there will be.

        Randovania will ensure if you collect every single pickup and every major item that gives
        that ammo, you'll have the target total count.

-    **MAJOR**: Added progressive items. These items gives different items when you collect then,
        based on how many you've already collected. There are two:
     - Progressive Suit: Gives Dark Suit and then Light Suit.
     - Progressive Grapple: Gives Grapple Beam and then Screw Attack.

-    **MAJOR**: Add option to split the Beam Ammo Expansion into a Dark Ammo Expansion and
        Light Ammo Expansion.

        By default there's 10 of each, with less missiles instead.


-    **MAJOR**: Improvements for accessibility:
     - All translator gates are now colored with the correct translator gate color they need.
     - Translators you have now show up under "Visors" in the inventory menu.
     - An option to start the game with all maps open, as if you used all map stations.
     - An option to add pickup markers on the map, that identifies where items are and if
        you've collected them already.
     - When elevators are randomized, the room name in the map now says where that elevator goes.
     - Changed the model for the Translator pickups: now the translator color is very prominent and easy to identify.

-    Added: Option to choose where you start the game

-    Added: Option to hide what items are, going from just changing the model, to including the
    scan and even the pickup text.

     You can choose to replace the model with ETM or with a random other item, for even more troll.

-    Added: Configure how many count of how many Sky Temple Keys you need to finish the game

-    Changed: Choosing "All Guardians" only 3 keys now

-    Changed: Timeout for generating a seed is now 5 minutes, up from 2.

0.24.0 was a beta only version.

## [0.23.0] - 2019-02-10

-   Added: New option to enable the "Warp to Start" feature.
-   Added: A "What's new" popup is displayed when launching a new version for the first time.
-   Fixed: changed text in Logic Settings to mention there _are_ hints for Sky Temple Keys.
-   Changed: Updated Claris' Randomizer, for the following fixes:
    -   Added the ability to warp to the starting room from save stations (-t).
    -   Major bug fix: The game will no longer immediately crash when not playing with Menu Mod.

## [0.22.0] - 2019-02-06

-   Changed: "Faster credits" and "Skip item acquisitions popups" are no longer included in permalinks.
-   Changed: Updated Claris' Randomizer, for the following fixes:
    -   Fixed an issue with two of the Sky Temple Key hints being accidentally switched.
    -   FrontEnd editing now works properly for PAL and Japanese versions.
    -   Attract video removal is now integrated directly into the Randomizer.
    -   Getting the Torvus Energy Controller item will no longer block you from getting the Torvus Temple item.

## [0.21.0] - 2019-01-31

-   **Major**: now using Claris' Randomizer version 4.0. See [Changelog](https://pastebin.com/HdK9jdps).

-   Added: Randovania now changes the game id to G2ME0R, ensuring it has different saves.
-   Added: Game name is now changed to 'Metroid Prime 2: Randomizer - SEEDHASH'. Seed hash is a 8 letter/number
      combination that identifies the seed being played.
-   Changed: the ISO name now uses the seed hash instead of the permalink. This avoids issues with the permalink containing /
-   Changed: Removed Agon Temple door lock after fighting Bomb Guardian, since this has been fixed in the Randomizer.
-   Fixed: Selecting an non-existent directory for Output Directory had inconsistent results

## [0.20.2] - 2019-01-26

-   Fixed: changed release zip to not use BZIP2. This fixes the native windows zip client being unable to extract.

0.20.1 was skipped due to technical issues.

## [0.20.0] - 2019-01-13

-   Added: an icon! Thanks to Dyceron for the icon.
-   Added: a simple Tracker to allow knowing where you can go with a given item state
-   Changed: Don't consider that Seeker Launcher give missiles for logic, so it's never
      considered a missile source.

## [0.19.1] - 2019-01-06

-   Fixed: Hydrodynamo Station's Door to Training Access now correctly needs Seekers
-   Added: New alternatives with tricks to get the pickup in Mining Plaza A.
-   Added: Trick to cross the Mining Plaza A backwards while it's closed.
-   Changed: Added a chance for Temple Keys not being always placed last.
-   Changed: Light Suit now has a decreased chance of being placed early.

0.19.0 was skipped due to technical issues.

## [0.18.0] - 2019-01-02

-   Added: Editor for Randovania's database. This allows for modifications and contributions to be made easily.
      There's currently no way to use the modified database directly.
-   Added: Options to place the Sky Temple Keys on Guardians + Sub-Guardians or just on Guardians.
-   Changed: Removed Space Jump method from Training Chamber.
-   Changed: Added Power Bomb as option for pickup in Hive Chamber B.
-   Changed: Shortened Permalinks when pickup quantities aren't customized.
-   Added: Permalinks now include the database version they were created for.
-   Fixed: Logic mistake in item distribution that made some impossible seeds.
-   Changed: For now, don't consider Chykka a "can only do once" event, since Floaty is not used.
-   Fixed: Permalinks now properly ignore the Energy Transfer Module.

## [0.17.2] - 2018-12-27

-   Fixed: 'Clear loaded game' now properly does its job.
-   Changed: Add an error message to capture potential Randomizer failures.
-   Changed: Improved README.

## [0.17.1] - 2018-12-24

-   Fixed: stray tooltips in GUI elements were removed.
-   Fixed: multiple typos in GUI elements.

## [0.17.0] - 2018-12-23

-   New: Reorganized GUI!
    -   Seed Details and Data Visualizer are now different windows opened via the menu bar.
    -   There are now three tabs: ROM Settings, Logic Settings and Item Quantities.
-   New: Option to disable generating an spoiler.
-   New: All options can now be exported and imported via a permalink.
-   Changed: Renamed "Logic" to "Trick Level" and "No Glitches" to "No Tricks". Appropriate labels in the GUI and files
    changed to match.
-   Internal: no longer using the py.path and dataset libraries

## [0.16.2] - 2018-12-01

-   Fixed: adding multiples of an item now works properly.

## [0.16.1] - 2018-11-25

-   Fixed: pressing the Reset button in the Item Quantity works properly.
-   Fixed: hiding help in Layout Generation will no longer hide the item names in Item Quantity.

## [0.16.0] - 2018-11-20

-   Updated item distribution: seeds are now less likely to have all items in the beginning, and some items less likely to appear in vanilla locations.
-   Item Mode (Standard/Major Items) removed for now.

## [0.15.0] - 2018-10-27

-   Added a timeout of 2 minutes to seed generation.
-   Added two new difficulties:
    -   Trivial: An expansion of No Glitches, where no tricks are used but some clever abuse of room layouts are used.
    -   Hypermode: The highest difficulty tricks, mostly including ways to skip Space Jump, are now exclusive to this difficulty.
-   Removed Controller Reset tricks. This trick doesn't work with Nintendont. This will return later as an additional configuration.

## [0.14.0] - 2018-10-07

-   **Major**: Added support for randomizing elevators.
-   Fixed spin boxes for item quantities changing while user scrolled the window.
    It is now needed to click on them before using the mouse wheel to change their values.
-   Fixed some texts being truncated in the Layout Generation window.
-   Fixed generation failing when adding multiple of some items.
-   Added links to where to find the Menu Mod.
-   Changed the order of some fields in the Seed Log.

## [0.13.2] - 2018-06-28

-   Fixed logic missing Amber Translator being required to pass by Path of Eyes.

## [0.13.1] - 2018-06-27

-   Fixed logic errors due to inability to reload Main Reactor after defeating Dark Samus 1.
-   Added prefix when loading resources based on type, improving logs and Data Visualizer.

## [0.13.0] - 2018-06-26

-   Added new logic: "Minimal Validation". This logic only checks if Dark Visor, Light Suit and Screw Attack won't lock each other.
-   Added option to include the Claris' Menu Mod to the ISO.
-   Added option to control how many of each item is added to the game.

## [0.12.0] - 2018-09-23

-   Improved GUI usability
-   Fixed Workers Path not requiring Cobalt Translator to enter

## [0.11.0] - 2018-07-30

-   Randovania should no longe create invalid ISOs when the game files are bigger than the maximum ISO size: an error is properly reported in that case.
-   When exporting a Metroid Prime 2: Echoes ISO if the maximum size is reached there's is now an automatic attempt to fix the issue by running Claris' "Disable Echoes Attract Videos" tool from the Menu Mod.
-   The layout log is automatically added to the game's files when randomizing.
-   Simplified ISO patching: by default, Randovania now asks for an input ISO and an output path and does everything else automatically.

## [0.10.0] - 2018-07-15

-   This release includes the capability to generate layouts from scratch and these to the game, skipping the entire searching step!

## [0.9.2] - 2018-07-10

-   Added: After killing Bomb Guardian, collecting the pickup from Agon Energy Controller is necessary to unlock the Agon Temple door to Temple Access.
-   Added a version check. Once a day, the application will check GitHub if there's a new version.
-   Preview feature: option to create item layouts, instead of searching for seeds. This is much more CPU friendly and faster than searching for seeds, but is currently experimental: generation is prone to errors and items concentrated in early locations. To use, open with randovania.exe gui --preview from a terminal. Even though there are many configuration options, only the Item Loss makes any difference.

## [0.9.1] - 2018-07-21

-   Fixed the Ing Cache in Accursed Lake didn't need Dark Visor.

## [0.9.0] - 2018-05-31

-   Added a fully featured GUI.

## [0.8.2] - 2017-10-19

-   Stupid mistake.

## [0.8.1] - 2017-10-19

-   Fix previous release.

## [0.8.0] - 2017-10-19

-   Save preferences.
-   Added Claris Randomizer to the binary release.

## [0.7.1] - 2017-10-17

-   Fixed the interactive .bat

## [0.7.0] - 2017-10-14

-   Added an interactive shell.
-   Releases now include the README.

## [0.5.0] - 2017-10-10

-   Releases now include standalone windows binaries<|MERGE_RESOLUTION|>--- conflicted
+++ resolved
@@ -40,13 +40,11 @@
 
 - Added: New cosmetic suit options. Please note that these suits require the experimental patcher to be enabled.
 
-<<<<<<< HEAD
-#### logic database
+#### Logic Database
 
 - Added: 306 videos to the logic database. see the [Video Directory]
 (https://randovania.github.io/Metroid%20Prime%202%20Echoes/) for the full collection 
 
-
 ##### Temple Grounds:
 
 - Added:  NSJ Extended Dash (Expert) to cross Grand Windchamber through the middle platform.
@@ -64,10 +62,7 @@
 - Added: Extended Dash (Expert) to reach the Scan Post in Watch Station Access from Main Gyro Chamber Door.
 - Added: Extended Dash (Expert) to reach Main Gyro Chamber Door in Watch Station Access from the Scan Post Side.
 
-## [6.1.1] - 2023-08-??
-=======
 ## [6.1.1] - 2023-08-07
->>>>>>> bbadbd83
 
 - Changed: Improve performance significantly when opening a Multiworld session with long history.
 - Changed: Slightly improve performance when opening game details.
