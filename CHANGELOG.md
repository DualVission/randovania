# Change Log

All notable changes to this project will be documented in this file.

The format is based on [Keep a Changelog](https://keepachangelog.com/en/1.0.0/)
and this project adheres to [Semantic Versioning](https://semver.org/spec/v2.0.0.html).

## [6.3.0] - 2023-10-??

- Added: During generation, if no alternatives have a non-zero weight, try weighting by how many additional Nodes are reachable.
- Changed: The generator will now consider placing Energy Tanks, if there's a damage requirement that's exactly high enough to kill the player.
- Fixed: The menu option for viewing all Randovania dependencies and their licenses has been restored.
- Fixed: The generator should now handle cases with negative requirements a little better.

### Resolver
- Fixed: Bug where nested requirements were combined wrongly.
- Improved: Order of exploring certain dangerous events.

### Metroid Dread

- Added: Enky and Charge Beam Doors can be made immune to Power Bombs. This is enabled in the Starter Preset, and can be toggled in Preset -> Game Modifications -> Other -> Miscellaneous -> Power Bomb Limitations.
- Changed: Exporting games is now significantly faster.

#### Logic Database

- Added: 3 videos to the logic the database for a diagonal bomb jump in Ghavoran, a single-wall jump in Cataris, and a diffusion abuse trick in Artaria.

##### Artaria

- Changed: EMMI Zone Spinner: The connection to the pickup that is available before flipping the spinner now also requires door lock rando and Highly Dangerous Logic to be enabled.

##### Burenia

- Changed: Teleport to Ferenia: Using Speed Booster to get past the Shutter Gate now requires Speed Booster Conservation Beginner.

##### Cataris

- Changed: Thermal Device Room South: The connections to the thermal door that closes after using the thermal device now logically remains open when door lock rando is disabled and the "Can Slide" and "Shoot Beam" templates are satisfied. This is a handwave that makes the thermal device no longer a dangerous resource.
- Changed: Single-wall Jump trick in Cataris Teleport to Artaria (Blue) now requires a slide jump.
- Changed: Exclude Door above First Thermal Device from Door Randomization. Effectively making the First Thermal Device a safe action also when doors are randomized.

##### Dairon

- Changed: Yellow EMMI Introduction: Using Speed Booster to go through the Shutter Gate, right to left, no longer requires Flash Shift Skip.

##### Ferenia

- Changed: Purple EMMI Introduction: Using Speed Booster to get past the Shutter Gate now requires Speed Booster Conservation Intermediate instead of Flash Shift Skip Beginner.

##### Ghavoran

- Changed: The connection of EMMI Zone Exit Southeast and EMMI Zone Exit West is now a proper door. This enables it to now be shuffled in door lock rando.

### Metroid Prime

- Fixed: Traversing from the Spider Track Bridge to the Quarantine Access A door in Metroid Quarantine A now properly requires the barrier to be removed or `Backwards Lower Mines` to be enabled.
- Fixed: PAL export with skippable cutscenes
- Fixed: Flaahgra crash with skippable cutscenes (fingers crossed)
- Fixed: Warrior shrine loading behavior
- Changed: Update tournament winner scan in Artifact Temple

### Metroid Prime 2: Echoes

- Changed: When Progressive Grapple is enabled, it will now show `2 shuffled copies` rather than `Shuffled` for better consistency.
- Changed: A proper error message is displayed when mono is not found, when exporting a game on macOS and Linux.

#### Logic Database

<<<<<<< HEAD
- Added: 22 videos to the logic database. see the [Video Directory]
(https://randovania.github.io/Metroid%20Prime%202%20Echoes/) for the full collection 
- Added: Comments to some Beginner Bomb Jump tricks

##### Sky Temple Grounds:

- Changed: War Ritual Grounds, Shrine Access, Lake Access, Accursed Lake, Phazon Pit and Phazon Grounds will now require a Suit on trickless settings

##### Agon Wastes:

-Added: Main Reactor: Scan Dash (Advanced) to reach the Luminoth Corpse which allows to reach the item through Slope Jumps and Standable Terrain (Advanced)

##### Dark Agon Wastes:

-Added: Hall of Stairs: Bomb Space Jump (Advanced) to reach Save Station 3 Door without Space Jump

##### Sanctuary Fortress:

- Added: Main Gyro Chamber: Instant Morph (Hypermode) into boost, to destroy the glass to Checkpoint Station
- Added: Reactor Core Item pickup now possible with just Spider Ball and Morph Ball Bombs via Standable Terrain (Intermediate) and Bomb Jump (Intermediate)
- Added: Vault: Extended Dash (Expert) and Boost Jump (Expert) Method to reach the Spinner Side
- Added: Accessing the portal in Watch Station with a Bomb Space Jump (Advanced) to reach the Spider Track, Standable Terrain (Advanced) to reach the Bomb Slot, and an Instant Morph (Advanced)

##### Ing Hive:

- Added: Hive Temple Access: Slope Jump (Expert) into Screw Attack to skip Hive Temple Key Gate
- Changed: Temple Security Access: Z-Axis Screw Attack Trick is changed into Screw Attack into Tunnels (Advanced)
- Changed: Culling Chamber and Hazing Cliff will now require a Suit on trickless settings


=======
- Added: 15 videos to the logic database. See the [Video Directory]
(https://randovania.github.io/Metroid%20Prime%202%20Echoes/) for the full collection 
- Added: Comments to some Beginner Bomb Jump tricks

##### Sanctuary Fortress:

- Added: Accessing the portal in Watch Station with a Bomb Space Jump (Advanced) to reach the Spider Track, Standable Terrain (Advanced) to reach the Bomb Slot, and an Instant Morph (Advanced)

>>>>>>> 95d8e823
## [6.2.1] - 2023-09-??

### Metroid Prime

- Fixed: Door from Quarantine Access A to Central Dynamo being inoperable with Reverse Lower Mines enabled.
- Fixed: Minor issues with new skippable cutscenes option.
- Changed: Remove white screen flash effect when crates explode.
- Changed: Skippable cutscene modes are no longer experimental. Skippable is the new default. Competitive cutscene mode has been updated appropriately.
- Removed: Major/Minor Cutscene Mode (Major hidden behind experimental options)

## [6.2.0] - 2023-09-??

- Added: "Help -> Verify Installation" menu option, to verify that your Randovania installation is correct. This is only present on Windows.
- Changed: Game generation is now up to 150% faster.
- Changed: The resolver now tries otherwise safe actions behind a point of no return before it tries actions that give dangerous resources. This makes the solve faster by avoiding some cases of backtracking.
- Changed: Comments no longer prevent And/Or requirements from being displayed as short form.
- Fixed: Auto Tracker icons that were supposed to be always visible no longer show as disabled.
- Fixed: Opening race rdvgame files from older Randovania versions now works properly. 
- Fixed: Exporting games with hidden Nothing models don't crash during the exporting process anymore.
- Fixed: For macOS, exporting Metroid Prime 2: Echoes games does not require you to run Randovania from within a terminal anymore to see the Mono installation.

### Metroid Dread

- **Major** - Added: Elevator and Shuttle randomizer. The destination is shown on the elevator/shuttle's minimap icon and in the room name, if enabled. This will show different area names to the logic database for some items.
- **Major** - Added: Split beams and missiles. When playing with non-progressive beams or missiles, each individual upgrade provides a unique effect instead of providing the effects of all previous upgrades.
- Added: An in-game icon will appear if the player becomes disconnected from the multiworld server. 
- Changed: The Starter Preset and April Fools 2023 preset now have non-progressive beams and missiles, instead of progressive.
- Changed: Bomb Shields are no longer vulnerable to Cross Bombs.
- Fixed: The door model for certain door types now uses the intended textures correctly.
- Fixed: The save file percentage counter and the per-region percentage counter are now all updated correctly.

#### Logic Database

- Added: Diagonal Bomb Jump in Ferenia - Speedboost Slopes Maze.
- Added: Diagonal Bomb Jump in Burenia - Main Hub Tower Top, to the Missile Tank, using either Gravity Suit or an out of water bomb jump.
- Added: In Dairon - West Transport to Ferenia, use Wave Beam to push the Wide Beam Block from above, without Wide Beam.
- Added: Logic to handle having Ice Missiles without Super Missile.
- Added: In Ghavoran - Teleport to Burenia, Cross Bomb Skip using just Morph Ball to get to and from the Pickup. Rated one level higher than the corresponding usage with Flash Shift or Spin Boost.
- Added: Ledge Warp usage to flip the spinner in Ghavoran next the Transport to Elun, and in Elun to release the X.
- Added: All Chozo-X encounters now have energy requirements.
- Changed: Added Wide Beam to missile farming during Kraid's fight.
- Changed: Fighting Kraid in Phase 2 without going up is moved from Beginner Combat to Intermediate.
- Changed: Fighting Kraid with no energy is now Intermediate Combat. Fighting with 1 Energy Tank is Beginner.
- Changed: Dodging in all Chozo-X fights now has Flash Shift as trivial, Spin Boost with Beginner Combat, and nothing with Intermediate.
- Changed: In Dairon - Teleport to Artaria, breaking the speed blocks is no longer "dangerous". This is done by removing the "Before Event" condition on breaking the blocks from above.
- Changed: In Artaria - Water Reservoir, breaking the blob is no longer "dangerous", as long as Slide is not randomized. This was previously dangerous because there's a connection in EMMI Zone Exit Southwest that makes use of Speed Booster, however, by simply adding a "Can Slide" option on the same condition, the logic now sees the blob as safe.
- Changed: In Burenia: Fighting Drogyga is now only "dangerous" if Highly Dangerous Logic is enabled. This is achieved by adding a Highly Dangerous Logic constraint on all instances where the logic uses "Before Drogyga" on connections in the Underneath Drogyga room.
- Changed: Move victory condition to after Raven Beak, and encode all requirements to finish the escape sequence to that connection. This avoids having a "dangerous" resource at the end of the game.
- Changed: In Burenia - Main Hub Tower Middle, lowering the Spider Magnet Wall is now "dangerous" only when Highly Dangerous Logic is enabled. The connection from the bottom of the room to the Pickup Platform that uses Grapple Movement requires the Spider Magnet Wall to not be lowered now requires Highly Dangerous Logic. The randomizer currently doesn't have the necessary options to make this connection mandatory in any seeds anyway.
- Changed: Most instances of pushing Wide Beam Blocks by using Wave Beam through walls now no longer need Wide Beam. Notable exception is Dairon - West Transport to Ferenia, from below.
- Changed: Boss fight logic using Ice Missile without Super Missile is no longer an option, and effectively requires as many missiles as with normal Missiles.
- Changed: Boss fight logic now understands how damage values work with Split Beams behavior.
  - Affected bosses: Robot Chozo fights, Chozo X fights and Raven Beak.
  - Having only Plasma Beam or only Wave Beam is only used to fight the Robot Chozos, at Combat Intermediate.
  - Having both Plasma Beam and Wave Beam is considered as the same bracket as only Wide Beam.
  - Having Wide Beam and Wave Beam is considered as the same bracket as Wide Beam and Plasma Beam.
- Changed: Exclude Ghavoran door between Flipper Room and Elun Transport Access from being shuffled as a Grapple Beam door in Door Lock rando. This is to enable a Ledge Warp to flip the Spinner from below.
- Changed: In Ghavoran - Flipper Room, rotating the flipper the normal way can now be in logic before having pulled the Grapple Block at Right Entrance or having turned on Power Switch 2 in Dairon, if Transport Randomizer is enabled.
- Changed: Revised logic for fighting Corpius
  - When using missiles without an ammo requirement, the X must not have been released.
  - Using Cross Bomb is moved to Combat Beginner
  - For Missiles, Super Missiles and Ice Missiles, the number of required missiles is reduced by 1, which matches the pre-existing comments. These alternatives remain Combat Intermediate.
  - For Missiles, Super Missiles and Ice Missiles, these can now also be used without combat tricks, but you need 1.5x as many units of Missiles ammo as the combat trick version.
  - Added Storm Missiles.
- Fixed: A typo in the room name Ferenia - East Transport to Dairon has been changed from East Transport to Darion.
- Fixed: In Burenia - Teleport to Ghavoran, to open the Plasma Beam door from below, add requirement to have Plasma Beam. This becomes relevant with Separate Beam Behavior.
- Fixed: In Artaria - Teleport to Dairon, to enter the teleport itself using Wave Beam, add requirements to have Wide Beam and Door Lock Rando being disabled. The former becomes relevant with Separate Beam Behavior.
- Fixed: In Cataris - Kraid Area, when using Wave Beam to fight Kraid from behind, you now also need the rest of the rest of the requirements to fight Kraid.

### Metroid Prime

- Fixed: One-way elevator mode not able to generate
- Fixed: Doors openable underneath blast shields
- Fixed: Doors and Blast shields hurting the player with reflected shots
- Fixed: Starting items getting  ignored when starting in Connection Elevator to Deck Alpha
- Fixed: Skipping the cutscene in Connection Elevator to Deck Alpha also skips item loss
- Fixed: Doors in Omega Research not locking
- Fixed: Elite Control entry Barrier activating again
- Fixed: Hall of the Elders "New Path Opened" HUD Memo not appearing
- Fixed: Some unskippable cutscenes
- Fixed: Removed HUD Memos in Emergency Evacuation Area
- Fixed: Timing of Metroids in Metroid Quarantine A
- Fixed: Stuck camera in control tower
- Fixed: Timing of flying pirates in control tower
- Fixed: Echoes Unlimited Missiles model now appears larger
- Added: More Quality of life improvements over vanilla
  - Colorblind friendlier flamethrower model
  - Power Bombs now have a heat signature
  - Power Conduits activate even if only 1 of 3 wave particles hit
  - Main Quarry power conduit no longer reflects charged wave
  - Added lock to top door during Phazon Elite fight
  - Doors unlock from picking up the artifact item instead of the Phazon Elite dying

#### Logic Database

##### Chozo Ruins

- Added: Reverse Flaahgra in Sun Tower is now logical
- Added: Furnace E Tank Wall Boost Escape
- Added: Transport Access North Wallboost to Hive Totem from Elevator
- Added: Trigger Ghosts from Sun Tower Access without Bombs or Spider

##### Phazon Mines

- Added: Fungal Hall A now has Energy and Combat Logic
- Added: Fungal Hall A SJ Scan Dash Grapple Skip
- Added: Fungal Hall Access NSJ Bombless Escape to Fungal Hall A

##### Phendrana Drifts

- Changed: Phendrana Canyon Pickup NSJ Bombless Triple Boost Adjustments
- Changed: Control Tower Plasma Skip is now Beginner
- Added: Hunter Cave Bunny Hop to reach Hunter Cave Access from Lower Edge Tunnel
- Added: Hunter Cave Slope Jump to reach Chamber Access from Lake Tunnel

##### Tallon Overworld

- Added: Root Cave Climb NSJ Boost Strat

### Metroid Prime 2: Echoes

- Added: New cosmetic suit options. Please note that these suits require the experimental patcher to be enabled.
- Added: The internal game copy is automatically deleted when exporting a game fails in certain situations.

#### Logic Database

- Added: 307 videos to the logic database. see the [Video Directory]
(https://randovania.github.io/Metroid%20Prime%202%20Echoes/) for the full collection. 

##### Temple Grounds

- Added:  NSJ Extended Dash (Expert) to cross Grand Windchamber through the middle platform.

##### Sky Temple Ground

- Removed: Phazon Grounds NSJ, No SA -> Invisibil Objects (Hypermode) or Movement (Expert) and Dark Visor. Doesn't exist.

##### Agon Wastes

- Added: NSJ Extended Dash (Advanced) to reach Temple Access Door in Mining Station A.

##### Sanctuary Fortress

- Added: Extended Dash (Expert) to reach the Scan Post in Watch Station Access from Main Gyro Chamber Door.
- Added: Extended Dash (Expert) to reach Main Gyro Chamber Door in Watch Station Access from the Scan Post Side.
- Added: Workers Path - Screw Attack from Z-Axis (Intermediate) now requires Bomb Space Jump (Intermediate) from Dynamo Works
- Added: Workers Path - Bomb Jump (Advanced) method added to reach cannon NSJ from landing platform

## [6.1.1] - 2023-08-07


- Changed: Improve performance significantly when opening a Multiworld session with long history.
- Changed: Slightly improve performance when opening game details.
- Fixed: The correct error is displayed when the incorrect password is provided for Multiworld Sessions.

### Metroid Dread

- Fixed: The progress bar when exporting no longer reaches 100% earlier than intended in some situations.
- Added: Racetime seeds can now be directly imported into Randovania

## [6.1.0] - 2023-08-02

- **Major** - Removed: Starting sessions is no longer necessary and has been removed as an option. It's now always possible to clear a generated game.
- Added: Importing permalinks and rdvgames in a multiworld session now creates new worlds if missing.
- Added: The Generation Order spoiler now has a field to filter it.
- Added: An "Export Game" button has been added to "Session and Connectivity" tab as a shortcut to export any of your worlds.
- Added: It's now possible to filter the history tab in a Multiworld session.
- Added: Add Ready checkbox for Multiworld sessions.
- Added: A new tool was added to the Pickup tab of Game Details that lets you quickly find in which worlds your pickups are.
- Added: The time a world last had any activity is now displayed in the Multiworld session.
- Added: A toggle for allowing anyone to claim worlds in a Multiworld session.
- Added: Sending pickups to an offline world now updates the auto tracker.
- Added: Warnings now show up in Multiworld sessions if you're not connected to any of your worlds.
- Changed: The popup when replacing a preset for a Multiworld Session now has the same features as the solo game interface.
- Changed: Text prompts now default to accepting when pressing enter.
- Changed: Reorganized the top menu bar. The Advanced menu is now called Preferences, with an Advanced sub-menu. Opening the Login window is now in the Open menu.
- Changed: The handling for presets that can't be loaded have been improved.
- Changed: Finishing a session is now called hiding a session, and now can be undone.
- Fixed: Multiworld now properly respects major/minor configuration of each world.
- Fixed: The generation order for multiworld session now correctly handles any kind of names.
- Fixed: Any buttons for changing presets or deleting worlds are properly disabled when a game is being generated.
- Fixed: Import rdvgames for games that uses certain features, like Sky Temple Keys on Bosses or Metroid DNA in Dread, now works properly.
- Fixed: Session Browser now properly sorts by creation date and user count. It also now properly defaults to showing recent sessions first.
- Fixed: Tracking another user's inventory now properly keeps working after a connection loss.
- Fixed: Sorting the session history and audit log now works properly.
- Fixed: In Multiworld session, the Claim world button is now properly disabled when you don't have permissions.
- Fixed: Changing a preset no longer causes it to lose its position in the tree.
- Removed: Connecting to Dolphin on Linux executable builds is now hidden on known situations that it doesn't work properly.

### Metroid Dread

- **Major** - Added: Multiworld support for Dread.
- Changed: Ryujinx (Legacy) is disabled when auto-tracker support is on, or in a multiworld.
- Fixed: Dairon - Navigation Station North can no longer be assigned a hint, which would then be replaced with DNA Hints.
- Added: A new auto-tracker layout featuring progressive items.
- Added: Custom shields now have alternate and more accessible models, which can be toggled per-shield in Cosmetic Options.

#### Logic Database

- Added: 2 videos to the database
- Added: Slide from right to left in Cataris - Total Recharge Station South.
- Added: Grapple Movement to get from Lower Door to Wide Beam Block Room to Upper Door in Artaria - EMMI Zone Hub.
- Added: Crossing the water gap in Ferenia EMMI Zone Exit East with just Bombs (Hypermode IBJ and DBJ) or Cross Bombs and a Slide Bomb Boost (currently Movement Advanced).
- Added: Use Speed Booster and Gravity Suit to escape Cataris - Kraid Arena after fighting Kraid.
- Added: Using Wall Jump to get past the Flash Shift gate in Burenia - Teleport to Ferenia.
- Changed: Make it possible to get to the Diffusion Beam location without Morph Ball.
- Fixed: Entering Hanubia Orange EMMI Introduction from the right now requires having beaten the Red Chozo.
- Fixed: The Pseudo Wave Beam in Burenia - Burenia Hub to Dairon now correctly requires Wide Beam.
- Fixed: Logic issues surrounding ending the Chain Reaction sequence in Artaria, aka the Vanilla Varia Suit area.
- Removed: In Cataris - Green EMMI Introduction, the advanced Pseudo Wave Beam to break the blob from below is removed.
- Removed: In Ghavoran - Blue EMMI Introduction, the trickless Ballspark to climb the room has been removed.

### Metroid Prime

- Added: Experimental Option - `Skippable` Cutscene Mode. Keeps all cutscenes in the game but makes it so they can be skipped with the START button
- Added: Experimental Option - `Competitive (Experimental)` Cutscene Mode Removes some cutscenes from the game which hinder the flow of competitive play. All others are skippable. This will eventually replace the existing Competitive implementation.
- Added: Introduction of non-critical fixes and improvements to the base game such as fixed sound effects and removed tutorial popups. Those wanting an untainted experience of the vanilla game may still do so at their own risk by activating "Legacy Mode". For technical description of what's changed, see [qol.jsonc](https://github.com/toasterparty/randomprime/blob/randovania/generated/json_data/qol.jsonc)
- Added: Completely overhauled how custom Blast Shields and Doors look
- Added: Morph Ball Bomb and Charge Beam door locks now use Blast Shields so that they only need to be opened once with that weapon
- Added: New "Gamecube" pickup model which acts as a placeholder for all non-nothing items without a suitable model which can be displayed natively
- Added: The "Hints" page in the "Game" window now lists the location of the Phazon Suit hint.
- Changed: Non-NTSC enemies now have their health reset to match NTSC 0-00
- Changed: Blast Shields are much more visible in dark rooms
- Fixed: Random Elevators settings should no longer have mismatches between the UI and the preset regarding which elevators are excluded.
- Fixed: HoTE statue door can now handle a blast shield cover
- Fixed: Old scan points lingering in Door Lock Rando
- Fixed: Door Lock Rando shields now make explosion sounds

#### Logic Database

- Added: 52 videos to logic database, bringing the total available via the [Video Directory](https://randovania.github.io/Metroid%20Prime/) to 276

##### Chozo Ruins

- Added: The Hall of the Elders Ghost Skip from Reflecting Pool Access to reach Crossway Access South, using advanced level tricks.
- Added: Knowledge (Intermediate) for reaching Elder Chamber without fighting the Chozo Ghost.
- Added: Main Plaza - Tree item OoB logic.
- Added: Crossway - Easier boost only method for item.
- Changed: Tower of Light - Reduced gravityless SJ slope jump to tower chamber to Beginner.
- Fixed: Ice Beam has been removed from the connection to Elder Chamber in Hall of the Elders.
- Fixed: The Door in Tower of Light Access that leads to Ruined Shrine is now a normal Door instead of a Wave Beam Door.
- Changed: Ruined Nursery Bombless Standables Logic Adjustments
- Added: Ruined Nursery Bombless w/ Boost strat
- Added: Training Chamber Ghost Skip

##### Phendrana Drifts

- Changed: Quarantine Cave - Various cleanup with Thardus fight logic. Reworked visor requirements. Added Missile strategy (allows Ice Beam only fight logically).
- Added: Added Quarantine Cave NSJ Scan Dash to Q-Mon Tunnel
- Added: Dash to Q Mon from Room Center with SJ
- Added: Reverse Thardus Skip Logic (Scan and Scanless)
- Added: Thardus Hop
- Changed: Ice Ruins West Baby Sheegoth Jump Damage Requirements and Trick Adjustments
- Added: Gravity Chamber Pickup (Missile) NSJ w/o Grapple/Plasma Dash Method and Bombu Method

##### Phazon Mines

- Added: Metroid Hop to reach Missile from Quarantine Access A
- Changed: Various Metroid Quarantine A logic adjustments
- Fixed: NSJ Phazon Processing Center having too few requirements

### Metroid Prime 2: Echoes

- Added: Tracker layout "Debug Info", which also shows details useful for investigating errors.
- Added: The Coin Chest model from multiplayer is now used for offworld items instead of the ETM model.
- Changed: The Power Beam and the Morph Ball now use the Coin Chest model when shuffled, instead of the ETM model.
- Added: 4 new joke hints in the pool.
- Fixed: The gate in Command Center now opens correctly when using the new patcher.
- Fixed: Doors in Venomous Pond can no longer become blast shields.
- Fixed: The door from Sacrificial Chamber Tunnel to Sacrificial Chamber has been excluded from door lock rando.
- Fixed: Random Elevators settings should no longer have mismatches between the UI and the preset regarding which elevators are excluded.

#### Logic Database

- Added: 4 videos to logic database, see the [Video Directory](https://randovania.github.io/Metroid%20Prime%202%20Echoes/) for the full collection

## [6.0.1] - 2023-07-04

- Added: Option for disabling crash reporting and monitoring.
- Added: In multiworld sessions, you're prevented from selecting a preset that is incompatible with multiworld.
- Added: In multiworld sessions, world names must now be unique.
- Changed: The Privacy Policy has been updated to mention crash reporting and monitoring.
- Changed: Tweaked the error reporting for generating and exporting games.
- Fixed: Importing permalinks and spoilers in multiworld no longer fails.
- Fixed: Generation order is no longer hidden when Door Lock is enabled with Types mode.
- Fixed: Pickups providing negative resources can now be sent in multiworld games.
- Fixed: The prompt for a session name no longer deletes spaces at the end, making it easier to split words.
- Fixed: In multiworld sessions, the copy permalink button is properly disabled before a game is available.

## [6.0.0] - 2023-07-03

- **Major** - Multiworld support has been significantly changed! New features include:
  *  Sessions now have Worlds instead of rows with users, and users can be associated with any number of Worlds.
     * This means it's now possible to play a Multiworld entirely solo.
  *  You can connect to one Dolphin and any number of Nintendont at the same time.
  *  Multiple sessions can be opened at the same time.
  *  A session window is no longer required to be kept open. As long as Randovania is connected to a game, the server communication works.
- Added: It's now possible to drag presets directly into the root of the presets.
- Added: The order you place presets when drag and dropping is now saved.
- Added: New command line arguments `--local-data` and `--user-data` to allow configuring where Randovania saves its data.
- Added: New Door Lock rando mode - Types. In this mode, every single door of a type is swapped with another type. Generation times should be fast and be compatible with multiworld.
- Added: Interface to customize preset description.
- Added: It's now possible to save rdvgame files for race games. This is not available for multiworld.
- Added: When editing a Pickup Node, there's now a button to find an unused pickup index.
- Added: When viewing the spoiler log in a Multiworld session, it will now display the names for each world rather than "Player 1", "Player 2", etc.
- Changed: Discord login is now performed via your browser, instead of the Discord client.
- Changed: Door Lock mode Two-way is now named Doors. The functionality is unchanged.
- Changed: Improved preset descriptions, making them significantly simpler.
- Changed: Some preset options which are not ready for wide consumption have been hidden by default. To show all preset options, please select `Advanced > Show Experimental Settings`.
- Changed: In the Data Visualizer, requirements are now displayed using a tree widget, which allows for collapsing the and/or blocks.
- Changed: Optimized the solver by allowing more resources as additional resources, allowing more actions to be skipped until the necessary resources are found.
- Changed: For Multiworld, it's now preferred to have an additional pickups than placing it in another player's game, when there's no locations left in your game.
- Changed: Randovania now internally uses the term `Region` for what used to be called a `World`. This is mostly an internal change.
- Changed: Connecting to Dolphin is now hidden on macOS, as it never was supported.
- Changed: Door Lock rando generation is now up to 50% faster.
- Fixed: Issue where the resolver didn't find the paths that lead to taking the least damage.
- Fixed: The resolver no longer allows events as additional requirements. This fixes a problem that could lead to an event locking itself.
- Fixed: The `database render-region-graph` command now works properly.

### Cave Story

- Nothing.

### Metroid Dread

- **Major** - Added: Random Starting Locations is now supported. This enables all Save Stations, Navigation Stations, and Map Stations as possible starting options.
- Added: New cosmetic option to display Randovania's area names on the HUD, either always or after room transitions.
- Added: Door Lock Randomizer can randomize doors to be weak to Ice Missile, Storm Missile, Diffusion Beam, Bombs, Cross Bombs, Power Bombs.
- Added: New option under "Game Modifications" to choose how inconsistencies in Raven Beak's damage resistance are handled.
- Added: Auto tracker is now supported via a new game connection choice.
- Added: Exporting now checks if the RomFS folder has some required files.
- Changed: The doors in Itorash are now excluded from being shuffled in Door Lock Randomizer.

#### Patcher Changes

- Added: Belated April Fools 2023 preset. Enables door rando by default, as well as some surprise changes to the item pool. Make sure to see what advice ADAM has to give!
- Changed: Pickups can be configured to take away some of an item instead of giving more (e.g. missile tanks could take away missiles when collected).
- Fixed: Using Morph Ball in Proto Emmi sequence no longer crashes the game.

#### Logic Database

- Added: Grapple Movement (Beginner) for going up the left side of Burenia - Main Hub Tower Middle.
- Added: Movement (Intermediate) and Water Bomb Jump (Intermediate) for getting out of the water at the same spot.
- Added: Grapple Movement (Beginner) for the Grapple only method of reaching the Missile Tank in Main Hub Tower Top.
- Added: Use Speed Booster to skip breaking the blob submerged in water in Artaria Early Cloak room, requires Speed Booster Conservation (Beginner).
- Added: Use Flash Shift to go right after getting the pickup in Artaria EMMI Zone Spinner.
- Added: Use Flash Shift and Slide Jump to go from Artaria White EMMMI Arena to the top door to EMMI Zone Spinner.
- Added: A new way to reach the tunnel in EMMI Hub Zone with Spider Magnet, Flash Shift and Single-wall Wall Jump (Advanced).
- Added: Use a Shinespark to climb up from Above Screw Attack Blocks in Burenia Main Hub Tower Bottom with only Gravity Suit.
- Added: Use a Shinespark to climb up from Alcove Across Grapple Block in Burenia Main Hub Tower Bottom with only Speed Booster using Speed Booster Conservation Beginner.
- Added: Use a Shinespark with Gravity Suit to reach Ammo Recharge South at the bottom of Burenia Gravity Suit Tower before the Destroy Gravity Suit Floor event.
- Added: Use Spin Boost And Gravity Suit with different trick strategies to cross the big gap in Burenia Main Hub Tower Middle.
- Added: Use a Shinespark with Gravity Suit to reach the Spider Magnet wall in Burenia Main Hub Tower Middle from the bottom of the room.
- Added: Climb up to the Charge Beam Door in Burenia Main Hub Tower Middle using Gravity Suit and Flash Shift.
- Added: Climb up from the Charge Beam Door in Burenia Main Hub Tower Middle using Gravity Suit, a Slide Jump, Spin Boost and a Wall Jump.
- Added: Allow using Shinesparks in Gravity Suit Tower by storing speed in the upper part of Gravity Suit Room, also when Door Lock rando is enabled.
- Added: Pseudo-Wave Beam to break the blob in Ferenia Wave Beam Tutorial, from the right.
- Added: Use Spider Magnet with Grapple Beam in Ghavoran Spider Magnet Elevator.
- Added: Use Speed Booster to get past the pool of water in Dairon Freezer before turning on the power.
- Added: Various trick alternatives to get past the pool of water in Dairon Freezer with Bomb Jumps.
- Added: Water Bomb Jump in Burenia Underneath Drogyga to get up to the left ledge with Normal Bomb, rated as Intermediate.
- Changed: Wall Jump from Flash Shift for reaching the left Dock to Main Hub Tower Top in Main Hub Tower Middle has been removed; it is now trickless.
- Changed: Wall Jump from Flash Shift for reaching the left Dock to Main Hub Tower Top in Main Hub Tower Middle has been removed; it is now trickless.
- Changed: Avoid treating Gravity Suit as a dangerous resource, by removing the "No Gravity Suit" constraint from the "Perform WBJ" template.
- Changed: Going through Artaria Lower Path to Cataris using Damage Boost no longer requires Morph Ball.
- Changed: Reduced the difficulty of the Wall Jump in Dairon Teleporter to Artaria, to reach the pickup from the teleporter, from Advanced to Intermediate.
- Changed: Using Wall Jump Advanced to climb across Moving Magnet Walls (Small) in Cataris, aka Adam Skip, now correctly requires Spider Magnet.
- Changed: The Upper Tunnel from Burenia Teleport to Ghavoran to Main Hub Tower Middle has been converted from a Morph Ball Tunnel to a Slide Tunnel. In order to use this tunnel with Slide, Gravity Suit is also required.
- Changed: In Burenia Teleport to Ghavoran, using Power Bombs to get back up from Early Gravity Speedboost Room now requires 2 ammo units of Power Bomb. The purpose is to account for using one unit on the way down in the first place.
- Changed: Water Bomb Jump in Artaria First Tutorial, after adding the water has been changed to Infinite Bomb Jump.
- Changed: Infinite Bomb Jump in Artaria Screw Attack Room to jump out of the water under the Recharge Station has been changed to Water Bomb Jump.
- Changed: Water Bomb Jump in Burenia Underneath Drogyga to get the pickup is now Beginner with Cross Bombs.
- Changed: Water Bomb Jump in Burenia Underneath Drogyga to get up to the left ledge with Cross Bomb is now Beginner.
- Changed: Bomb Jumping to the upper part of Ghavoran Map Station Access now requires Water Bomb Jump Intermediate with Normal Bomb and Beginner with Cross Bomb. This was previously trivial with both of those.
- Changed: Bomb Jumping to the upper part of Ghavoran EMMI Zone Exit Southeast with Cross Bombs is changed from trivial to Water Bomb Jump Intermediate.
- Changed: Bomb Jumping to the upper part of Ghavoran EMMI Zone Exit Southeast with Normal Bombs is changed from Infinite Bomb Jump Intermediate to both Water Bomb Jump Intermediate and Diagonal Bomb Jump Intermediate.
- Fixed: Correctly require breaking the blob in Burenia Teleport to Ghavoran to be able to go from Main Hub Tower Middle to Teleport to Ghavoran through the upper Tunnel.
- Fixed: Burenia Hub to Dairon Transport Blob from Below giving the wrong event resource.
- Removed: Use Cross Bombs to skip the blob submerged in water in Artaria Early Cloak room. The point of this connection is to skip breaking the blob, which is no longer dangerous when you have the Morph Ball.

### Metroid Prime

- Changed: Divided the "Other" tab into "Quality of Life" and "Chaos".
- Changed: QoL Game Breaking, QoL Cosmetic, QoL pickup scans, Varia-only Heat Protection and Deterministic RNG settings are now always enabled. A new chaos option "Legacy Mode" has been added as a catch-all replacement, including the PB Refill from 5.8.0.
- Changed: Pickups can be configured to take away some of an item instead of giving more (e.g. missile tanks could take away missiles when collected).
- Removed: One-Way door lock randomizer has been removed. This has actually been the case since 5.3.0!
- Fixed: The "Unlock Save Station doors" option should now correctly unlock them.

#### Logic Database

##### Chozo Ruins

- Changed: Reorganized Morph Ball pickup in Ruined Shrine to better fit database good practices.

### Metroid Prime 2: Echoes

- **Major** - Added: Door Lock randomizer has been added. Note that this feature requires enabling the new patcher.
- Added: New random elevators mode: Shuffle Regions. In this mode, we keep the game world consistent by shuffling the regions around Temple Grounds, and then changing the elevators to match. See [this map](randovania/data/gui_assets/echoes_elevator_map.png) for reference.
- Added: When the new patcher is enabled, Security Station B starts in the post-Dark Samus appearance. This change is supported by logic.
- Changed: Pickups can be configured to take away some of an item instead of giving more (e.g. missile tanks could take away missiles when collected).
- Changed: When the new patcher is enabled, some cosmetic effects are removed from Torvus Temple in an attempt to make it crash less.
- Changed: For Multiworld ISOs, the game name now mentions the session name and world name.
- Removed: The elevator sound effect removal is no longer an option and is now automatically enabled in the appropriate circumstances.
- Fixed: The progress bar when exporting a seed is now much more accurate.

#### Logic Database

- Fixed: Re-Added Vanilla Method to access Storage C to logic.
- Changed: Movement trick level for reaching the door to Security Station B from Bioenergy Production with a NSJ Screw jump extension from Advanced to Beginner.
- Changed: Combat/Scan Dash trick level for reaching the door to Security Station B from Bioenergy Production with a Scan Dash from Expert to Intermediate.
- Added: 142 videos to the logic database
- Added: Method to climb Forgotten Bridge with Jump Off Enemy (Advanced)
- Added: Scan Dash to grab the half pipe item in Dark Torvus Arena with Combat/Scan Dash (Intermediate)
- Added: Method to collect the pickup in Reactor Core using the top Rezbit, Bombs, Bomb Space Jump (Advanced), Standable Terrain (Advanced), Movement (Advanced), and Jump Off Enemies (Expert).
- Added: Method to reach the top cannon in Sanctuary Entrance using Bombs, Space Jump Boots, Bomb Space Jump (Advanced), and Standable Terrain (Advanced).
- Added: Method to collect the pickup in Abandoned Worksite using just Screw Attack, and Screw Attack into Tunnels/Openings (Advanced).
- Added: Method to collect the pickup in Bioenergy Production using Boost Ball, Spider Ball, Screw Attack, and Movement (Advanced).

## [5.8.0] - 2023-06-05

- Added: It's now possible to save rdvgame files for race games. This is not available for multiworld.
- Changed: Use the user's new discord display name instead of their username, for users that migrated.
- Fixed: Batch generation now properly prevents Windows from going to sleep.

### Metroid Prime

- Fixed: Generator unable to pass through one-way permanently locked doors such as the ones in uncrashed Frigate
- Fixed: Exporting games with both Door Lock Rando and Room Rando will now preserve both modifications
- Added: Missile Stations refill Power Bomb. In this version, this is always enabled.

#### Logic Database

- Added: 55 videos to logic database, bringing the total available via the [Video Directory](https://randovania.github.io/Metroid%20Prime/) to 224

##### Tallon Overworld

- Added: Biotech Research Area 1 - Easier gravityless NSJ method from room center to Deck Beta Security Hall
- Added: Root Cave - L-Jump method to reach upper area

#### Magmoor Caverns

- Added: Twin Fires Tunnel - Transport to Talon -> Twin Fires, NSJ & SJ dashes now require standable terrain

##### Phendrana Drifts

- Added: Hunter Cave - Lower Edge Tunnel -> Hunter Cave Access, NSJ requires a slope jump or bomb jump after the grapple point to reach the platform with the doors.
- Added: Hunter Cave - Hunter Cave Access -> Lower Edge Tunnell, NSJ requires an L-Jump to reach the platforms across the water without falling in. Added Gravity logic if falling in (matches Lake Tunnel -> Lower Edge Tunnel).

##### Phazon Mines

- Fixed: Fungal Hall B - Scan dash method now requires scan visor
- Fixed: Ventillation Shaft - Combat dash to climb room now requires door lock rando to be off

## [5.7.0] - 2023-05-05

- Added: Skip usual Door Lock randomizer logic when the only valid lock option is unlocked doors.
- Added: When major/minor mode is enabled, the count of majors and minors is also displayed next to how many items are the in the pool.
- Fixed: Unsupported features are now disallowed from use in Multiworld sessions.

### Cave Story

- Fixed: Exporting on Linux no longer fails due to Rest Area in Plantation using "lounge" instead of "Lounge".

### Metroid Dread

- Fixed: All pickups in the pool are now correctly assigned major or minor.

#### Logic Database

- Fixed: Experiment Z-57's pickup is now a major item location in Major/Minor split.

### Metroid Prime

- Added: Selecting an ISO that isn't for Metroid Prime is now explicitly refused when exporting.
- Fixed: All pickups in the pool are now correctly assigned major or minor.
- Fixed: Room Rando no longer overrides the results of Door Lock Rando when exporting.

#### Logic Database

- Fixed: The Artifact of Truth pickup is now a major location for Major/Minor split.

### Metroid Prime 2: Echoes

- Added: Selecting an ISO that isn't for Metroid Prime 2 is now explicitly refused when exporting.
- Fixed: Energy Tanks are now considered major items in Major/Minor split.

## [5.6.1] - 2023-04-??

- Nothing.

## [5.6.0] - 2023-04-02

- Added: Trick Details popup now lists the usages in each area.
- Added: Opening the Data Visualizer from the Trick Details while customizing a preset now automatically configured the trick filters based on the preset being edited.
- Changed: Setting trick filters in the Data Visualizer based on a preset now sets all tricks, even those at disabled.
- Changed: Optimize Solver by choosing actions in a smarter order. Prefer actions of types that are likely to progress th. Postpone dangerous actions. This should make the solver able to validate seeds where it previously timed out. Solving should in general be faster in general.
- Fixed: Solver bug that made it unable to detect dangerous actions, which could result in some possible seeds being considered impossible.
- Fixed: Searching for Multiworld sessions by name is no longer case sensitive.

### Metroid Prime 2: Echoes

#### Logic Database

- Added: Proper combat requirements for the Amorbis fight.
- Removed: Incorrect and improper connections to and from the Amorbis fight.

### Metroid Prime

#### Logic Database

- Added: 48 videos to logic database, bringing the total available via the [Video Directory](https://randovania.github.io/Metroid%20Prime/) 216

### Metroid Dread

#### Logic Database

- Added: Use Flash Shift and Spin Boost with Wall Jump (Beginner) in Burenia Main Hub Tower Bottom to reach the tunnel.
- Changed: The logic for Spin Boost Room in Ghavoran now requires either the template to fight the Chozo X or Highly Dangerous logic to climb out of the room.
- Changed: Simplified various database connections.
- Changed: All three kinds of Chozo X fights now consider Use Spin Boost a valid means of dodging.
- Fixed: Missile ammo requirement when fighting Chozo X with Storm Missile. The numbers were previously too high and the numbers with and without the combat trick were swapped.
- Fixed: Resolve bug with fighting the Twin Robots fights, where to fight them using only missiles for damage always required both the expert level combat trick and the 153 missiles that are intended for trickless.
- Fixed: Add missing fight requirement to fight the Chozo X in Elun when entering the arena from the left.
- Fixed: Add missing requirement to release the X before leaving Elun.

## [5.5.1] - 2023-02-28

- Added: Game Details now contains a tab describing all door locks, when Door Lock rando is enabled.
- Changed: Certain spoiler tabs in Game Details now only show up when relevant, such as Elevators spoiler only when elevators are shuffled.
- Changed: Generation Order in Game Details is now hidden when there's incompatible settings, such as Door Lock rando.
- Changed: A nicer error message is now given when generating with a preset with configuration errors, such as no starting locations.
- Changed: A nicer error message is now given when an error occurs when loading a game layout file.
- Fixed: Customizing an included preset should properly place the resulting preset nested to that preset.
- Fixed: Customizing a preset should no longer reset where it's been placed at.
- Fixed: Generated games now keep track of extra starting pickups instead of starting items, fixing some cases you'd start with the middle of a progressive chain.
- Fixed: Changing trick filters in the Data Visualizer no longer resets the selected connection.
- Fixed: Using trick filters in the Data Visualizer no longer unnecessarily expands templates or remove comments.
- Fixed: Using trick filters in the Data Visualizer now properly removes extra requirements when tricks are removed.
- Fixed: Hiding the pickup collection message now correctly works for other player's pickups in a multiworld.

### Metroid Prime

#### Patcher Changes

- Fixed: Several soft-locks and janky cutscenes when shuffling the Essence elevator
- Fixed: Research Lab Aether wall not breaking when approached from behind (QoL Game Breaking)
- Fixed: Watery Hall lore scan being replaced with QoL Scan Point text
- Fixed: Escape sequence counting up instead of down
- Fixed: Small Samus spawning in ship instead of on top
- Added: Ridley shorelines, biotech research 2, and exterior docking hangar actors now scale with boss size

#### Logic Database

##### Tallon Overworld

- Fixed: Landing Site - PAL SJF is now only logical if Dock Rando is disabled
- Added: Life Grove - Alternate method to skip Bombs and SJ (Scan Dash Expert) to reach item *Found by Vertigo*
- Added: Life Grove - Trick to skip wallboosts when also skipping SJ and Bombs *Found by Vertigo*

##### Chozo Ruins

- Changed: Main Plaza - Lowered Half-Pipe roll-in to Expert ([See Video](https://youtu.be/ne8ap0xa_UE))
- Changed: Ruined Shrine - Wave door to half-pipe item is now L-Jump instead of R-Jump
- Added: Hive Totem - Fight Skip Intermediate Combat Dash
- Added: Hive Totem - Fight Skip "TAS Walk" Advanced Movement+Knowledge
- Added: Crossway Access West - Advanced Standable Terrain (Skips Morph) *Found by toasterparty*

##### Magmoor Caverns

- Fixed: Twin Fires Tunnel - Combat dash is now only logical if Dock Rando is disabled
- Added: Monitor Station - NSJ Heat Run Expert *Found by JustinDM*
- Added: Twin Fires Tunnel - NSJ Bunny Hop Expert Movement *Found by JustinDM*

##### Phendrana Drifts

- Changed: Quarantine Cave - More detailed Thardus Fight requirements (e.g. Plasma Beam, PBs, Boost)
- Changed: Labs - More detailed combat requirements
- Added: Chozo Ice Temple - Expert NSJ Bombless Climb *Found by MeriKatt*
- Added: Quarantine Cave - Thardus Skip Hypermode Slope Jump *Found by JustinDM*
- Added: Quarantine Cave - Expert R-Jumps to skip grapple *Found by toasterparty*
- Added: Control Tower - SJ/DBJ/BSJ/Wallboost tricks(s) to skip fight both ways
- Added: Transport to Magmoor Caverns South - Alternate NSJ Spider Skip BSJ Advanced *Found by Cyberpod*

##### Phazon Mines

- Fixed: Mine Security Station - Starting Room/Elevator doesn't account for doors locking
- Fixed: Mine Security Station - Entering from Storage Depot A doesn't check for lowered barrier
- Fixed: Metroid Quarantine A - Wallboost doesn't require Spider Ball
- Added: Main Quarry - Intermediate Wallboost to skip Bombs for item
- Added: Main Quarry - Intermediate Knowledge+Movement to skip Bombs for item *Found by toasterparty*
- Added: Metroid Quarantine A - Advanced Dashes to skip PBs
- Added: Metroid Quarantine A - Alternate R-Jump from item to door
- Added: Metroid Quarantine A - NSJ Expert Dashes from item to door
- Added: Fungal Hall Access - NSJ Advanced BSJs *Found by JustinDM*

### Metroid Prime 2: Echoes

- Added: Updated A-Kul's scan with the 2022 Echoes Randomizer tournament winner.
- Added: When the experimental patcher is enabled, Dynamo Chamber and Trooper Security Station now start in post-layer change state.

### Metroid Dread

- **Major** - Added: Door Lock randomizer has been added. In this mode, the weapons needed to open doors in the game are also changed, with full support of our logic database.
- Added: A new cosmetic option for adding an in-game death counter to the HUD.
- Added: Exporting with a custom path now checks for conflicts with the input path.
- Fixed: Ryujinx no longer hangs when stopping emulation.

## [5.5.0] - Skipped

## [5.4.1] - 2023-02-16

- Added: Linux releases are now also published to Flathub.
- Fixed: Canceling the prompt from "View previous versions" no longer causes an error.

## [5.4.0] - 2023-02-06

- Added: Experimental generation setting for staggering the placement of selected pickups.
- Added: Experimental generation setting for removing redundant possible actions.
- Added: Automatic reporting of exceptions for the client, and monitoring for requests to the server.
- Added: New pixel icons for Prime 1 & 2 autotracker
- Added: New 8x3 layouts for all Prime 1 & 2 autotracker styles
- Fixed: The minor/major split setting is obeyed much more accurately by the generator.
- Fixed: Starting with ammo no longer causes all requirements for that ammo to be ignored.
- Fixed: The generator no longer attempts placing pickups based on alternatives to satisfied requirements, such as Missile Expansions for Quadraxis while already having Light Beam.
- Fixed: Minor typos in the UI are fixed.
- Fixed: Canceling certain actions will no longer cause the UI to react as if it were an error.
- Changed: Unsupported features are now restricted to dev builds.
- Changed: Requirements where different amount of the same item, such as both Missile = 5 and Missile = 1, are expected are now properly simplified.

  This results in certain pickup combinations no longer being considered for placement in the generator, such as Sunburst for unlocking the Industrial Site from behind.

### Metroid Prime

- Changed: All included presets now have "Unlocked Save Station doors" enabled.
- Changed: "Unlocked Save Station doors" no longer remove the lock in Chozo Ruins - Save Station 3.

#### Patcher Changes

- Added: CGC Tournament Winners to Artifact Temple lore scan
- Fixed: Chapel IS giving the player lightshow on 2nd pass
- Fixed: Items in every room incompatibility with shuffled essence elevator
- Changed: Always apply Elite Quarters item softlock patch regardless of cutscene skip mode

#### Logic Database

- Fixed: Collecting the Missile Expansion in Burn Dome before the fight no longer causes the generation to fail.

### Metroid Prime 2: Echoes

- Changed: Inverted Aether is now an unsupported feature.

### Metroid Dread

- Fixed: Energy Parts are now considered minor items, and Missile+ Tanks are now considered major items.

#### Patcher Changes

- Changed: Main Power Bomb has a different color than Power Bomb tanks
- Changed: Cutscene in Hanubia - Tank Room was removed because it teleports the player to the lower section, which can softlock the player
- Fixed: You now retain Drogyga's and Corpius's item if you reload checkpoint after defeating them. This eliminates a way of rendering a seed impossible to complete.

#### Logic Database

- Added: New trick "Flash Shift Skip" to account for skipping Flash Shift gates.
- Added: Traverse to the bottom of Ferenia: Space Jump Room Access with some more options.
- Added: Pseudo-Wave Beam (Beginner) for the two blobs in Cataris - Teleport to Dairon.
- Added: Water Bomb Jump to reach the item in Cataris - Teleport to Dairon without Gravity Suit.
- Added: Flash Shift (Intermediate), Morph Ball (Intermediate), and Spin Boost (Beginner) wall jumps for climbing up Experiment Z-57's arena.
- Added: Spin Boost and Slide Jump (Beginner) for climbing the upper part of Experiment Z-57's room.
- Added: Speed Booster Conservation (Intermediate) for climbing to either the top platform or Double Obsydomithon Room in Cataris - Teleport to Artaria (Blue).
- Added: Grapple Movement (Beginner) to climb Cataris - Moving Magnet Walls (Tall).
- Added: Flash Shift (Intermediate), Morph Ball (Advanced), and Spin Boost with Spider Magnet wall jumps to climb Cataris - Moving Magnet Walls (Tall).
- Added: Speed Booster Conservation (Beginner) to collect the lower item in Cataris - Teleport to Ghavoran without Gravity Suit.
- Added: Damage Boost (Intermediate) for reaching the teleport in Cataris - Teleport to Ghavoran with Spider Magnet.
- Added: "Adam Skip" added to logic as Wall Jump (Advanced) in Cataris - Moving Magnet Walls (Small).
- Added: Space Jump method of Cross Bomb Skip (Hypermode) to skip needing Speed for the item in Cataris - EMMI Zone Item Tunnel.
- Added: Spin Boost Movement (Intermediate) and Speed Booster Conservation (Beginner) for getting up Hanubia - Central Unit without Space Jump or Infinite Bomb Jump.
- Added: Spin Boost method to climb Hanubia - Escape Room 3.
- Added: Morph Ball Single-Wall Wall Jumps to get to the Nav Station in Itorash - Transport to Hanubia.
- Added: Flash Shift Skip (Intermediate) with Bombs to skip the Flash Shift gate in Teleport to Ferenia.
- Added: Aim Down Clips (Intermediate/Advanced) to go to and from Storm Missile Gate Room without Morph Ball.
- Added: Shine Sink Clip/Aim Down Clip (Intermediate) and Speed Booster Conservation (Advanced) to reach the bottom of Teleport to Ghavoran from the top level.
- Added: Aim Down Clip (Expert) to reach the blobs in Gravity Suit Tower from the top level.
- Added: Aim Down Clip (Intermediate) in Main Hub Tower Middle to Main Hub Tower Bottom.
- Added: Shine Sink Clip/Aim Down Clip (Intermediate) in Gravity Suit room top door to bottom door.
- Added: Climb Golzuna Tower using Spin Boost and Flash Shift using Wall Jump (Intermediate).
- Added: Movement (Intermediate), Simple IBJ, or Spin Boost to reach top tunnel in Vertical Bomb Maze.
- Added: Flash Shift Skip (Beginner) in Purple EMMI Introduction; (Intermediate) with normal bombs.
- Added: Moving from Ferenia - Transport to Ghavoran to Pitfall Puzzle Room with Spin Boost, Flash Shift, or Speed Booster.
- Added: Using Normal Bomb Jump with a Cross Bomb at the top, for sideways movement, to reach the item in Artaria Proto EMMI Introduction.
- Changed: Increased difficulty of Flash Shift Wall Jump to reach the Raven Beak elevator from Intermediate to Advanced.
- Changed: Simplified many room nodes and connections.
- Changed: Shine Sink Clip in Main Hub Tower Middle to Main Hub Tower Bottom is now Intermediate (from Expert).
- Changed: Using Flash Shift to collect the fan pickup in Burenia Hub to Dairon is now Advanced (from Beginner).
- Changed: All three fan skips are now classified as Movement instead of Infinite Bomb Jump.
- Changed: Convert most of the harder IBJ instances to new Diagonal Bomb Jump trick.
- Changed: Increase difficulty of the few harder IBJs that weren't changed to Diagonal Bomb Jumps. This should better reflect the fact that Intermediate IBJ is applied for performing Simple IBJ with Normal Bombs.
- Fixed: Correctly require Morph Ball in all cases where Power Bombs are used.
- Fixed: Replace some instances of Beginner Infinite Bomb Jump in Ferenia with the Simple Infinite Bomb Jump template. This ensures that the missing bomb or cross bomb item is required.
- Fixed: Reaching the upper tunnel in Ferenia - Speedboost Slopes Maze properly accounts for the ability to destroy the beamblocks using Wave Beam, Diffusion Beam, explosives, or Movement (Beginner)
- Fixed: Usage of Infinite Bomb Jump in Ferenia Separate Tunnels Room now correctly requires the respective Bomb type. The trick is now set at different difficulty depending on which bomb type is being used.
- Removed: Infinite Bomb Jump for reaching Wave Beam Tutorial from the cold rooms.
- Removed: Shinespark in Ghavoran Total Recharge Station North. This one requires either short boost or charging speed in the room to the left. Removing this for now.

## [5.3.0] - 2023-01-05

- Added: You can now open a tracker for other player's inventories in a multiworld session.
- Changed: LogbookNodes are now called HintNodes.

### Metroid Prime

#### Patcher Changes

- Fixed: Spring ball has been nerfed to prevent abusing steep terrain marked as standable.
- Fixed: Spring ball cooldown is now properly reset when morphing/unmorphing.
- Fixed: Vanilla blast shields not being removed in door lock randomizer.

### Metroid Prime 2: Echoes

- Changed: The Auto Tracker icon for Spider Ball now uses the Dark Suit model instead of the Prime 1 model.

#### Logic Database

- Changed: Sand Processing - Screw Attack clip to access the halfpipe from Main Reactor side without Missiles is now Intermediate and without Space Jump (from Expert).
- Fixed: Main Gyro now properly accounts for solving the puzzles.

### Metroid Dread

#### Patcher Changes

- Fixed: Incorrect color during animation of killing an EMMI.

#### Logic Database

- Added: Climbing Z-57 Arena with Spin Boost and Ice Missiles (Beginner).
- Changed: Major/Minor Item Location Updates: Energy Tanks -> Major, Energy Parts -> Minor, Drogyga -> Major, Missile+ Tanks -> Major
- Removed: Water Bomb Jump in Ghavoran - Map Station Access Secret.

## [5.2.1] - 2022-12-01

- Fixed: Exporting Metroid Prime 2 when converting Metroid Prime models now works.
- Fixed: Experimental Metroid Prime 2 patcher no longer errors with some settings.

## [5.2.0] - 2022-12-01

- Added: Help -> Dependencies window, to see all dependencies included in Randovania, including their versions and licenses.
- Added: A warning is now displayed when using presets with unsupported features enabled. These features are not present in the UI.
- Added: When the generated game fails due to the solver, you're now offered to retry, cancel or keep the generated game.
- Changed: Experimental games are no longer available on stable versions.
- Fixed: Solver debug now contains previously missing rollback instances.

### Cave Story

- Nothing.

### Metroid Dread

- Added: The Power Beam tiles in the Artaria EMMI Zone Speed Boost puzzle have been changed to Speed Boost tiles to prevent softlocks.
- Added: Entering Golzuna's arena without releasing the X displays a message explaining why the boss won't spawn.
- Added: All doors locked while fighting an EMMI now unlock immediately upon defeating it.
- Changed: Exporting for Ryujinx now also utilizes the Dread Depackager, for a smaller mod size. This requires an up to date Ryujinx.
- Fixed: You now retain Kraid's item if you reload checkpoint after defeating him. This eliminates a way of rendering a seed impossible to complete.

#### Logic Database

- Added: New Highly Dangerous Logic setting for enabling situations that may be unrecoverable upon saving.
- Added: Cross Bomb alternative for crossing Flash Gates.
- Added: Pseudo-wave beam trick for destroying the bottom blob in Cataris' Central Unit Access.
- Added: Traversal through Ghavoran Total Recharge Station North without Morph Ball, before pulling the grapple block, by destroying the left Enky.
- Changed: Cataris' Thermal Device Room North now forces picking the Energy Tank pickup and the Magnet Wall Thermal Device event before going to the Final Thermal Device, or uses Highly Dangerous Logic.
- Changed: Removed the Cataris EMMI Zone Door Trigger event now that the door remains unsealed.
- Fixed: Going to the red teleporter in Cataris no longer forces needing to use bombs.

### Metroid Prime

- Fixed: The infinite scanning bug has been fixed.

### Metroid Prime 2: Echoes

- Added: A new experimental option, Inverted Aether. In this mode, it's the Light Aether atmosphere that is dangerous! All safe zones are moved to Light Aether, but that's not enough so it's still extremely dangerous. This mode has no logic.

#### Logic Database

- Added: Intermediate Slope Jump and Intermediate Wall Boost to get next to the pickup in Communication Area.
- Added: Beginner Movement for crossing Hall of Combat Mastery from the Portal Side with NSJ Screw Attack after the tunnel is destroyed.
- Changed: Standable Terrain to reach the upper Command Center Access door in Central Mining Station with Space Jump and Screw Attack has had its difficulty decreased from Intermediate to Beginner.

## [5.1.0] - 2022-10-01

- Added: You can now view past versions of the presets and revert your preset to it.
- Added: A Playthrough tab where you can run the validator has been added to the Game Details window.
- Added: Deleting a preset now has a confirmation dialog.
- Added: A development mode for permalinks, to help investigate issues.
- Changed: Discord slash command for FAQ has better usability on mobile.
- Changed: The parent for a preset is now stored in your preferences, instead of in the preset itself.
- Fixed: The solver can no longer consider collecting a location a requirement to collecting itself. This is a regression from 4.3.0.

### Discord Bot

- Added: `/website` command that gives instructions to where Randovania's website is.
- Changed: `/randovania-faq` is now just `/faq`.
- Changed: `/database-inspect` is now just `/database`.

### Cave Story

- Nothing.

### Metroid Dread

- Fixed: The target DNA count is no longer limited to 6 when modifying an existing preset, or changing tabs.
- Fixed: Exporting multiple games at once is not properly prevented with an error message. It was never possible and fail in unclear ways.

#### Logic Database

- Added: Event in Underlava Puzzle Room 2 for breaking the speed blocks so that going between the two parts can be accounted for
- Added: Event for the trigger that reopens the door to Central Unit Access, allowing it logical to go back through
- Added: Other various methods of going through rooms
- Added: New Diffusion Abuse trick for pushing Wide Beam blocks and activating the lava buttons in Cataris.
- Added: Cross Bomb Skip (Advanced) for Dairon's Cross Bomb Puzzle Room item
- Added: Power Bombs method for the Speed Booster Conservation for Dairon's Cross Bomb Puzzle Room item
- Changed: Separated the First Tunnel Blob event into two to account for Diffusion/Wave not needing to be in the tunnel
- Changed: Deleted some unnecessary tile nodes
- Changed: Various instances of Wall Jump (Beginner) to trivial
- Changed: Some Grapple options to include Grapple Movement
- Changed: Some Movement tricks to Climb Sloped Tunnels
- Changed: Some Movement tricks to Skip Cross Bomb
- Changed: Rotating the spinner in Ghavoran - Flipper Room now requires either pulling the grapple block in Right Entrance, or activating the Freezer in Dairon.
- Changed: Allow pickup in Ghavoran Elun Transport Access by charging speed via navigation room
- Changed: Help solver by adding Morph Ball requirment on connections to event to flip the spinner in Ghavoran Flipper Room
- Changed: Shooting occluded objects requires at least Intermediate Knowledge
- Fixed: Accounted for whether the player could have Varia or not when trudging through lava
- Fixed: Accounted for the upper parts of Thermal Device Room North being heated without pressing the lava button
- Fixed: Ghavoran Orange backdoor properly connects to Above Pulse Radar
- Fixed: Purple EMMI Arena properly accounting for Gravity Suit to climb the tower.
- Fixed: Ferenia - Space Jump Room Access properly requires a way of destroying the blocks to get to the lower door.
- Changed: Collecting the item in Burenia - Underneath Drogyga before flooding the room by defeating Drogyga now requires Highly Dangerous Logic to be enabled.

### Metroid Prime

- Fixed: Shuffle Item Position is now properly randomized, along with other things shuffled patcher-side.
- Added: You may now force all Save Station doors to be blue, improving QOL for both random start and door lock rando.

### Metroid Prime 2: Echoes

- Fixed: Exporting multiple games at once is not properly prevented with an error message. It was never possible and fail in unclear ways.
- Added: The winners of the Cross-Game Cup have been added to A-Kul's scan.

## [5.0.2] - 2022-09-19

### Metroid Dread

- Fixed: Exporting Metroid Dread games on the Linux builds no longer causes an error.
- Added: FAQ entry about Speed Booster/Phantom Cloak/Storm Missile not working.
- Added: FAQ entry about Golzuna and Experiment Z-57 spawn conditions.
- Added: FAQ entry about the Wide Beam door in Dairon - Teleport to Cataris.

## [5.0.1] - 2022-09-12

- Fixed: The README and front page now lists Metroid Dread as a supported game.

### Metroid Dread

- Fixed: The differences tab no longer mentions Kraid and Corpius checkpoints being removed, as that's not a thing.
- Fixed: Missing credits in Randovania itself for SkyTheLucario's new map icons.

## [5.0.0] - 2022-09-10

- **Major** - Added: Metroid Dread has been added with full single-player support.
- **Major** - Added: An installer is now provided for Windows. With it rdvgame files are associated to open with Randovania, for ease of use. A shortcut for opening just the auto tracker is also provided.
- **Major** - Changed: The UI has been significantly revamped, with each game having their own section and an easy to use selector.
- Changed: The multi-pickup placement, using the new weighting, is now the default mode. The old behavior has been removed.
- Changed: Error messages when a permalink is incompatible have been improved with more details.
- Changed: The Customize Preset dialog now creates each tab as you click then. This means the dialog is now faster to first open, but there's a short delay when opening certain tabs.
- Changed: Progressive items now have their proper count as the simplified shuffled option.
- Fixed: Hints can now once again be placed during generation.
- Fixed: Exceptions when exporting a game now use the improved error dialog.
- Fixed: Gracefully handle unsupported old versions of the preferences file.
- Fixed: Excluding all copies of a progressive item, or the non-progressive equivalent, no longer hides them from the editor.
- Fixed: Changing the selected backend while it's being used should no longer cause issues.
- Fixed: Unexpected exceptions during generation now properly display an error message.
- Fixed: Trick usage in preset summary now ignores tricks that are hidden from the UI.
- Fixed: /database-inspect command no longer shows EventPickup nodes.
- Fixed: Data Editor is now correctly named Data Editor instead of Data Visualizer.

### Cave Story

- The hints fix affects Cave Story.

### Metroid Prime

- **Major** - Added: Enemy Attribute Rando. Enemy stat values such as speed and scale can be randomized within a range you specify.

### Metroid Prime 2: Echoes

- The hints fix affects Metroid Prime 2: Echoes.

## [4.5.1] - 2022-08-03

- Fixed: The History and Audit Log are now properly updated when joining a game session.
- Fixed: Your connection state is properly updated when joining a game session.

## [4.5.0] - 2022-08-01

- Added: Preferences are now saved separately for each version. This means newer Randovania versions don't break the preferences of older versions.
- Added: Exporting presets now fills in default file name.
- Added: Logging messages when receiving events from the server.
- Changed: Internal changes to server for hopefully less expired sessions.
- Fixed: The discord bot no longer includes the lock nodes.

### Cave Story

- Nothing.

#### Patcher Changes

- Nothing.

#### Logic Database

- Nothing.

### Metroid Prime

- **Major** - Added: Door lock rando. Door locks can now be randomized, with many options to fine-tune your experience. This feature is incompatible with multiworld.
- **Major** - Added: Option to show icons on the map for each uncollected item in the game under "Customize Cosmetic Options..."

#### Patcher Changes

- Fixed: Exporting with `QoL Cosmetic` disabled
- Fixed: Zoid's deadname appearing in credits
- Changed: Patches now consume fewer layers on average

#### Logic Database

- Fixed: Phazon Mining Tunnel now accounts only for Bombs when coming from Fungal Hall B
- Fixed: The Central Dynamo drone event is now accounted for to go through Dynamo Access
- Added: Beginner Wall Boost to lock onto the spider track in Metroid Quarantine A
- Added: Advancing through rooms containing Trooper Pirates now requires either the proper beam(s), basic defensive capabilities (varies slightly by room), or Combat (Intermediate) where appropriate
- Added: Advancing through rooms containing Scatter Bombus now requires Morph Ball, Wave Beam, Movement tricks, or basic defensive capabilities

### Metroid Prime 2: Echoes

- Nothing.

#### Patcher Changes

- Nothing.

#### Logic Database

- Nothing.

## [4.4.2] - 2022-06-05

- Fixed: Generating multiworld games where one Prime 1 player has item in every room while another Prime 1 player doesn't now works properly.
- Fixed: It's no longer possible to configure more than 99 shuffled copies of a major item, as that causes errors.
- Fixed: Using a trick to break a door lock is now properly displayed in the UI.
- Fixed: The description for expansions now mention they can be logical with multi-pickup placement.
- Fixed: The change log tab no longer causes the window to have absurd sizes on macOS.
- Removed: The broken option for enabling required mains for Metroid Prime 1. It was non-functional and incorrectly displayed.

## [4.4.1] - 2022-06-04

- **Major** - Added: When using multi-pickup placement, expansions are now considered for logic.
- Added: New experimental option for a different algorithm for how the generator weights locations for multi-pickup placement.
- Added: "Generate Game" tab now remembers which games and presets were expanded or collapsed.
- Added: The Game Session Window now has a counter for how many pickups it's currently trying to send to the server.
- Changed: Considerable more effort is made to keep hints relevant if there isn't enough things to be hinted in a game.
- Changed: Reduced the lag you get the first time you open the Games tab.
- Changed: Optimized the game generation. As example, Echoes' Starter Preset is 45% faster.
- Changed: Optimized the game validation. As example, Echoes' Starter Preset is 91% faster.
- Changed: The algorithm for how locations lose value over generation has changed. This should have bigger impact in big multiworlds.
- Changed: It's now possible to login again directly in the Game Session Window.
- Removed: The server and discord bot are entirely removed from the distributed executables, reducing its size.
- Removed: Metroid Dread is no longer available in releases, as it was never intended to be considered stable.
- Removed: All auto trackers based on pixel art style were removed by request of their artist.
- Fixed: The "Spoiler: Pickups" tab no longer shows locations that aren't present in the given preset.
- Fixed: The Game Session Window now better handles getting disconnected from the server.

### Cave Story

- Fixed: Hint Locations tab in Help no longer has an empty column named "2".

#### Patcher Changes

- Nothing.

#### Logic Database

- Nothing.

### Metroid Prime

- Added: "Cosmetic" option to force Fusion Suit
- Changed: Converting models from Echoes now always needs to be provided with an ISO.

#### Patcher Changes

- **Major** - Added: Models for Echoes' translators and split beam ammo are now also converted to Prime.
- Fixed: Spawning in Elite Quarters after killing OP no longer spawns the player OoB
- Fixed: Ridley boss random size on PAL/NTSC-J and Trilogy
- Fixed: Many rooms which, when submerged, the water box would be misaligned with the bounding box
- Fixed: Certain rooms where item position randomizer biased towards one side or OoB entirely
- Added: Results screen now shows Randovania version and seed hash

#### Logic Database

- Fixed: Gravityless SJ strat for Cargo Freight Lift to Deck Gamma is no longer dangerous
- Fixed: Main Plaza NSJ Grapple Ledge dash now correctly uses the Wasp damage boost method
- Fixed: Hall of the Elders Boost IUJ typos- BSJ is now IUJ and Combat is now Combat/Scan Dash
- Added: Thardus is now logical if you only have Thermal Visor with the Invisible Objects trick set to Intermediate
- Added: Flaghra now accounts for defeating it both before and after triggering the fight
- Added: Method to reach Main Quarry's crane platform with just Grapple Beam and Beginner Movement
- Added: Method to reach Main Quarry's crane platform with Expert Wall Boosts and Slope Jumps
- Added: Method of getting Crossway with only Boost Ball and Xxpert Movement
- Added: Method of climbing Connection Elevator to Deck Beta gravityless NSJ with Advanced Bomb Jump and Expert Slope Jump
- Added: NSJ/bombless strat of getting Gathering Hall's item with a Hypermode dash
- Added: Method of getting Crossway item with Advanced Bomb Jump and Expert BSJ, Scan Dash, and Standable Terrain
- Added: Method of climbing Reflecting Pool using the Stone Toad's wacky physics as Advanced Movement
- Added: Gravityless NSJ method of leaving Gravity Chamber with Advanced Wall Boost and Expert Slope Jumps and Underwater Movement
- Changed: Increased Elite Quarters BSJ to Advanced
- Changed: Increase lower Great Tree Hall Wall Boost to Hypermode
- Changed: Chozo Ruins Save Station 3 boostless/bombless strat to go through the tunnel has had its difficulty decreased to Advanced Movement and Intermediate Standable Terrain
- Changed: Hive Totem NSJ Slope Jump now uses Beginner Underwater Movement
- Changed: Monitor Station dash to Warrior Shrine is now Beginner with SJ

### Metroid Prime 2: Echoes

- Nothing.

#### Patcher Changes

- Nothing.

#### Logic Database

- Nothing.

## [4.4.0] - Not released

This release was skipped.

## [4.3.2] - 2022-05-13

### Metroid Prime

- Fixed: Lightshow during Chapel IS after Chapel item has been obtained and room has been reloaded

### Metroid Prime 2: Echoes

- Fixed: Significantly reduced lag spikes when loading a room containing Prime1 models.

## [4.3.1] - 2022-05-08

- Added: Phazon Suit hints are now included in the preset description.
- Fixed: Exporting Prime 1 games that have no Phazon Suit no longer fails if it's configured to have a hint.

## [4.3.0] - 2022-05-01

- Added: Destroying door locks is now properly tracked. In Echoes, this means removing a door lock from the back allows for logical access to where you were.
- Added: In Data Visualizer, it's now possible to set tricks to a certain level and simplify all visible connections based on that.
- Fixed: Maximum values for certain preset fields, such as Energy Tank capacity and Superheated Room Probability, can now properly be used.
- Fixed: A race condition with Randovania connected to Nintendont, where Randovania could incorrectly assume the game was idle if memory was read while it was executing the last sent task.
- Fixed: The map tracker now properly handles when multiple nodes gives the same resource/event.
- Changed: Online game list by default only shows 100 sessions, for performance reasons. Press "Refresh" to get all.

### Cave Story

- Nothing.

#### Patcher Changes

- Nothing.

#### Logic Database

- Nothing.

### Metroid Prime

- Added: Option to specify hint for Phazon Suit in Impact Crater (default=Show only area name)
- Added: April Fools Preset
- Added: Map images are now generated and written in the same folder as output ISO when generating room rando seeds and exporting them with spoilers enabled.
- Fixed: Random Superheated, Random Submerged and Dangerous Gravity Suit logic now trigger dialog warning in Multiword sessions
- Fixed: Adjusted min/max boss sizes to prevent softlocks
- Fixed: Default setting for screen Y offset now works
- Changed: The "Items in Every Room" Chaos Option now uses items from the Randovania pool (shows n/293 items when enabled). This means multiworld items can now appear at extra locations, and item text is now consistent with the rest of item placement.
- Changed: Two-way room rando now ensures that all rooms are part of the same network

#### Patcher Changes

- Fixed: Specifying custom heat-damage-per-second now properly affects non-vanilla superheated rooms
- Fixed: Some akward cutscene timing when playing skipped cutscenes in realtime
- Added: Random boss sizes now affects Flaahgra, Plated Beetle and Cloaked Drone
- Changed: Random boss sizes now affects bosses in cutscenes, additionally Omega Pirate's armor plates now scale properly
- Changed: When creating a new save file, the default selection is now "Normal" to help prevent accidentally starting the game on Hard mode
- Changed: Artifacts which do have no need to be collected are removed from the logbook

##### Room Rando
- Added: Include Square Frigate doors and morph ball tunnels during randomization
- Fixed: Crash when opening the map near certain rooms
- Fixed: Crashes due to two large rooms being connected.
- Fixed: Crash when rolling through some doors in morph ball
- Fixed: Central Dynamo reposition soft-lock
- Fixed: Inability to scan vertical doors
- Fixed: Incompatability with "No Doors" + "Room Rando"
- Changed: The door immediately behind the player is unlocked when teleporting to a new room. This gives the player one chance to backtrack before commiting to the warp.

#### Logic Database

- Nothing.

### Metroid Prime 2: Echoes

- Added: Preset descriptions now list custom beam ammo configuration.
- Changed: Optimized how long it takes to export a game that uses Prime 1 models.

#### Patcher Changes

- Nothing.

#### Logic Database

- Nothing.

## [4.2.1] - 2022-04-01

- Fixed: Popup for new changes fixed.

## [4.2.0] - 2022-04-01

- Added: Experimental option to force first progression to be local.
- Added: New pixel icons for the auto tracker.
- Changed: Standard tracker layouts for Prime, Echoes and Corruption now include a few more items.
- Changed: Auto tracker game icons for Echoes beams now use the HUD icons instead of the pickup models.
- Changed: Update to Qt 6.
- Changed: The import preset menu in game sessions now has the presets of a game sorted by name, with the default presets on top.
- Fixed: Randovania no longer hangs on start if there's a loop in the hierarchy of presets.
- Fixed: Generation no longer fails when one player has no pickups assigned during logic.

### Cave Story

- Nothing.

#### Patcher Changes

- Nothing.

#### Logic Database

- Nothing.

### Metroid Prime

- **Major** - Added: In multiworld, pickups from an Echoes player now uses the correct model from Echoes.
- **Major** - Added: **April Fool's Day Special!** New game modification category "Chaos Options" in "Other" tab. Chaos options are patcher-side only, and thus are not accounted for by the seed generator logic.
    - Enable Large Samus
    - Random Boss Sizes
    - Remove Doors
    - Random Superheated Rooms
    - Random Submerged Rooms
    - One-way Room Rando
- Added: Deterministic Maze RNG option for fairer racing
- Fixed: Echoes Combat Visor placed in a Prime player's world now uses the new Combat Visor model.
- Fixed: Deterministic Incinerator Drone RNG setting staying on even when checkbox was unchecked.

#### Patcher Changes

- Fixed: Soft-lock in Artifact Temple with Major Cutscene skips (players could leave during ghost cutscene and abort the layer change)
- Fixed: Items Anywhere could delete Artifact hints in rare cases
- Changed: Updated [Quality of Life documentation](https://github.com/toasterparty/randomprime/blob/randovania/doc/quality_of_life.md)
- Changed: Nerfed "Items in Every Room" (Extra items more likely to be missiles)

#### Logic Database

- Nothing.

### Metroid Prime 2: Echoes

- **Major** - Added: In multiworld, pickups from a Prime player now uses the correct model from Prime.

#### Patcher Changes

- Nothing.

#### Logic Database

- Nothing.

## [4.1.1] - 2022-03-12

- Added: The game details window now displays the Randovania version the game was generated with.
- Added: You can now import a game layout/spoiler file in multiworld sessions.
- Changed: A popup shows up while waiting for the game session list.
- Fixed: The error message when the client is incompatible is now properly displayed.
- Fixed: Player inventory is now properly sent to the server in multiworld sessions.


### Metroid Prime

#### Patcher Changes

- Fixed: Scan visor and X-Ray not displaying properly after taking an elevator when combat visor is shuffled.
- Fixed: Some users receiving OS error when exporting ISO with non-vanilla suit colors.


## [4.1.0] - 2022-03-01

- Added: /randovania-faq command was added to the Discord bot, which sends FAQ messages.
- Added: Randovania now checks if the entire database is strongly connected, allowing for manual exceptions.
- Added: You can now configure the priority given to each major item. Higher values are more likely show up earlier in the progression chain.
- Added: Generation failures now have a lot more details on what was missing for progression, facilitating finding issues with your preset.
- Added: The item pool screen now explicitly tells you expansions are not used for logic.
- Added: Implemented support for changing the title for a game session.
- Added: A button for duplicating a session, including the generated game and all rows.
- Added: Multiworld sessions can now be generated without spoilers.
- Added: Preset descriptions now include if some item has a different number of copies shuffled.
- Changed: Multiworld damage logic incompatibility warning now displays every time.
- Changed: On generation failure, a count of how many nodes are accessible is now displayed.
- Changed: Data Editor now lets you save non-experimental databases with integrity errors.
- Changed: Most command line arguments have been renamed.
- Changed: Simplified the item pool tab, with the usual case now having only a single line per item.
- Changed: Improved the text for quantities for ammo in the item pool tab.
- Changed: Experimental games are only shown in the menu if the option for experimental games is enabled.
- Changed: Only session admins are allowed to copy the permalink of a session.
- Changed: Modified how ConfigurableNodes (In Echoes, the Translator Gates) are handled in logic. This should have no visual differences, other than speeding up generation.
- Changed: Great internal changes were done to how hints are applied to the game. This should have no visible impact.
- Changed: The UI for 1HP Mode now only shows up for Echoes.
- Fixed: Map Tracker now properly handles multiple copies of pickups in all cases.
- Removed: The Database Editor can only be open when running from source. In releases, use `Open -> (Game) -> Data Visualizer` instead.
- Removed: All auto trackers based on pixel art style were removed over concerns about asset licensing.

### Cave Story

- Nothing.

#### Patcher Changes

- Nothing.

#### Logic Database

- Nothing.

### Metroid Prime 1

- Added: Option to use deterministic Incinerator Drone RNG for fairer racing
- Added: Spring Ball. Enable in preset configuration. Must have bombs in inventory to work.

#### Patcher Changes

- Added: QoL Game Breaking - Reserach Lab Aether Pirate now guaranteed to jump through glass when doing room backwards
- Fixed: Players could unmorph in Magmoor Workstation where they should not be able to
- Fixed: Abuse of QoL Game Breaking in Central Dynamo to skip the maze/drone
- Fixed: Exclude Phazon Elite Item from QoL Pickup Scans
- Fixed: Wavesun when playing with shuffled item positions
- Fixed: Main Plaza etank ledge door shield was slightly misaligned
- Fixed: Cannon remaining holstered after grapple when shuffling combat visor
- Fixed: Cannon remaining holstered after a specific type of R-Jump when shuffling combat visor
- Fixed: Unmorphing now returns you to your previous visor instead of default visor when shuffling combat visor for quality of life purposes

#### Logic Database

- Changed: Reduce difficulty of Monitor Station -> Warrior Shrine NSJ/No Bombs to intermediate dash and standable terrain (from advanced dash and expert standable) and included a video.

### Metroid Prime 2: Echoes

- When checking details for a game, the hint spoiler tab now includes the correct text for Dark Temple keys hints.

#### Patcher Changes

- Nothing.

#### Logic Database

- Added: Using Screw Attack as a trickless means to obtain Grand Windchamber item after seeker puzzles

## [4.0.1] - 2022-01-30

- Changed: The UI for 1HP Mode now only shows up for Echoes.
- Fixed: Support for non-NTSC Metroid Prime 1 ISOs restored.

## [4.0.0] - 2022-01-30

- **Major** - Added: Cave Story has been added with full single-player support.
- **Major** - Added: Data Visualizer/Editor now contains a visual representation of the nodes in the area.
This feature comes with plenty of quality of life functionality for editing the database.
- Added: A new tab has been added to the preset editor, Generation Settings, consolidating various settings such as minimal logic, multi-pickup placement, dangerous actions, etc.
- Added: The Logic Database can now have descriptions for nodes.
- Added: Game Details window can now spoil the item order, elevators, translator gates and hints.
- Added: Data Editor can now edit area names.
- Added: Data Editor can now view and edit resources.
- Added: Items now have tooltips in the Auto-Tracker.
- Added: One joke hint.
- Added: Descriptions for Minimal Logic for each game, with a better definition of what Minimal Logic is.
- Added: Randovania is now able to identify for what version of Randovania a given permalink is, if they're similar enough versions.
- Added: Permalinks now contain the seed hash, so Randovania can detect if there's a hash mismatch when importing.
- Changed: In the Game Session Window, the observers tab is now visible by default.
- Changed: The rdvgame file is now considerably more technical in order to require less game-specific code.
- Changed: Editing connections in the Data Editor now has an easier to use selector for non-item resources.
- Fixed: Data Visualizer no longer hides the comment for a single-element Or/And entry.
- Fixed: Data Editor now properly handles areas without nodes.
- Removed: It's no longer possible to delete a game session.
- Removed: It's no longer possible to leave the session when closing the window.

### Metroid Prime

- Added: Start in any (uncrashed) Frigate room
- Added: 1-way cycles and 1-way anywhere elevators can lead to (uncrashed) Frigate rooms
- Added: Essence Death and Frigate Escape Cutscene teleporter destinations can now be shuffled
- Added: Artifact hints can now be configured to show area and room name, just area name, or nothing at all
- Added: Cosmetic Option - Select HUD Color
- Added: Cosmetic Option - Rotate hue of all 4 suit textures and ball glow color
- Added: Cosmetic Option - Set default in-game options like Echoes
- Added: Experimental Option - Shuffle the coordinates of items within their respective rooms. Seeds may not be completable.
- Added: Experimental Option - Add random (non-logical) items to rooms which do not usually have items.
- Added: Shuffle Power Beam
- Added: Shuffle Combat Visor
- Added: New default preset: "Moderate Challenge".
- Changed: Minimal Logic no longer checks for Plasma Beam.
- Changed: Removed "Fewest Changes" preset.
- Changed: Updated "Starter Preset" to better match community preferences.

#### Known Issues:

- Nothing.

#### Patcher Changes

- Added: Support for NTSC-U 0-01, NTSC-J and NTSC-K (Gamecube)
- Added: List of tournament winners on lore scan in Artifact Temple
- Added: QoL Game Breaking now fixes several crashes on Frigate Orpheon
- Added: QoL Game Breaking now fixes the soft-lock in hive totem by making the blocks drop sooner
- Added: Option to disable item loss in Frigate (Enabled by default)
- Added: QoL Pickup Scans - Weeds by item in Landing Site now don't have scan point
- Added: Combat/Scan/Thermal/X-Ray all have unique custom models
- Fixed: Safeguard against blowing past layer limits.
- Fixed: On Major custscene skip, Elite Quarters now stays locked until the player picks up the item. The hudmemo is now tied to the item rather than the death animation.
- Fixed: Ruined fountain not always showing the right scan.
- Fixed: Phazon Suit Small Samus Morph Ball Glow
- Fixed: Vent shaft item not being scannable on QoL Pickup Scans
- Fixed: Automatic crash screen
- Fixed: Wavesun not collecting item/unlocking door
- Fixed: Locked door on Storage Depot B (NTSC 0-02)
- Fixed: Bug in Elite Quarters where game would crash during OP death cutscene if the player changed suit during the fight
- Changed: The vines in arboretum which cover the scan panel remain in the room on the ghost layer to help aid newer players.
- Changed: Exo and Essence stay dead permanently if traversing Impact Crater multiple times
- Changed: Increased Maximum Missile/Etank/Capacity for seeds with more expansion count than is available in vanilla

#### Logic Database

- Fixed: Magma Pool - Added missing suit or heated runs trick requirement for non-grapple methods of crossing the room
- Fixed: HAT - Updated spawn node
- Fixed: Quarantine Cave - Properly model when the fight is required and when it is not
- Fixed: Bug where Biohazard Containment didn't check Power Conduit Requirements if Super Missiles were available
- Fixed: Typo in Frozen Pike - Hunter Cave Access requires Slope Jump (Advanced), not Single-Room OoB (Advanced)
- Added: New Event - Gravity Chamber Item (Lower)
- Added: New Trick Category - Infinite Speed
- Added: Magma Pool - Added standable terrain method to cross the room with a video example
- Added: Main Plaza - Hypermode Dash to get Grapple Ledge
- Added: Elite Quarters - BSJ to skip scan visor
- Added: Reactor Core - NSJ Gravityless Bomb Jumps
- Added: Cargo Freight Lift - NSJ Gravityless Boost or Bombs climbs
- Added: Flick BSJ in watery hall OoB
- Added: NSJ Bombless Lower GTH Climb (Wallboost)
- Added: NSJ Bombless Quarantine Cave Elevator Spider Skip
- Added: NSJ Bombless Gravity Chamber Escape (Gravity Wallboost)
- Added: NSJ Bombless Lower Phen's Edge
- Added: NSJ Bombless Frozen Pike (Mid-Section)
- Added: NSJ Bombless Life Grove (Wallboost)
- Added: NSJ Bombless HOTE Climb (Boost IUJs)
- Added: NSJ Bombless Elite Control Access (Wallboost)
- Added: Elite Control Access Item (Damage Boost)
- Added: Central Dynamo Item w/ Infinite Speed
- Added: Bomb jump to skip grapple in Biotech Research Area 2
- Added: Great Tree Hall - Jump Off Enemies Bomb Jump (Advanced) to reach GTC NSJ
- Added: Wallboost FCS Climb
- Added: Logic for Traversing Twin Fires Tunnel to Workstation NSJ Gravity
- Added: Logic for Traversing Twin Fires Tunnel to Workstation NSJ Bombless
- Added: Logic for Traversing Twin Fires Tunnel to Workstation Missileless Grappless
- Added: Gravityless Grappless Morphless method for crossing FCS
- Added: Waste Disposal Wallboosts
- Added: Climb Connection Elevator to Deck Beta Gravityless
- Added: Combat Requirements for Essence fight
- Added: 2 Additional NSJ methods for reaching FCS item
- Added: Lava Lake Item NSJ Combat Dash
- Added: Triclops Pit Item SJ Beginner Standable
- Added: 3 new ways to climb Tower of Light (L-Jump, R-Jump, Slope Jump)
- Added: Underwater Movement (Beginner) to get to Tower Chamber with Space Jump
- Added: Underwater Movement (Intermediate) for NSJ Tower Chamber
- Added: Frigate Crash Site climb with Space Jump and L-Jump (Intermediate) and Standable Terrain (Beginner)
- Added: More logical paths for Ice Ruins West NSJ
- Added: Ice Ruins West Middle-Left Rooftop to Item Combat/Scan Dash
- Added: Beginner L-Jump to reach Main Quarry Save Station
- Added: Main Quarry Crane Platform to Waste Disposal NSJ Advanced Combat Dash
- Added: Main Quarry Crane Platform to Item Intermediate Scan Dash
- Added: Expert Gravity Wallboost to get to Tower Chamber
- Added: Beginner Gravity Wallboost to get to Watery Hall
- Added: Expert Trick for NSJ+Boost Crossway
- Added: Movement (Intermediate) to skip Spider Ball in Crossway
- Added: L-Jump to skip SJ on 3rd tier of ore processing puzzle
- Added: NSJ Ore Processing with Spider+Bombs (Expert)
- Added: Bombless Ore Processing Puzzle with Wallboost(Advanced)
- Added: Phendrana Canyon Hypermode Boost
- Added: NSJ Combat Dash (Expert) to Temple Entryway from lower part of room
- Added: Various tricks in Uncrashed Frigate
- Added: Ore Processing Door To Elevator Access A to Storage Depot B Standable L-Jump with Power Bombs
- Added: Combat logic for Dynamo Access and Elite Control Elite Pirate fights
- Added: Intermediate/Advanced Standables to enter/escape Elite Control after/without triggering Elite Pirate
- Added: Logic now can expect players to play in just scan visor, using bombs to open doors
- Added: Knowledge/Combat (Intermediate) trick to skip needing Power Beam for Exo fight
- Changed: Renamed Misc Logic Option to "Allow Dangerous Gravity Suit Logic"
- Changed: Increased difficulty of Connection Elevator to Deck Beta DBJs to Advanced
- Changed: HAT Wallboosts can be done using Gravity at the same difficulty
- Changed: Removed under-used "Complex Movement" trick category
- Changed: All Gravityless Slope Jumps are now categorized as "Underwater Movement without Gravity", as opposed to just NSJ ones
- Changed: Knowledge (Beginner) to Traverse Magmoor Workstation without Varia
- Changed: Magma Pool - Gravity Suit lava dive difficulty was reduced to L-Jump (Intermediate) and Standable Terrain (Beginner)
- Changed: Hall of the Elders - Now properly model needing to kill the 1 ghost to leave the room. Chargeless 1 ghost fight combat difficulty reduced to beginner.
- Changed: Added requirement for X-Ray Visor or Invisible Platforms to Triclops Pit Item NSJ tricks
- Changed: Monitor Station climb to Warrior Shrine Bomb Jump difficulty changed from Advanced to Intermediate
- Changed: Monitor Station NSJ Combat Dash to Warrior Shrine lowered difficulty from Advanced to Intermediate
- Changed: Increase the difficulty of Tower of Light climb with combat dash from 'Beginner' to 'Intermediate' lowered Standable Terrain from 'Intermediate' to 'Beginner'
- Changed: Frigate Crash Site Climb Space Jump Slope Jump Standable Terrain difficulty was reduced to Standable Terrain (Beginner)
- Changed: Removed Slope Jump and Standable requirement from Ice Ruins West NSJ
- Changed: Main Quarry Save Station NSJ Movement difficulty from Beginner to Intermediate
- Changed: Main Quarry Crane Platform to Waste Disposal Standable/Slope Jumpe no longer requires L-Jump
- Changed: Main Quarry Crane Platform to Waste Disposal NSJ Scan Dash difficiulty from Advanced to Intermediate
- Changed: Ore Processing Storage Depot B to Waste Disposal NSJ Standable difficulty from Intermediate to Beginner
- Changed: Ore Processing Storage Depot B to Waste Disposal R-Jump to L-Jump
- Changed: Elite Research Spinners without Boost from Advanced to Intermediate
- Changed: Ore Processing Door To Elevator Access A to Storage Depot B Standable difficulty from Intermediate to Advanced
- Changed: Sun Tower Early Wild now requires Intermediate Knowledge on all methods
- Changed: Less damage required for Watery Hall with Gravity Suit

### Metroid Prime 2: Echoes

- Changed: Minimal Logic no longer checks for Light Suit or Agon Keys.

#### Patcher Changes

- Fixed: Exporting an ISO when Randovania is in a read-only path now works properly.
- Added: Ability to set a custom HUD color

#### Logic Database

- Changed: Shrine Access Seeker Door without Seekers is now Hypermode (from Expert).


## [3.2.2] - 2022-01-17

- Fixed: Presets for unknown games (for example, from a dev version of Randovania) are now properly ignored.

## [3.2.1] - 2021-10-23

- Fixed: The spin box for starting Energy Tanks no longer goes above 14.
- Fixed: Errors from the Prime 1 patcher are now properly displayed in error messages.
- Fixed: Converting presets from previous games should no longer cause invalid expansion ammo count.
- Fixed: Converting presets with multiple major items that give ammo no longer cause incorrect per-expansion ammo count.
- Fixed: Changing the default beam in Echoes no longer throws an error with invalid included ammo.
- Fixed: Sky Temple Keys on Guardians/Sub-Guardians are now properly counted for the item pool size.
- Fixed: Sky Temple Keys on Guardians/Sub-Guardians now appears on the preset description.
- Fixed: Safety check that there's enough available locations for all non-progression at the end of generation has been re-added.
- Changed: Improved error message for certain kinds of invalid permalinks.
- Changed: Presets with negative ammo count for expansions are invalid.

### Metroid Prime

#### Patcher Changes

- Fixed: PAL ISOs now correctly work again.

## [3.2.0] - 2021-10-16

- **Major** - Added: The Logic Database can now have comments in requirements.
- **Major** - Changed: Expansions contents are now configured directly, instead of being calculated from a target.
- Added: Files in the "Previously generated games" folder now includes the name of the games used.
- Added: Custom names for Prime 1 elevators
- Added: Support for Minimal Logic has been added for Metroid Prime and Metroid Prime 3.
- Added: New auto tracker layouts for Metroid Prime 2, with two lines and three lines.
- Changed: Force one specific certificate root when connecting to the server.
- Changed: Custom elevator names across both games now used throughout the entire UI
- Changed: Data Editor now raises an error if two Pickup Nodes share the same index.
- Changed: When changing Echoes Goals, the slider of the number of keys is now hidden when "Collect Keys" goal is not selected.
- Changed: Customizing the item pool causes permalinks to not get as long as before.
- Changed: The Qt theme was changed, as the previous one had serious issues on certain platforms and certain elements.
- Fixed: Items that include ammo are now configurable to provide up to the ammo's capacity.
- Fixed: Certain invalid permalinks are now properly recognized as invalid.
- Fixed: In connections editor, changing a requirement to "And/Or" no longer places ui elements in the wrong place.
- Removed: Metroid Prime 2: Echoes FAQ entry about the weird hint categories, as the issue has been fixed.
- Removed: Menu option to open STB's Echoes item tracker in a new window.

### Metroid Prime - Patcher Changes

- Added: New Nothing model.
- Added: Missile Expansions for yourself has a 1 in 1024 of being shiny.
- Fixed: Mine security station softlock so that defeating the purple pirates first doesn't fail to switch the room to the non-cutscene layer.
- Fixed: Qol scan for Ice Ruins West pickup.
- Fixed: Warp-to-start crash.
- Changed: Fewer forced popup alert for multiworld purpose, and popups now lasts 3s instead of 5s.

#### Cutscene Skips

- Added: Cutscene skip for arboretum gate (competitive+).
- Added: Mine Security Station now longer force switches to Combat Visor.
- Changed: Shorelines Tower cutscene skip is now Minor.
- Changed: Workstation cutscene is now Competitive.
- Changed: Wave panel cutscene in Main Quarry is now Competitive.
- Changed: Elevator leaving cutscenes back are now Major.

### Metroid Prime 2: Echoes - Patcher Changes

- Added: Cosmetic option to customize hud color.
- Fixed: Scanning hints now displays the correct, edited categories.

### Metroid Prime - Logic Database

- Added: Method of reaching pickup in Root Cave from Arbor Chamber with a Dash (Intermediate and above).
- Added: Knowledge (Beginner) trick to leave Central Dynamo without completing the maze or fighting the drone.
- Added: Additional Lower Mines NSJ logic.
- Added: Movement tricks for logical forced damage in Magmoor Caverns, Phazon Mines, and Impact Crater.
- Added: Tricks for climbing Research Lab Aether NSJ
- Added: Tricks for traversing Magmoor Workstation bombless NSJ
- Added: More detailed boss/combat logic
- Fixed: Shorelines tower item being accessible from Ruins Entryway and not Temple Entryway.
- Fixed: Backwards Lower Mines logic
- Fixed: Ice Ruins West NSJ logic now accounts for adult sheegoth layer
- Fixed: Added missing requirements for releasing the metroid in Research Lab Aether

### Metroid Prime 2: Echoes - Logic Database

- Added: Method of climbing halfpipe in Meeting Grounds with Space Jump, Screw Attack, and Standable Terrain (Beginner and above)
- Added: Method of killing Quad MBs using Bombs or Power Bombs and Combat (Beginner)
- Added: Method of killing Quad MBs using Screw Attack (Space Jump) and Knowledge (Beginner)
- Added: Requirement to either kill the Quad MBs or defeat Spider Guardian in order to collect the item in Hall of Combat Mastery in the intended way
- Fixed: A few broken Dark Forgotten Bridge paths have now been fixed.
- Changed: Simplified Meeting Grounds logic slightly, by removing the redundant Top of Halfpipe node
- Changed: Killing Quad MBs now uses a template, as it's a complex set of requirements repeated in three separate rooms

### Discord Bot (Caretaker Class Drone)

- Changed: Room images uses two-way arrows if a connection is two-way, instead of two arrows.

## [3.1.4] - 2021-09-19

- Changed: Force one specific certificate root when connecting to the server.
- Fixed: Checking for updated versions will no longer close Randovania when no internet connectivity is present.
- Fixed: The server will properly reject clients with mismatched versions.

## [3.1.3] - 2021-09-19

- Added: Dialog that shows all enabled tricks in a preset and a list of all rooms that have some combination of tricks that ends up active in that preset.
  - This dialog can be accessed by right-clicking a preset on the "Generate Game" tab, or by pressing the "..." menu in the "Game Details" window.
- Added: Multiworld Help entry regarding maximum number of players.
- Added: Metroid Prime FAQ entry regarding the forced popup alert.
- Changed: Long lines of requirements (Check for all artifacts in Artifact Temple) are now word wrapped.
- Changed: When changing Echoes Goals, the slider of the number of keys is now hidden when "Collect Keys" goal is not selected.
- Changed: In the description of Prime 1 presets, Quality of Life now comes before Game Changes.
- Changed: Clarify that only "Two-way, between areas" guarantees that all areas are accessible.
- Changed: Progress bar when generating a game now reports how many actions were taken, instead of how many items are left.
- Fixed: Nodes with no outbound connections now clearly display this in the visualizer, instead of an error.
- Fixed: Updated multiworld damage warning to mention Magmoor Caverns as well.

### Discord Bot (Caretaker Class Drone)

- Added: The bot now responds to permalinks, presets and rdvgame files sent via direct messages.
- Added: Response for permalinks now offers the permalink's presets for download.
- Changed: `/database-inspect` area responses now has a node selection.

## [3.1.2] - 2021-09-15

- Fixed: In game session, pressing the "Generate game" button no longer errors.

### Discord Bot (Caretaker Class Drone)

- Changed: The response to `.rdvgame` files now include the seed hash and permalink.
- Changed: `/database-inspect` response now includes an image of the requested room layout.

## [3.1.1] - 2021-09-12

- Added: When importing a preset in a game session, there's now an option to import directly from a file.
- Added: In game session, it's now possible to export a preset directly to a file.
- Added: In game session, there's now a "Generate game (no retries)" button. This option attempts generation only a single
time, before giving the error message of why it failed. It's useful for investigating bad presets.
- Changed: When multiworld generation fails, the error message is now clearer on which players haven't reached the end.
- Changed: Preset summaries have been split better into categories.
- Removed: The "Never" option for dangerous actions has been removed from the UI, as it currently doesn't work.

### Discord Bot (Caretaker Class Drone)

- Changed: `/database-inspect` response is now more readable and includes the name of who requested it.

## [3.1.0] - 2021-09-05

- **Major** - Added: Setting for requiring a number of actions/progression before artifacts are placed, to prevent early artifacts.
  - Default Prime 1 presets now default to 6 minimum progression for artifacts.
- **Major** - Added: Setting for controlling how dangerous checks are handled in logic.
- Added: Setting for toggling the pickup scan QOL adjustments.
- Added: The seed hash label in Game Sessions is now selectable.
- Added: One joke hint, requested in 2019.
- Added: Data Visualizer now only shows target nodes for selection that are non-impossible.
- Added: Data Visualizer now highlights nodes that have a path to the selected node.
- Added: Improved the error message when the patcher executable is somehow missing.
- Added: New entries to the Multiworld Help for collecting items and cross game.
- Fixed: Randovania no longer errors when the last selected preset is for a hidden game.
- Fixed: Quality of Life page link in Metroid Prime preset customization is now fixed.
- Fixed: The tracker now properly restores states for games other than Echoes.
- Fixed: Fixed a crash that sometimes occurs when deleting presets.
- Fixed: Generator now directly accounts for events weighting actions.
- Changed: Removed customization of Qt theme for decreasing whitespace.
- Changed: Upgrades in the tracker fills an entire column first, instead of filling rows first.
- Changed: Tracker now properly saves the preset used when persisting the state.

### Metroid Prime - Patcher Changes

- Added `Pickup Scans` option to toggle the patching of item locations so that they can always be scanned.
- Magmoor Workstation item scannable through the purple door (QoL Pickup Scan)
- Fixed shorelines tower item custom scan sometimes showing the incorrect text for certain models
- Certain pickups now always have the popup alert on collection during multiworlds.
- If there are multiple pickups for other players next to each other, these pickups are forced to have a popup alert, so Randovania can properly detect they were picked up.
- Fixed PCA crash patch not being applied when playing small samus.

#### Cutscene Skips
- Added `Competitive` cutscene skip option.
- Moved Shorelines Tower cutscene to major (it sometimes has a reposition that is sometimes useful in routing)
- Removed Main Quarry Combat Visor switch
- Speed up opening of gate in ice temple
- Speed up opening of gate in sun tower
- Fixed Thardus cutscene skip softlock

### Metroid Prime - Logic Database

- Added: Method of reaching Ruins Entryway from Plaza Walkway in Phendrana Shorelines with a Dash (Intermediate).
- Added: Easier NSJ trick to climb Ruined Courtyard using the water puzzle platforms.
- Added: Charge Beam requirements were added to the following rooms with combat trick alternatives:
    - (Beginner) Elite research - Phazon Elite
    - (Beginner) Research Entrance
    - (Intermediate) Hall of the Elders - Wave and Ice bomb slots
    - (Intermediate) Sunchamber - Ghosts fight
    - (Intermediate) Mine Security Station with >= 200 energy
    - (Advanced) Mine Security Station
- Fixed: Main Plaza door to Plaza Access is now properly a normal door, instead of a permanently locked door.
- Fixed: Sun tower now requires Knowledge (Intermediate) to collect the Sunchamber layer change event without falling down.
- Fixed: Removed broken/redudant trick for reaching Temple Entryway ledge using cutscene reposition
- Fixed: Trivial logic for Plaza Walkway to Ruins Walkway
- Fixed: Replaced Bomb Jump (Intermediate) with Dash (Beginner) trick to cross the gap to reach the Courtyard Access door in Ice Ruins West.
- Fixed: NSJ logic now accounts for stalactite in Ice Ruins West.
- Fixed: Crossing the gap by Specimen Storage door no longer sometimes requires L-Jump (Intermediate) instead of Beginner.
- Changed: Improved readability of Ruined Courtyard logic.
- Changed: Reorganized Sunchamber logic to improve usage by generator/solver.
- Changed: Picking up Sunchamber Ghosts item NSJ is now L-Jump (Beginner) instead of Intermediate.
- Changed: Crossing TFT to TF with Gravity+SJ now requires Movement (Beginner)
- Changed: FCS Item Scan Dash method is now Intermediate without SJ.
- Added: FCS Grapple strat - Movement (Beginner)

### Metroid Prime 2: Echoes - Patcher Changes

- Added: A-Kul's scan in Sky Temple Gateway now displays a list of previous tournament winners.
- Changed: Echoes now uses a different game ID when saving ISOs with menu mod enabled, preventing issues from incompatible save files.
- Changed: The elevator sound effect is never removed when elevators are vanilla, ignoring the preference.

### Metroid Prime 2: Echoes - Logic Database
- Added: Method of reaching the pickup in Reactor Core with Space Jump, Bombs, Spider Ball, and Standable Terrain (Intermediate and above).
- Fixed: Lore Scan in Meeting Grounds no longer believes that Boost is required to scan it.
- Fixed: Reactor Core has been cleaned up slightly.
- Fixed: Spawn point in Accursed Lake is now correctly set.

### Discord Bot (Caretaker Class Drone)

- Added: The `/database-inspect` command to send the logic of a room to the channel.
- Added: Messages with rdvgame files also get a reply with a summary of the preset.
- Changed: Responses with preset descriptions no longer pings the original message.

## [3.0.4] - 2021-08-10

- Added: Game Sessions now have an accessible audit log, which includes whenever a player accesses the spoiler log.
- Added: Metroid Prime 1 racetime.gg rooms are now viewable in the racetime.gg browser, with filters for each game
- Fixed: Importing a permalink from the racetime.gg browser while a race is currently in progress now selects the correct racetime.gg room

## [3.0.3] - 2021-08-08

- Fixed: "Open FAQ" in the main window now works correctly.
- Fixed: Pressing Yes to ignore invalid configuration now works correctly.
- Changed: Randovania now silently handles some invalid configuration states.
- Changed: Improved handling of corrupted repository for old preset versions.

## [3.0.2] - 2021-08-05

- Added: In-game crashes in Metroid Prime now automatically show the error screen.

- Changed: Game Sessions - The window now uses docks for the different parts, meaning you can resize, reorder and even split off.

- Changed: Use different colors for artifact hints in Metroid Prime, for better readability on both scan box and logbook.

- Fixed: Exporting a Metroid Prime ISO with Warp to Start enabled and starting at certain elevator rooms no longer fails.

## [3.0.1] - 2021-08-01

- Changed: Disabled the option to stop exporting a Prime 1 ISO to avoid crashes.

- Fixed: Server will now re-authenticate with Discord, preventing users from logging with the incorrect account.

- Fixed: Game Sessions - History entries with invalid locations no longer cause error messages.

## [3.0.0] - 2021-07-30

-   **Major** - Metroid Prime 1 is now fully supported, including multiworld and auto tracker!

-   **Major** - Presets are now presented in a tree view, with custom presets being nested under another one. They're also saved separately from Randovania data.

-   **Major** - The auto tracker now have support for different layouts, with their own assets and game support. New themes with icons similar to the game were also added, provided by MaskedKirby.

-   Added: Credits in Metroid Prime 2 now contains a list of where all non-expansions were placed, including possibly other player's for a multiworld. The credits now takes 75 seconds instead of 60 to accomodate this.

-   Added: Button to export the presets used in a game file.

-   Added: Add text description to unusual items in the Item Pool tab.

-   Added: New Help tab with information on how to read the Data Visualizer.

-   Added: In the Map Tracker, it's now possible to right-click a location to see a path from last action to it.

-   Added: A menu option to open the logs folder.

-   Added: The timeout limit is now progressively more forgiving, the more timeouts that happen.

-   Added: Button to set all gates to "Random with Unlocked' for Prime 2.

-   Changed: The items in the starting items popup is now sorted.

-   Changed: Customizing Dark Aether damage is now considered by logic.

-   Changed: Pickup visibility method is now configured in the Item Pool tab.

-   Changed: Multiworld connection is slightly more conservative when giving items.

-   Changed: Updated the Multiworld Nintendont for hopefully more stability.

-   Changed: The session history in multiworld now has different columns for the players involved, pickup and where the pickup was. It's also possible to sort the table by any of these fields.

-   Changed: The ISO prompt dialog now remembers your last used vanilla ISO, for when you delete the internal copy. When opening the file pickers, these start now with the paths from the input fields.

-   Changed: Many Spin/Combo boxes no longer react to the mouse wheel when not focused.

-   Fixed: Closing the dangerous settings warning via the X button is now properly recognized as "don't continue".

-   Fixed: Hint Item Names no longer breaks if you swap games while the table is sorted.

-   Fixed: Hint Item Names now properly list Artifacts and Energy Cells.

-   Fixed: Map Tracker now properly handles unassigned elevators.

-   Fixed: Trick names in the preset are always sorted.

### Metroid Prime 2 - Logic Database Changes

-   **Major** - "Suitless Ingclaw/Ingstorm" trick added to cover traversing rooms with either Ingclaw Vapor or Ingstorm.

#### Added

-   Method of getting over the gate in Mining Station A in reverse with Space Jump and Screw Attack (Expert and above).

-   Method of bypassing the breakable glass in Sand Processing from Main Reactor with Space Jump and Screw Attack (Expert and above).

-   Method of climbing to the top level of Main Gyro Chamber with Space Jump, Screw Attack, and Bombs, and no Scan Visor (Advanced and above).

-   Method of climbing the Sand Processing bomb slot with a Slope Jump for Bombless Bomb Slots (Advanced and above).

-   Method of leaving Dark Agon Temple by opening the gate from OoB with Single Room OoB, Slope Jump, Standable Terrain, Bomb Space Jump, Space Jump, and the Agon Keys (Expert and above).

-   Great Bridge:
    - Method of reaching Abandoned Worksite door with Space Jump and Extended Dash (Advanced and above).
    - Method of reaching Abandoned Worksite and Torvus Map Station doors from Temple Access Dark door with Boost Ball and Boost Jump (Advanced and above).
    - Method of reaching the pickup with Screw Attack and Single Room Out of Bounds (Expert and above).

-   Method of Crossing Grand Windchamber (both ways) Without Space Jump using Extended Dash (Hypermode).

-   Method of reaching the pickup in Watch Station:
    - With Space Jump, Screw Attack, and Single Room OoB (Expert and above).
    - With only Space Jump and Single Room OoB (Hypermode)

-   Alpha Blogg now has proper requirements for multiple difficulties.

-   Method of Bomb Slots without Bombs in Sanctuary Fortress/Ing Hive - Controller Access/Hive Controller Access without Space Jump (Expert and above).

-   Methods of crossing Torvus Bog - Fortress Transport Access with Gravity Boost or Bombs (No Tricks/Advanced and above).

-   Method of traversing Vault without Space Jump or Screw Attack using Extended Dashes (Advanced and above).

-   Method of reaching Windchamber Gateway item with only Scan Visor using Extended Dashes (Expert and above).

-   Method of reaching Kinetic Orb Cannon in Gathering Hall using Extended Dashes (Expert and above).

-   Method of reaching the pickup in Accursed Lake with a dash (Advanced and above).

-   Method of reaching Temple Security Access from the portal in Aerial Training Site with an Extended Dash (Hypermode).

-   Method of reaching the pickup in Mining Plaza with an Extended Dash (Hypermode).

-   Method of completing the Main Gyro Puzzle with only Space Jump and Screw Attack (Advanced and above).

#### Changed

-   Reaching the pickup in Temple Transport B with a Wall Boost is now Hypermode (from Expert).

-   Reaching the pickup in Path of Roots with only Bombs is now Expert (from Hypermode).

-   Reaching the portal in Hydrodynamo Shaft with Air Underwater and Screw Attack is now Hypermode (from Expert).

-   Reaching the pickup in Dark Torvus Arena with a Roll Jump is now Hypermode (from Expert).

-   Trial Grounds, reaching the door:
    - From the portal with Space Jump and a Slope Jump is now Beginner (from Intermediate).
    - From the left safe zone with a Dash is now Intermediate (from Expert) and without anything is now Advanced (from Expert).

-   Opening the Seeker Lock without Seekers in Mine Shaft is now Advanced (From Expert)

-   Opening the Seeker Lock without Seekers in Plain of Dark Worship is now Expert (From Hypermode).

-   Reaching the Windchamber Gateway Door from Windchamber Tunnel with a Boost Jump is now Hypermode (From Expert).

-   Reaching the pickup in Medidation Vista with a Boost Jump is now Expert (From Advanced).

-   Quadraxis and Boost Guardian now have proper health and item requirements with tricks disabled.

-   Activating Controller Access rooms Bomb Slots without Bombs is now Advanced (from Expert).

-   Reaching the Abandoned Worksite/Brooding Ground door from the bridge in Dark/Forgotten Bridge with an Extended Dash is now Hypermode (from Expert).

-   The initial Terminal Fall Abuses in Vault from the scan portal are separate from the final and are now Advanced (from Expert).

-   Catacombs NSJ dash to Transit Tunnel South has been modified to account for Scan Visor, with the original difficulty being raised to Advanced (from Intermediate).

-   Undertemple Shaft NSJ dash from bottom to top of cannon is now Intermediate (from Advanced).

-   Morph Ball is no longer required to reach the portal from the Echo Gate in Profane Path Scan Dash method.

-   Various Standable Terrain tricks (Dark Agon - Portal Site, Temple Grounds - Sacred Path) have been lowered to Beginner/Intermediate (from Advanced). This is to
    attempt to fix an old database limitation from before tricks had their own difficulty levels.

-   The dashes in Gathering Hall from Transit Tunnel South/West to the Kinetic Orb Cannon are now Intermediate (from Advanced).

-   The Bomb Space Jump NSJ to reach Abandoned Worksite in Great Bridge is now Expert (from Hypermode).

-   The dash to reach the portal in Aerial Training Site from Central Hive Transport West is now Hypermode (from Expert).

-   The dash to leave Hive Temple after Quadraxis via Security Station is now Hypermode (from Expert).

-   The dashes in Command Center (top level) and Accursed Lake without Space Jump are now Beginner (from Intermediate).

-   The dash in Mining Station A to reach Temple Access without Space Jump or Missiles is now Advanced (from Intermediate).

-   The dashes in Trial Grounds to Dark Transit Station without Space Jump are now Advanced (from Intermediate).

-   The dashes in Undertemple Shaft to reach Sacrificial Chamber Tunnel (and back) are now Advanced (from Intermediate).

-   The dash in Hall of Combat Mastery to reach the upper area after the glass is now Advanced (from Intermediate).

-   Bomb Guardian now has proper logic when shuffling Power Beam.

## [2.6.1] - 2021-05-05

-   Changed: Invalid values for the Multiworld magic item are ignored when detecting if the game is properly connected.

-   Fixed: "One-way anywhere" no longer shows up twice in preset warnings for multiworld

-   Fixed: Changing starting location to Ship or Save Stations now works again.

-   Fixed: Torvus Gate elevator is now properly hidden instead of Dark Torvus Ammo Station.

## [2.6.0] - 2021-05-02

-   **Major** - Added: New elevator randomization settings:
    * New mode: *One-way, elevator room with replacement*. One way elevator, but loops aren't guaranteed.
    * Select which elevators can be randomized.
    * Select possible destinations for *One-way, anywhere*.
    * Randomize Sky Temple Gateway, Sky Temple Energy Controller, Aerie Transport Station and Aerie elevators. *Warning*: These rooms have some details you must consider. Please read the elevators tab for more information.

-   **Major** - Added: The Energy Controllers in Agon Wastes, Torvus Bog and Sanctuary Fortress are always visible in the map, regardless if map is revealed by default. All regions are also always available for selection. This allows the light beam warps after U-Mos 2 to always be used.

-   **Major** - Added: An user preference (in *Customize in-game settings*) for the map to display names of unvisited rooms.
    When randomizing elevators, the elevator rooms are excluded to prevent spoiling their destinations. An option were added to disallow displaying names entirely, since otherwise you can use a Map Station to find the names.

-   Added: An option to disable the elevator sound effect, preventing it from playing endlessly in certain cases.

-   Added: When a crash happens, the game now displays an error screen instead of just stopping.

-   Added: The *Hint Item Names* tab now supports switching between all 3 Prime games.

-   Added: An option to use an experimental new pickup placement logic, able to place multiple pickups at once.

-   Added: Two additional joke hints. (Thanks CZeke and Geoffistopheles)

-   Added: It's now possible to add Infinite Beam Ammo, Infinite Missiles and Double Damage to the item pool.

-   Added: Player names are now colored yellow in hints.

-   Changed: Elevator names in the tracker uses their customized names, not the vanilla ones.

-   Changed: Optimized Randovania startup time and extensive logging of what's being done during it.

-   Changed: Improve scan text for expansions.

-   Changed: Some hints in multiworld games now also include the player names.

-   Changed: Missiles, Power Bombs and Ship Missiles are now only in logic after their respective main launcher, even if it's not required in game.

-   Changed: You can add up to 99 of any expansion to the pool, up from 64.

-   Fixed: The *Logic damage strictness* multipliers are no longer applied twice.

-   Fixed: *Up to* relative hints are no longer converted into *exactly* if the actual distance matches the displayed number.

-   Fixed: Dark Torvus Bog - Portal Chamber is no longer silently ignored as a starting location.

-   Fixed: Charging your beam to shoot when out of ammo now works even when customizing the ammo type required.

-   Fixed: Having the maximum number allowed of an expansion in a preset no longer causes permalink errors.

-   Fixed: Fixed the game defaulting to Combat Visor after an elevator.

-   Fixed: Multiworld spoiler logs now use 1-indexed player names for locations.

-   Removed: Using Dark Visor as the starting visor is no longer supported. (Game crashes on unmorph for unknown reasons)

### Logic Database Changes

-   Added: Method of reaching the pickup in Hive Gyro Chamber with Space Jump, Boost Ball, and a Boost Jump (Expert and above).

-   Added: Method of climbing Torvus Grove with Space Jump, Screw Attack, and Standable Terrain (Advanced and above).

-   Added: Method of reaching cannon in Great Bridge with Boost Ball and a Boost Jump (Expert and above).

-   Added: Method of reaching the main part of Hall of Combat Mastery with a Scan Dash and after blowing up the glass (Intermediate and above).

-   Added: Method of activating the portal in Portal Terminal with Screw Attack, Slope Jump, and No Bombs or Space Jump (Expert and above).

-   Added: Method of climbing Sacred Bridge with Bombs and a Bomb Space Jump (Advanced and above).

-   Changed: Logic paths that require Screw Attack without Space Jump now make sure to not have Space Jump to be valid.

-   Fixed: Spawn point of Aerie Transport Station is now the door, making DS2 required to take the elevator there.

## [2.5.2] - 2021-02-28

-   Added: The number of items in the pool is now included in the summary.

-   Fixed: Shuffling Combat Visor with item acquisition popups enabled no longer errors.

## [2.5.1] - 2021-02-26

-   Added: Drag and dropping rdvgame and rdvpreset files into the main Randovania window now imports that game file and preset, respectively.

-   Added: Discord bot now posts summary whenever a preset is attached to a message.

## [2.5.0] - 2021-02-19

-   Changed: Preset summary now only include differences from vanilla game.

-   Changed: The relative hint using an item category has been replaced with a relative hint using an area, with up to distance.

### Logic Database Changes

#### Added

-   Method of climbing Sanctuary Temple from the bottom with Bombs and Spider Ball (Intermediate and above).

-   Method of climbing Sanctuary Temple from the bottom with Screw Attack and Single Room Out of Bounds (Expert and above).

-   Method of reaching Worker's Path from the top level in Sanctuary Temple with Scan Visor and an Extended Dash (Expert and above).

-   Method of reaching Windchamber Gateway from Windchamber Tunnel in Grand Windchamber with a Boost Jump (Expert and above).

-   Method of reaching Temple Access in Mining Station A with a Boost Jump (Advanced and above).

-   Method of reaching pickup in Temple Access (Sanctuary) with Space Jump, Screw Attack, and Standable Terrain (Intermediate and above).

-   Method of climbing Temple Access (Sanctuary) with Space Jump, standing on a Rezbit, and dashing off the other Rezbit (Expert and above).

#### Changed

-   Increased weight for Energy Tanks to be selected as progression.

-   Reaching the pickup in Path of Roots from Torvus Lagoon with Gravity Boost, Space Jump, and a Slope Jump is now Intermediate (from Beginner).

-   Reaching the pickup in Grand Windchamber with Space Jump, Screw Attack, Slope Jump, Standable Terrain is now Advanced (from Intermediate).

-   Bomb Jumping over the 2nd light block heading to Hall of Eyes is now Intermediate (from Beginner).

-   Energy Tank requirements for Chykka have been lowered.

#### Fixed

-   Reliquary Grounds now has proper requirements for reaching Ing Reliquary with Light Suit.


## [2.4.2] - 2021-02-08

-   Fixed: Randovania no longer crashes if the connected Dolphin stops emulation.

## [2.4.1] - 2021-02-06

-   Added: Detect if the internal game copy was modified by a future version of Randovania, prompting for the user to press "Delete internal copy".

-   Changed: An error popup now shows up when exporting an ISO fails.

-   Removed: "Automatically track inventory" toggle, as the functionality was already removed.

-   Fixed: Randovania now considers any inventory item with amount above capacity, or capacity above the strict maximum as the game not being connected.

-   Fixed: Error message when the server rejects your client version not being displayed.

-   Fixed: Setting beam ammo expansions to 0 pickups no longer hides the boxes.

## [2.4.0] - 2021-02-01

-   **Major** - Added: The visor and beam you start the game equipped with is now configurable.

-   **Major** - Changed: In multiworld, items are now delivered at the same time as the message. It should also no longer fail to send with Nintendont.

-   Added: Additional joke hints were added.

-   Added: Method to climb to the portal Base Access with just Screw Attack (Intermediate and above).

-   Added: Method to reach the pickup in Grand Windchamber with Space Jump, Screw Attack, and a Slope Jump (Intermediate and above).

-   Added: Method to traverse Ventilation Area B from Bionenergy Production without Bombs by Screw Attacking into the tunnel and destorying the barriers with Missiles (Advanced and above).

-   Added: Method to reach the pickup in Path of Roots from Torvus Lagoon without Morph Ball (Beginner and above).

-   Added: Method to enter the tunnel in Underground Tunnel to Torvus Temple from Torvus Grove with an Instant Morph (Advanced and above).

-   Added: Method to reach the halfpipe pickup in Dark Torvus Arena with Space Jump and a Roll Jump (Expert and above).

-   Added: Method to climb to the upper level in Biostorage Station with Bomb Space Jump (Advanced and above).

-   Added: Method to reach the pickup in Grand Windchamber with a Space Jump, Bomb Space Jump, and a Scan Dash (Expert and above).

-   Added: Method to climb Mining Station B with Space Jump and a Slope Jump (Expert and above).

-   Added: Method to reach the portal in Mining Station B with Space Jump, Scan Visor, and Dashing for Single Room OoB (Expert and above).

-   Added: Method to cross Bitter Well to Phazon Site with Wall Boosts (Hypermode).

-   Added: Method to reach the bomb slot in Training Chamber with Gravity Boost and Air Underwater (Advanced and above).

-   Added: Method to open activate the Bomb Slot in Training Chamber with Darkburst or Sonic Boom (Hypermode).

-   Changed: Auto tracker internally uses a configuration file for the item positions.

-   Changed: The item pool tab when customizing presets now can edit major items directly.

-   Changed: Defeating Quadraxis with Power Bombs is now Advanced (from Beginner).

-   Changed: Bypassing the statue in Training Chamber from the back with Screw Attack and a Bomb Space Jump is now Expert (from Advanced).

-   Changed: Escaping Hive Temple without Spider Ball is now Expert (from Hypermode).

-   Changed: Bomb Space Jump in Great Bridge/Venomous Pond to reach Abandonded Worksite/Brooding Ground is now Expert (from Hypermode).

-   Changed: Using Seeker Missiles now requires either Combat Visor or Dark Visor.

-   Changed: Bomb Slots without Bombs in Sand Processing, Main Gyro Chamber, and Vault are now Advanced (from Expert).

## [2.3.0] - 2021-01-08

-   Added: Method to enter tunnels in Transit Tunnel East/Undertransit One from Catacombs/Dungeon to Training Chamber/Sacrificial Chamber with an Instant Morph (Intermediate and above).

-   Added: Method to reach the pickup on the Screw Attack wall in Aerial Training Site with a Roll Jump (Expert and above).

-   Added: Method to reach the pickup in Abandoned Worksite from the tunnel with a Boost Jump (Advanced and above).

-   Added: Method to bypass the statue in Training Chamber from the back with Screw Attack and a Bomb Space Jump (Advanced and above).

-   Added: Methods to reach the pickup in Mining Station B with Space Jump, Screw Attack, and Standable Terrain or after the puzzle with a Bomb Jump (Advanced and above).

-   Changed: In multiworld, keybearer hints now tells the player and broad category instead of just player.

-   Changed: Dark Alpha Splinter no longer strictly requires Power Beam.

-   Changed: Crossing Main Gyro Chamber with Screw Attack before stopping the gyro is now Hypermode (from Expert).

-   Changed: Phazon Grounds and Transport to Agon Wastes (Torvus) Seeker Locks without Seekers are now Expert (from Hypermode).

-   Fixed: Properly handle invalid ammo configurations in preset editor.

-   Fixed: Randovania no longer instantly crashes on macOS.

-   Fixed: Logic properly considers the Transport A gate being gone after entering from that side in Random Elevators.

## [2.2.0] - 2020-12-20

-   Added: 1 HP Mode, where all Energy Tanks and Save Stations leave you at 1 HP instead of fully healing.

-   Added: Added a detailed report of the generator's state when a game fails to generate.

-   Fixed: Generator will no longer ignore players that have no locations left. This would likely cause multiworld generation to fail more often.

-   Fixed: Error messages are properly shown if a game fails to generate.

-   Fixed: Alerts are now properly saved as displayed.

-   Fixed: Errors in the default preset no longer prevent Randovania from starting.

-   Changed: Optimized game generation, it now takes roughly 2/3 of the time.

-   Changed: Optimized game validation, it now also takes roughly 2/3 of the time.

-   Changed: Relative hints no longer cross portals.

-   Changed: In multiworld, keybearer hints now instead tells the player the item is for, instead of a category.

-   Changed: Decreased the chance of Power Bombs being late in a game.

-   Changed: Account name are updated every time you login via Discord.

-   Changed: Warning about dangerous presets in Multiworld sessions now include the player name.

-   Changed: Roll Jump in Meditation Vista to reach the pickup is now Hypermode (from Expert).

## [2.1.2] - 2020-12-05

-   Added: The Item Pool size now displays a warning if it's above the maximum.

-   Changed: The minimum random starting items is now considered for checking the pool size.

-   Fixed: Being kicked from an online session would leave the window stuck there forever.

-   Fixed: Bulk selecting areas for starting location no longer includes areas that aren't valid starting locations.

## [2.1.1] - 2020-12-02

-   Added: A prompt is now shown asking the user to install the Visual C++ Redistributable if loading the Dolphin backend fails.

-   Fixed: Changing ammo configuration breaks everything.

-   Fixed: Patching ISOs should work again.

-   Fixed: Clean installations can select presets again.

## [2.1.0] - 2020-12-02

-   Changed: Multiworld session history now auto-scrolls to the bottom

-   Changed: The lowest level for a trick is now called "Disabled" instead of "No Tricks".

-   Changed: Minimum Varia Suit Dark Aether is now 0.1, as 0 crashes the game.

-   Changed: Permalinks are now entirely different for different games.

-   Changed: Preset summary now specifies if hidden model uses ETM or random item.

-   Added: A very basic visualization of the map to the tracker.

-   Added: Trick Details can now be used with all 3 games.

-   Fixed: Changing a trick level to No Tricks no longer cause inconsistent behavior with the permalinks.

-   Removed: Intermediate path for reaching item in Main Reactor from Security Station B door without Screw Attack since it was broken and impossible.

-   Changed: Renamed "Before Pickup" to "Next to Pickup" in various locations for more clarity


## [2.0.2] - 2020-11-21

-   Added: Starting locations tab has checkboxes to easily select all locations in an area

-   Added: The map tracker now supports random elevators, translator gates and starting location.

-   Changed: The pickup spoiler in game details is now sorted.

-   Fixed: Multiworld sessions should no longer occasionally duplicate messages.

-   Fixed: Custom safe zone healing should now work in multiworld sessions.

-   Fixed: Occasional error with switching an observer into a player.

## [2.0.1] - Skipped

## [2.0.0] - 2020-11-15

This version is dedicated to SpaghettiToastBook, a great member of our community who sadly lost her life this year.

Her contributions to Randovania were invaluable and she'll be missed.

---

-   **Major** - New game mode: Multiworld. In this co-op multiplayer mode, there's one different world for each player which is filled with items for specific players.

-   **Major** - Tricks are more organized and can be customized more precisely to a player's desire.

### General

-   Removed: Presets no longer have a global trick level. Each trick is now configured separately.

-   Added: Options for configuring usage of new tricks:
    - Bomb Jump (renamed from Difficult Bomb Jump)
    - Bomb Slot without Bombs
    - Boost Jump
    - Combat
    - Difficult Movement
    - Extended Dash
    - Knowledge
    - Open Gates from Behind
    - Respawn Abuse
    - Screw Attack into Tunnels
    - Seeker Locks without Seekers
    - Single Room Out of Bounds
    - Standable Terrain

-   Changed: The following trick level difficulties were renamed:
    - Trivial -> Beginner
    - Easy -> Intermediate
    - Normal -> Advanced
    - Hard -> Expert
    - Minimal Checking -> Minimal Logic

-   Changed: Replaced Beginner Friendly with Starter Preset, which is now the default preset.

-   Fixed: Energy Tanks can now properly be used as progression.

### Hints

-   Added: Relative hints, where an item is described as being some rooms away from another item or room.

-   Added: Guaranteed hints which tells in which areas (Agon Wastes, Ing Hive, etc) contains the keys for each of your dark temples.
    These hints are placed purely randomly, similarly to the guaranteed Temple Bosses hints.

-   Added: Free hint spots after generation now prefer items from late in progression instead of pure random.

-   Removed: Hints with green item names/joke item names have been removed.

-   Removed: Temple Keys are no longer hinted by progression-based Luminoth lore hints.

-   Changed: All games now have precisely 2 joke hints, which no longer randomly replace a progression hint.

-   Changed: Hints from keybearer corpses now uses a broader category, which leaves unclear if it's an expansion or not.

### GUI

-   Added: An automatic item tracker based on a Dolphin running on the same computer or a special Nintendont build on the same Wifi.

-   Added: A dark theme has been added. It can be toggled in the Advanced menu.

-   Added: Requirements in the logic database can now use templates of requirements, allowing for easy re-use.

-   Added: Data Editor can now edit all fields of a node, from type, name and all type specific fields.

-   Added: Data Visualizer and Editor now can operate in the included database for Prime 1 and 3.

-   Added: The Data Editor now displays a warning if you're closing with unsaved changes.

-   Added: Randovania can generate a game by importing permalinks directly from a race on racetime.gg.

-   Added: Some tricks now have a description on the Trick Details popup.

-   Fixed: Some complex combination of requirements with different depths now are displayed correctly.

-   Fixed: The Data Visualizer no longer opens behind the Customize Preset window when using the Trick Details popup.

-   Changed: After generating a game, the details shows up in a new window instead of in a new tab.

-   Changed: In game details, the permalink is now placed inside a line edit, so the window doesn't stretch with long permalinks.

-   Changed: All cosmetic game changes are now configured in the same dialog as the in-game options.

### Quality of Life

-   Added: A button in the Open menu now opens the folder where previously generated games are placed.

-   Added: Charge Beam and Scan Visor now use their respective models in game instead of Energy Transfer Module.

-   Added: The rate of healing for Safe Zones is now configurable.

-   Fixed: Removed Aerie Access and Credits from possible starting locations.

-   Changed: The Mission Final screen now includes the seed hash instead of Permalink, as many permalinks are bigger than the screen.

-   Changed: The elevator scan now includes the world of the connected area.

### Internals/Developer

-   Added: Energy Tanks have doubled weight for the generator.

-   Added: It's now possible to set the default spawn point of an area.

-   Fixed: Fixed solver when an event only connects to a pickup, but that pickup has connections from other nodes.

-   Fixed: The Data Editor no longer errors when saving after creating a new node.

-   Fixed: Certain combinations of item requirements with damage requirements weren't being processed correctly.

-   Fixed: Duplicated requirements are now properly removed when simplifying requirements.

-   Fixed: Exclude from Room Randomizer is now properly set, restoring many logic paths.

-   Changed: Better error messages when there are references to unknown resources in the database.

-   Changed: The `database` command is no longer a subcommand of `echoes`. It also has the `--game` argument to choose which database to use.

-   Changed: The `_locations_internal` field is no longer needed for .rdvgame files.

### Logic Database changes

#### Added

-   General:
    - Methods to open all Seeker Missile Doors with Screw Attack (Advanced and above).
    - Method to activate most Bomb Slots without Bombs (Advanced and above).
    - Dark/Light/Annihilator doors and Dark/Light portals require either ammo or Charge Beam.

-   Sanctum, method to fight Emperor Ing without Spider Ball (Hypermode).

-   Transport A Access, method of reaching Temple Transport A door with a Wall Boost (Advanced and above).

-   Abandoned Base, method of reaching portal with Space Jump and Screw Attack (Intermediate and above).

-   Accursed Lake, method of collecting the item and leaving with Morph Ball, Light Suit, Gravity Boost, and Reverse Air Underwater (Advanced and above).

-   Hall of Honored Dead, method of leaving through the Morph tunnel without Space Jump (Expert and above).

-   Industrial Site, method of opening the gate to Hive Access Tunnel from behind with just Charge Beam (Intermediate and above).

-   Ing Windchamber, method of completing the puzzle with Power Bombs instead of Bombs (Beginner and above).

-   Landing Site, method of reaching Service Access door:
    - With Bombs and Screw Attack (Intermediate and above).
    - With Space Jump and Bomb Space Jump (Intermediate and above).

-   Meeting Grounds, method of reaching the tunnel with Space Jump and a Bomb Space Jump (Intermediate and above).

-   Temple Assembly Site:
    - Methods of reaching Dynamo Chamber door with a Bomb Jump (Beginner and above), a Dash (Intermediate and above), or a Roll Jump (Advanced and above).
    - Methods of reaching the portal without moving the light block with Single Room Out of Bounds and either Screw Attack or Space Jump (Expert and above).
    - Method of leaving from the portal with Single Room Out of Bounds and Screw Attack (Expert and above).

-   Windchamber Gateway:
    - Method of reaching the item with a Boost Jump (Advanced and above) and returning with an Extended Dash (Expert and above).
    - Method of reaching Path of Eyes door from Grand Windchamber door with an Extended Dash (Advanced and above).

-   Bioenergy Production, method to reach Storage C door or item from top level with Extended Dash (Expert and above).

-   Central Station Access/Warrior's Walk, method of climbing the ledge with an Instant Unmorph Jump (Hypermode).

-   Crossroads, method to reach the item from the half pipe with just Screw Attack (Advanced and above).

-   Dark Transit Station, method to reach the ledge from Duelling Range with a Bomb Jump (Beginner and above).

-   Portal Access, method of crossing to Judgement Pit using Screw Attack without Z-Axis (Beginner and above).

-   Doomed Entry, method to climb room with Space Jump and Screw Attack (Beginner and above).

-   Feeding Pit:
    - Method of reaching Ing Cache 1 door with Space Jump and Screw Attack (No Tricks and above).
    - Method of climbing to Watering Hole door without any items (Expert and above).
    - Method of escaping the pool using Light Suit and a Bomb Space Jump no Space Jump or Gravity Boost (Hypermode)

-   Main Reactor, method of reaching Dark Samus 1 fight from Ventilation Area A door with Space Jump, Bombs, and a Bomb Space Jump (Intermediate and above).

-   Mining Station B:
    - Method to climb to the Seeker door without Morph Ball and with Space Jump (Beginner and above).
    - Method to reach the portal without breaking the rock with Single Room Out of Bounds and Screw Attack (Expert and above).

-   Sandcanyon, method to reach the item with Space Jump and Single Room Out of Bounds (Expert and above).

-   Transport Center/Crossroads, method to climb the halfpipe with Space Jump (Advanced and above).

-   Abandoned Worksite:
    - Method of reaching the item with a Bomb Space Jump without Space Jump (Advanced and above).
    - Method of reaching the tunnel from Forgotten Bridge with a Slope Jump (Intermediate and above).

-   Catacombs:
    - Method to reach the Bomb Slot with Air Underwater and Screw Attack (Advanced and above).
    - Method to reach Transit Tunnel East with a Combat/Scan Dash (Advanced and above).
    - Method to reach the portal with Screw Attack (Intermediate and above).
    - Method to reach Transit Tunnel East/South with Morph Ball, Gravity Boost, and Reverse Air Underwater (Advanced and above).
    - Method to reach Transit Tunnel South with Jump Off Enemy (Advanced and above).

-   Dark Arena Tunnel, method of reaching either door with Screw Attack and Single Room Out of Bounds (Advanced and above).

-   Dark Forgotten Bridge:
    - Method to perform the gate clip to Dark Falls/Dark Arena Tunnel with a Ledge Clip Jump (Hypermode).
    - Method to reach Bridge Center from Putrid Alcove door with only Scan Visor (Advanced and above).
    - Method to reach Brooding Ground door from the bridge before rotating and with an Extended Dash (Expert and above).

-   Forgotten Bridge:
    - Method to reach Abandoned Worksite door from the bridge before rotating and with an Extended Dash (Expert and above).
    - Method to reach Bridge Center with Morph Ball, Gravity Boost, and Reverse Air Underwater (Advanced and above).

-   Gathering Hall:
    - Method to reach the Kinetic Orb Cannon with Gravity Boost and Bombs (Expert and above) or Gravity Boost and Space Jump (Beginner and above).
    - Method to reach Transit Tunnel South from Transit Tunnel West with Morph Ball, Gravity Boost, and Reverse Air Underwater (Advanced and above).
    - Method to reach the Spider Ball tracks with Morph Ball, Gravity Boost, and Reverse Air Underwater (Advanced and above).
    - Methods to escape the halfpipe after draining the water with Space Jump and Bomb Space Jump or Space Jump and Screw Attack (Advanced and above).

-   Great Bridge, method of reaching the lower Temple Access door from Path of Roots door with Screw Attack and Slope Jump (Intermediate and above).

-   Main Hydrochamber/Hydrodynamo Station, methods to climb rooms without Gravity Boost and with Air Underwater (Advanced and above), Space Jump, and Screw Attack (Hypermode).

-   Meditation Vista, methods of reaching the item with a Boost Jump (Advanced and above), Roll Jump (Expert and above), or Extended Dash (Hypermode).

-   Path of Roots, method of reaching the item using:
    - Morph Ball, Bombs and Space Jump (Advanced and above).
    - Morph Ball, Gravity Boost, and Reverse Air Underwater (Advanced and above).
    - Morph Ball, Bombs, and Standable Terrain (Hypermode).

-   Plaza Access, method of reaching the doors and the item with Screw Attack and Single Room Out of Bounds (Advanced and above).

-   Portal Chamber (Light World), method of reaching the portal from Torvus Lagoon door with Screw Attack and Single Room Out of Bounds (Advanced and above).

-   Putrid Alcove, method of getting the item and leaving without any items (Expert and above).

-   Sacrificial Chamber, method of crossing gap to Sacrificial Chamber Tunnel with Extended Dash (Expert and above).

-   Torvus Grove, method of climbing the room without Boost Ball (Expert and above).

-   Torvus Plaza:
    - Method of getting the item without Boost Ball and/or Spider Ball (Advanced and above).
    - Method of leaving the room with Space Jump and Bombs (Advanced and above).

-   Torvus Temple, method of reaching the pirate fight from the lower level with Screw Attack and Single Room Out of Bounds (Advanced and above).

-   Training Chamber:
    - Method to exit the spinner with Power Bombs instead of Bombs (Beginner and above).
    - Method to climb to the top of the statue with Gravity Boost and Bombs (Intermediate and above).
    - Method to climb to the top of the statue with Space Jump, Scan Dash, and Underwater Dash (Advanced and above).
    - Method to climb to the top of the statue with Space Jump and Extended Dash (Expert and Above).

-   Underground Tunnel, method to access Torvus Temple from Torvus Grove with Screw Attack (Expert and above).

-   Undertemple, method to have PB Guardian break PB door using bombs (Advanced and above).

-   Undertemple Access, method of reaching the item using Screw Attack and Jump Off Enemy (Hypermode).

-   Venomous Pond, method to reach the key from the Save Station with Screw Attack and Standable Terrain (Beginner and above).

-   Aerial Training Site, methods to cross the room from various nodes with Dashes, Roll Jumps, and Extended Dashes (Intermediate/Expert and above).

-   Aerie, method of collecting the item:
    - Without entering the Dark World (Expert and above).
    - With only Screw Attack (Beginner and above).

-   Dynamo Access, method to cross over the Spider Track with Space Jump and Standable Terrain (Beginner and above).

-   Dynamo Works:
    - Method of collecting the item with a Roll Jump and Instant Morph (Expert and above).
    - Method of reaching the upper door with a Bomb Space Jump (Beginnner and above).

-   Grand Abyss, methods of crossing the gap with Boost Jump (Advanced and above) or Extended Dash (Expert and above).

-   Hall of Combat Mastery:
    - Method of collecting the item with a Wall Boost (Expert and above).
    - Methods of reaching the item, and skipping the Spider Track to and from Central Area Transport East with Screw Attack (Intermediate and above).

-   Hive Entrance, method of reaching the Flying Ing Cache with Screw Attack and Single Room Out of Bounds (Hypermode).

-   Hive Dynamo Works:
    - Method of collecting the Flying Ing Cache item and leaving with Space Jump and Scan Visor (Advanced and above).
    - Method of reaching the Flying Ing Cache from portal side and vice versa with Screw Attack and Single Room Out of Bounds (Expert and above).

-   Hive Summit, method of reaching the portal:
    - With Space Jump and Standable Terrain (Intermediate and above).
    - With Space Jump, Boost Ball, Boost Jump, and Out of Bounds (Expert and above).

-   Hive Temple:
    - Method of fighting Quadraxis with Power Bombs instead of Bombs (Beginner and above).
    - Methods of leaving the room without Spider Ball after Quadraxis with Boost Ball or Space Jump (Hypermode).

-   Judgment Drop, method of reaching the portal with Space Jump and Single Room Out of Bounds (Expert and above).

-   Main Research, method of fighting Caretaker Drone without Bombs (Expert and above).

-   Reactor Core, method of reaching the item with only Space Jump (Expert and above).

-   Sanctuary Entrance, method to reach the cannon to the item with only Morph Ball, Spider Ball, and Power Bombs (Advanced and above).

-   Vault Attack Portal, method to cross either direction with just Screw Attack (Expert and above).

-   Watch Station, method of accessing the Spider Ball track to Watch Station Access door and Sentinel's Path door and back with an Instant Morph (Intermediate and above).

-   Watch Station Access, methods to cross the pit in either direction using:
    - Boost Ball and Boost Jump (Advanced and above).
    - Space Jump, Scan Visor, and Scan Dash (Advanced and above).

-   Workers Path, method of crossing the room from Sanctuary Temple with a Boost Jump (Advanced and above).

#### Fixed

-   Scan Visor Requirements:
    - Dash Requirements in many rooms
    - Grand Abyss Bridge terminal
    - Sand Processing item
    - Staging Area terminal
    - Torvus Lagoon terminal
    - Trooper Security Station Event coming from Communication Area
    - Various Dash Requirements

-   Dark Aether Damage Requirements have been added to every room in the Dark World.

-   Morph Ball requirements added to Morph Ball Doors and various rooms.

-   Invisible Objects and Dark Visor Requirements:
    - Screw Attack without Space Jump in Unseen Way (Intermediate and above)
    - Screw Attack without Space Jump in Phazon Grounds (Advanced and above)

-   Entrance to Agon Map Station now requires Bombs, Power Bombs, or Boost Ball if coming from either direction, or Screw Attack and Space Jump as well if coming from Mining Plaza.

-   Added Charge Beam and Beam Ammo Requirements to Profane Path and Sentinel's Path.

-   Sand Processing:
    - Now requires items to climb the room before draining the sand: Space Jump, with a Bomb Jump (Beginner and above) or with Screw Attack (Intermediate and above)
    - Screw Attacking into the tunnel is now Expert (from Hypermode).

-   Portal Site:
    - Now does not require the gate open to enter from Portal Access.
    - Now does not require the gate closed to enter from Crossroads.

-   Service Access now properly includes Wall Boost to Meeting Grounds from Landing Site on Advanced.

#### Changed

-   Many nodes with missing requirements have been updated/cleaned up.

-   Simplified nodes in many rooms for ease of logic navigation.

-   Various tricks have been changed to more accurately represent the required method.

-   Abandoned Base, Bomb Jump to transport is now Advanced (from Intermediate).

-   Accursed Lake, Dash to Safe Zone from Flying Ing Cache is now Intermediate (from Beginner).

-   Communication Area:
    - Standable Terrain to reach the item is now Beginner (from Intermediate).
    - Screw Attack without Space Jump to reach Storage Cavern A is now Beginner (from Intermediate).
    - Double Bomb Jump up Standable Terrain is now Intermediate (from Advanced).

-   GFMC Compound, Extended Dash to reach the item on the Ship without Space Jump is now Expert (from Hypermode).

-   Grand Windchamber, reaching the pickup with Terminal Fall Abuse after solving the Ing Windchamber puzzle is now Beginner (from Intermediate).

-   Path of Eyes, Bomb Jumps to get over Light blocks are now Beginner (from Intermediate).

-   Service Access, crossing upper tunnel without Boost Ball is now Advanced (from Intermediate).

-   Temple Assembly Site, method to reach the item with Screw Attack is now Beginner (from Intermediate).

-   Agon Temple, Slope Jumps to skip the fight barriers are now Beginner (from Advanced).

-   Battleground, climbing to top safe zone via Standable Terrain is now Beginner (from Intermediate).

-   Central Mining Station, Scan Dash to upper level from Central Station Access is now Expert (from Advanced).

-   Command Center Access, exiting tunnel without Space Jump is now Beginner (from Intermediate).

-   Doomed Entry, Slope Jump to reach the upper level from the portal is now Beginner (from Intermediate).

-   Double Path, crossing lower path without Space Jump is now Beginner (from Intermediate).

-   Feeding Pit, method to climb to Watering Hole with just Screw Attack is now Beginner (from Intermediate).

-   Mining Plaza, climbing the room with Screw Attack is now Beginner (from Intermediate).

-   Mining Station A, reaching Front of Lore Scan from Room Center with a Bomb Jump is now Intermediate (from Advanced).

-   Mining Station B:
    - Reaching Transit Station door from room center with Screw Attack after opening the portal is now Intermediate (from Hypermode).
    - Reaching the bomb slot to open the portal with Standable Terrain and Screw Attack is now Intermediate (from Advanced).
    - Reaching the bomb slot to open the portal with Slope Jump and Space Jump is now Advanced (from Expert).

-   Portal Access, returning from Judgment Pit without Space Jump is now Beginner (from Intermediate).

-   Trial Grounds, Standable Terrain to reach the door from the portal is now Beginner (from Intermediate).

-   Catacombs, reaching the portal with Morph Ball and Reverse Air Underwater is now Advanced (from Expert).

-   Crypt, Bomb Jump to Laser Platfrom from bottom Safe Zone is now Beginner (from Intermediate).

-   Forgotten Bridge, reaching Bridge Center with Bombs and Screw Attack is now Intermediate (from Advanced).

-   Gathering Hall:
    - Reaching Transit Tunnel South/West Doors from top door with Morph Ball and Roll Jump is now Expert (from Advanced).
    - Reaching Transit Tunnel East with Spider Ball and Boost Ball is now Beginner (from Intermediate).

-   Great Bridge:
    - Slope Jumps to reach Map Station from Bottom Level and from Map Station to Upper Level are now Beginner and Intermediate (from Intermediate and Advanced, respectively).
    - Bomb Space Jump with Space Jump to reach the Translator Gate is now Advanced (from Expert).

-   Poisoned Bog, reaching Portal Chamber door with just Screw Attack is now Advanced (from Intermediate).

-   Torvus Lagoon, reaching Portal Chamber from Temple Transport Access is now Intermediate (from Advanced).

-   Training Chamber, Standable Terrain to reach Fortress Transport Access from Top of Statue and back is now Beginner (from Intermediate).

-   Venomous Pond, reaching the key from the Save Station with Screw Attack is now Beginner (from Intermediate).

-   Aerial Training Site, Screw Attack at Z-Axis from Central Hive Area West door to the portal or Temple Security Access door is now Intermediate (from Advanced).

-   Dynamo Access, crossing over the Spider Track with a Slope Jump is now Beginner (from Intermediate).

-   Hall of Combat Mastery, Instant Morph tricks to the item and Central Area Transport East and back are now Advanced (from Intermediate).

-   Hive Dynamo Access, opening Echo Gate from behind is now Beginner (from Intermediate).

-   Hive Dynamo Works:
    - Reaching the Seeker Lock Safe Zone from Hive Dynamo Access door with Terminal Fall Abuse is now Beginner (from Intermediate).
    - Reaching the Flying Ing Cache from the tunnel with Screw Attack is now Beginner (from Intermediate).
    - Reaching the Flying Ing Cache from the tunnel and back with Standable Terrain is now Intermediate (from Advanced).
    - Opening the Seeker Lock from behind is now Beginner (from Intermediate).

-   Hive Summit, Standable Terrain to reach portal inside glass area is now Beginner (from Intermediate).

-   Hive/Temple Access, reaching the upper door with Screw Attack at Z-Axis is now Beginenr (from Intermediate).

-   Transit Station, reaching the top portal with Screw Attack is now Beginner (from Intermediate).

-   Vault:
    - Terminal Fall abuse to reach Grand Abyss door from bridge portal with Space Jump is now Beginner (from Intermediate).
    - Reaching the Bomb Slot with Screw Attack from the bridge portal is now Beginner (from Intermediate).

-   Watch Station, Screw Attack at Z-Axis from Watch Station door to Sentinel's Path door is now Beginner (from Intermediate).

-   Watch Station Access, reaching the Watch Station door from the pickup with just Screw Attack is now Beginner (from Intermediate).

## [1.2.2] - 2020-06-06

-   Changed: Re-organized the tabs in the preset customization window

-   Changed: The reset map tracker menu action is now visible on non-windows platforms.

-   Fixed: Exporting ISOs with Menu Mod should now work on macOS.

## [1.2.1] - 2020-05-30

-   Added: Randovania releases now includes a packages for macOS.

## [1.2.0] - 2020-05-25

-   *Major* - Added: The text of the scan that unlocks an elevator now includes the
    elevators destination.

-   *Major* - Added: Translator gates can be configured as Unlocked: the hologram will be invisible and can be scanned
    without any translator.

-   *Major* - Added: The default in-game options can now be configured from Randovania.

-   *Major* - Added: How much ammo each beam uses to shoot uncharged, charged and charge combos is now configurable,
    along with the ammo it uses.

-   *Major* - Changed: The database now uses a new format which allows for any combination of "Or"/"And" statements.
    The Data Visualizer and Editor were both updated to take advantage of this.

-   Added: An option to connect Sky Temple Gateway directly to the credits, skipping the final bosses.

-   Added: How much energy you get for each Energy Tank is now configurable.

-   Added: The in-game Hint System has been removed. The option for it remains, but does nothing.

-   Changed: The spoiler log now lists the order in which items where placed, with their location and hints,
    instead of a detailed playthrough for completion.

-   Changed: The logbook entries that contains hints are now named after the room they're in, with the categories
    being about which kind of hint they are.
    KNOWN ISSUE: While scanning something, the categories that show up are incorrect.

-   Added: Open -> Trick Details menu entry, similar to what's available in the
    Trick Level tab when customizing a preset.

-   Added: Play -> Import game file, to load spoiler logs.

-   Added: The "Heals?" checkbox in the database editor now works.

-   Added: The permalink import dialog now shows an error message for invalid permalinks.

-   Changed: One-way elevators now have a chance of warping to credits.

-   Changed: Clarified that the item from Space Jump Guardian and Power Bomb Guardian
    must be collected for the appropriate events to be triggered.

-   Changed: In Menu Mod, the list of rooms to warp to is now sorted.

-   Changed: The export-areas command line option now outputs details about requirements for each area.

-   Internal: A human-readable copy of the database is now kept next to the database file, for easier diffs.

-   Fixed: Debug logs can no longer be enabled for non-spoiler permalinks.

-   Added: Missile Expansions have a 1/8192 chance of using Dark Missile Trooper model.

-   Fixed: Progress bar no longer goes to an indefinite status when generation fails.

-   Added: Checkbox for automatically exporting a spoiler log next to the ISO.

-   Fixed: Only the last digit of the game id is changed, instead of the full game id.

### Logic Database changes

-   Fixed: Staging Area is now correctly considered a dark world room.

-   Fixed: The Ing Cache in Dark Oasis now requires Power Bombs.

-   Fixed: Bioenergy Production correctly requires Scan Visor for connections using the racks.

-   Added: In Bioenergy Production, method of reaching the Storage C door with Space Jump and Screw Attack (Easy and above)

-   Added: In Bioenergy Production, method of reaching the Storage C door using a roll jump (Normal and above).

-   Added: In Bioenergy Production, method of reaching the Ventilation Area B door using Screw Attack without Space Jump (Normal and above).

-   Added: In Bioenergy Production, additional upper level connections using Space Jump and Screw Attack.

-   Added: In Sandcanyon, method of reaching the center platform using a roll jump and boost ball (Hard and above).

-   Changed: In Command Center Access, the wall boosts to reach the lower Central Mining Station and Command Center doors from the morph ball tunnel are now Normal difficulty (from Hard).

-   Changed: In Portal Chamber (both light and dark Torvus) , all wall boosts are now Normal difficulty (from Hard).

-   Changed: In Undertransit Two, all wall boosts are now Easy difficulty (from Hard).

-   Changed: In Temple Security Access, all wall boosts are now Normal difficulty (from Hard).

-   Changed: In Watch Station, all wall boosts are now Normal difficulty (from Hard).

-   Added: In Watch Station, a wall boost method of reaching the Watch Station Access door from the Sentinel's Path door using Spider Ball and Boost Ball (Normal and above).

-   Changed: In Service Access, methods using a wall boost to reach the Meeting Grounds door from the upper Morph Ball tunnel are now Normal difficulty (from Hard).

-   Changed: In Great Bridge, the wall boost to reach the lower Temple Access Door from the Path of Roots door is now Easy difficulty (from Hard).

-   Changed: In Transit Tunnel East, the wall boost to reach the Training Chamber door from the Catacombs door is now Easy dififculty (from Hard).

-   Changed: In Transit Tunnel South, all wall boosts are now Easy difficulty (from Hard).

-   Added: In Hall of Honored Dead, a method of obtaining the item with Power Bombs (Trivial and above).

-   Added: Many Light Ammo/Dark Ammo/Morph Ball/Charge Beam requirements.

-   Added: In Bioenergy Production, methods of reaching the item and the door to Ventilation Area B using a Bomb Space Jump and Screw Attack without Space Jump (Hypermode).

-   Fixed: Biostorage Station now requires Space Jump or Scan Visor to reach the upper level (No Tricks and above).

-   Changed: In Sand Processing, the method of reaching the item without Boost Ball requires the Bomb Space Jump trick, and no longer requires Screw Attack.

-   Added: In GFMC Compound, a method of reaching the ship item with Screw Attack (Normal and above).

-   Added: In Main Gyro Chamber, a method of reaching the bottom of the gyro area from the middle of the room with Screw Attack (Easy and above).

-   Changed: In Workers Path, Morph Ball Bomb is no longer required.

-   Changed: In Main Reactor, unlocking the gate no longer requires Space Jump, and is now Trivial difficulty (from Easy).

-   Added: In Landing Site, a method of reaching the door to Service Access using Morph Ball Bomb and a Slope Jump (Normal and above).

-   Added: Methods of climbing Central Station Access and Warrior's Walk using Screw Attack (Hard and above) and a wall boost (Hypermode).

-   Added: A method of opening the echo gate in Hive Dynamo Access from the Hive Gyro chamber side using Sonic Boom or Darkburst (Easy and above).

-   Changed: In Reliquary Grounds, the method of reaching the door to Ing Reliquary using Screw Attack is now Normal difficulty (from Hard).

-   Added: In Reliquary Grounds, a method of reaching the door to Ing Reliquary using Morph Ball Bomb and Screw Attack without Space Jump (Easy and above).

-   Added: In Phazon Pit, a method of reaching the door to Phazon Grounds using a roll jump and boost ball (Hard and above).

-   Changed: Climbing Hall of Stairs with Space Jump is now Trivial difficulty (from Easy).

-   Added: In Transport Center, a method of reaching the elevator door from the portal using Screw Attack without Space Jump (Trivial and above).

-   Added: In Mining Station A, a method to reach the Temple Access door using Screw Attack (Trivial and above).

-   Added: In Gathering Hall, a method to reach the Transit Tunnel South from the Gathering Access door using Space Jump (Easy and above).

-   Added: In Industrial Site, a method of opening the Industrial Site gate from the wrong side using a missile (Trivial and above).

-   Fixed: Removing the Aerial Training Site barrier requires Scan Visor.



## [1.1.1] - 2020-03-11

-   Added: The preset summary now includes if menu mod is enabled.

-   Fixed: The cursor no longer snaps to the end on all changes, in the permalink
    input field.

-   Fixed: "Starting Items" is now properly implemented in the preset summary.

-   Changed: "Custom Items" is now "Item Pool" in the preset summary, and lists all
    deviations from the standard item pool.

## [1.1.0] - 2020-03-10

-   Added: The pickup notice for a locked expansion is more clear of what's going on.

-   Added: The "Save ISO" dialog now remembers the last output directory used.

-   Added: A copy of the game file is automatically saved to
    `%LOCALAPPDATA%\Randovania\game_history` whenever a game is generated. There's no
    interface in Randovania to view this history.

-   Changed: The "Save Spoiler" button now provides a default name for the game file.

-   Changed: Shortened permalinks with customized starting locations.

-   Changed: Preset are now exported to `.rdvpreset` files, to avoid Discord truncating the
    file names.

-   Fixed: When changing a preset name, the cursor no longer moves to end after any change.

### Logic Database changes

-   Fixed: The pickup in Undertransit One now requires Power Bombs, to avoid soft locks.

-   Fixed: The second Portal Chamber is now correctly considered a Dark Torvus Bog room.

## [1.0.0] - 2020-02-09

-   *Major* - Added: Support for multiple presets of options, as well as saving your own presets.

-   *Major* - Changed: The user experience for creating a new game has been changed completely.

-   Added: Three new methods of shuffling elevators: *Two-way, unchecked*, *One-way, elevator room*
    and *One-way, anywhere*. The elevators tab has more details of how these work.

-   Added: Add a setting for how strict the damage requirements are.

-   Added: It's now possible to exclude locations from having any progression on them.

-   Added: You can choose an arbitrary number of locations to choose randomly from for starting location.

-   Changed: A Luminoth Lore scan is less likely to have hints for what was already accessible
    when that scan was found.

-   Changed: Power Bombs and Progressive Grapple are now slightly more likely to appear earlier.

-   Changed: The hints randomly assigned at the end of generation are less likely to be repeats.

-   Changed: Loading a new game will automatically clear any existing one.

-   Changed: Minimal Checking now also checks of Dark Agon Temple Keys and Dark Torvus Temple Keys.

-   Removed: The Progressive Launcher has been removed.

-   Removed: The settings for fixing the translator gates have been removed for now, to be re-added
    on a future "Advanced" tab.

-   Removed: The create-permalink command line argument has been removed.

### Logic Database changes

-   Fixed: Spider Guardian fight now requires Dynamo Works Quads Gone to be triggered.

-   Fixed: Boost Guardian now properly requires Bombs.

-   Added: Escaping Dark Torvus Arena with a BSJ, for Normal. (See #581).

-   Added: Activating the Industrial Site gate backwards, using charged Annihilator Beam, for Trivial. (See #582).

## [0.29.1] - 2019-10-01

-   Fixed: Fix AttributeError preventing major/minor randomization from working.

-   Fixed: Seeds where no progression is needed to finish should no longer fail to generate.

## [0.29.0] - 2019-10-01

-   *Major* - There is now an option for a major/minor split randomization mode, in which expansions and
    non-expansion items are shuffled separately.

-   *Major* - Changed: Item hints and Sky Temple Key hints now distinguish between the light and dark worlds.
    For example, the room in which Quadraxis resides will be shown as "Ing Hive - Hive Temple" rather than
    "Sanctuary Fortress - Hive Temple".

-   *Major* - Added: the "Invisible Objects" trick in places where a visor would otherwise be used to be able to see
    something (such as an invisible platform).

-   *Major* - Added: Title screen now shows a three-word representation of the seed hash.

-   Added: As an experimental feature, it is now possible to shuffle Power Beam, Charge Beam, Scan Visor and Morph Ball.
    These items use Energy Transfer Module model in game.

-   Added: You can now place a pickup that temporarily gives Cannon Ball when collected. It uses Boost Ball's model.

-   Changed: Some item categories were given clearer names:
    - Dark Agon Keys, Dark Torvus Keys, and Ing Hive Keys are now referred to as "red Temple Keys" instead of
    "Temple Keys".
    - Items that aren't keys or expansions are collectively referred to as "major upgrades" instead of "major items".
    - Red Temple Keys and Sky Temple Keys are now collectively referred to as "Dark Temple Keys" instead of "keys".

-   Fixed: "Beam combos" are now called "charge combos".

-   Changed: The hints acquired from keybearer corpses now clarify that the item is the one contained in a Flying
    Ing Cache.

-   Changed: Each hint for the items guarded by Amorbis, Chykka, and Quadraxis now contains the corresponding
    Guardian's name.

-   Changed: The hint for the vanilla Light Suit location now has special text.

-   Changed: Item names in hints are now colored orange instead of red.

-   Changed: Some hints were added, some removed, and some modified.

-   Changed: Item scans were slightly edited.

-   Changed: The Sky Temple Key hints no longer use ordinal numbers.

-   Added: The seed hash is shown in Randovania's GUI after patching is done.

-   Changed: Generation will now be retried more times before giving up.

-   Changed: Joke hints are now used at most once each when placing hints.

-   Changed: The generator is now more likely to fill the worlds evenly.

-   Fixed: Added proper default nodes for rooms that were missing one, allowing those rooms to be selected as the
    starting room.

-   Fixed: Minimal Checking now correctly handles progressive suit and grapple.

-   Fixed: Config files with invalid JSON are now correctly dealt with.

-   Changed: Improved the performance of the resolver considerably.

-   Added: In the data visualizer, the damage requirements now have more descriptive names.

-   Added: In the data visualizer, requirements are now described with simpler to understand terms.

-   Changed: Windows releases are now created with PyInstaller 3.5.

-   Changed: The generator is now more likely to fill the worlds evenly.

### Logic Database changes

-   Changed: All NTSC-specific tricks are now in logic. These are always in logic, since the fixes from other versions
    are patched out.

-   Changed: Screw Attacking without Space Jump Boots in Hive Temple is no longer required on No Tricks.

-   Changed: In Hive Temple, scan dashing to the door to Temple Security Access is now Hypermode difficulty,
    from Hard and above.

-   Changed: The method to get the Main Research item with only Spider Ball was removed.

-   Fixed: Using charged Light Beam shots to get the item in Hazing Cliff now requires 5 or more Light Ammo.

-   Added: Method to open the gate in Main Reactor with Space Jump Boots and Screw Attack.

-   Changed: Opening the barrier in Crypt with Screw Attack is now always Easy and above.

-   Added: Method to climb to the door to Crypt Tunnel in Crypt via a Bomb Space Jump (Normal and above).

-   Added: Method to open Seeker Launcher blast shields with four missiles, Seeker Launcher, and Screw Attack (Easy
    and above). Underwater, the trick Air Underwater is also required, and the difficulty is Normal and above.

-   Fixed: Dark world damage during the Quadraxis fight is now correctly calculated.

-   Fixed: Requirements for crossing Sacred Path were added.

-   Added: Method to cross gap in the upper level of Command Center using Screw Attack without Space Jump Boots
    (Trivial and above).

-   Added: In Central Mining Station, a method to get to upper door to Command Center Access using a
    Bomb Space Jump (Easy and above) and another using Space Jump Boots and Screw Attack (Easy and above).

-   Added: Methods to climb Mining Plaza using the Morph Ball Bomb (Trivial and above) and using Screw Attack
    without Space Jump Boots (Easy and above).

-   Changed: In Forgotten Bridge, the difficulty of scan dashing to the door to Abandoned Worksite or the portal to
    Dark Forgotten Bridge was lowered to Easy, from Normal.

-   Added: In Forgotten Bridge, a method to get to the door to Grove Access from the portal to Dark Forgotten Bridge
    using only Screw Attack (Easy and above).

-   Added: In Forgotten Bridge, a method to get to the door to Abandoned Worksite via a roll jump (Easy and above).

-   Added: In Forgotten Bridge, a method to get to the bridge center from the door to Grove Access via a scan dash
    (Easy and above).

-   Added: In Hydrodynamo Station, a method to get from the room's top to the door to Save Station B with Screw Attack
    without Space Jump Boots (Trivial and above).

-   Changed: Climbing Hydrodynamo Station with only Gravity Boost and before all three locks are unlocked is now
    Trivial difficulty (from No Tricks).

-   Changed: Getting to the three doors in the middle section of Hydrodynamo Station using Air Underwater is now
    Normal difficulty (from Hard).

-   Fixed: A method to get the item in the Sunburst location by abusing terminal fall now has a damage requirement.

-   Added: A method to get to the turret in Sanctuary Entrance with only Space Jump Boots and Screw Attack, even
    after the bridge is destroyed.

-   Fixed: Lowering the portal barrier in Hive Dynamo Works now requires five missiles.

-   Added: Methods to cross Hive Dynamo Works using a roll jump (Easy and above) and using Space Jump Boots and
    Screw Attack (No Tricks).

-   Added: In Hive Dynamo Works, a method to cross the gap from the door to Hive Dynamo Access by abusing terminal
    fall (Easy and above).

-   Changed: In Hive Dynamo Works, returning from the Flying Ing Cache location using Space Jump Boots and
    Screw Attack is now Trivial difficulty (from Easy).

-   Added: Method to cross Watch Station Access from the door to Main Gyro Chamber using a Bomb Space Jump and
    Screw Attack without Space Jump Boots (Normal and above).

-   Added: In Watch Station Access, method to get from the scan post to the door to Watch Station by bomb jumping
    (Trivial and above) and by using Screw Attack without Space Jump Boots (Easy and above).

-   Fixed: The instant morph into the Morph Ball tunnel in Hall of Honored Dead now lists the Instant Morph trick.

-   Added: Method to get into the Morph Ball tunnel in Hall of Honored Dead using Space Jump Boots and Screw Attack
    (Easy and above).

-   Added: In Phazon Site, methods to get to the door to Bitter Well and to remove the barrier using Screw Attack
    without Space Jump Boots (both Easy difficulty).

-   Changed: The method to go over the Training Chamber statue from the back using Boost Ball and Spider Ball is
    now Normal difficulty (from Hard).

-   Added: In Phazon Site, a method to get to the door to Bitter Well by bomb jumping (Trivial and above).

-   Added: Many connections in Sacrificial Chamber.

-   Added: A method to get to the door to Fortress Transport Access from the top of the statue in Training Chamber
    using only Space Jump Boots (Easy and above). Morph Ball is also required if the statue hasn't been moved.

-   Added: A method to get to the doors to Transit Tunnel West/East in Training Chamber using Air Underwater (Normal
    and above).

-   Fixed: The method to get to the top of the Training Chamber statue using Gravity Boost and Spider Ball now lists
    the Instant Morph trick.

-   Added: In Training Chamber, a method of getting to the top of the statue from the door to Fortress Transport Access
    using just Space Jump Boots (Easy and above).

-   Added: Many connections in Windchamber Gateway.

-   Added: Method to get from the Kinetic Orb Cannon to the door to Transit Tunnel West via Grapple Beam in
    Gathering Hall.

-   Fixed: The slope jump in Abandoned Base now has a damage requirement.

-   Added: Method of getting the Temple Assembly Site item with Screw Attack and without Space Jump Boots.

-   Changed: The slope jump to get to the item in Temple Assembly Site is now Normal difficulty (from Hard).

-   Fixed: Requirements for crossing Dynamo Access were added.

-   Added: In Landing Site, method of reaching the door to Service Access from the Save Station using Space Jump and
    Screw Attack (No Tricks and above).

-   Fixed: The Culling Chamber item now has a damage requirement.

-   Changed: The trick to shoot the Seeker targets in Hive Dynamo Works from the wrong side is now Easy (from Trivial).

-   Fixed: The Watch Station Access roll jump now has a damage requirement.

-   Changed: The Watch Station Access roll jump is now Normal (from Easy).

-   Fixed: Added missing Space Jump Boots requirement for a Bomb Space Jump in Mining Station B.

-   Added: Method to unblock the portal in Mining Station B without Scan Visor (Normal and above).

-   Added: Method to get to the Darkburst location in Mining Station B with just Space Jump Boots and Screw Attack,
    and without using slope jumps or bomb space jumps (Hypermode difficulty).

-   Added: Method to manipulate Power Bomb Guardian into opening the Power Bomb Blast Shield on the door to
    Undertemple Access, using Boost Ball (Normal and above).

-   Fixed: The method to open the Hydrodynamo Station Seeker door using Screw Attack without Seeker Launcher now
    requires Gravity Boost to not have been collected.

-   Added: Method to get to the portal in Mining Station B with Space Jump Boots and Screw Attack (Trivial and above).

-   Fixed: Transport A Access, Collapsed Tunnel, Dynamo Chamber, Trooper Security Station, Mining Station Access, and
    Portal Access A now correctly require Morph Ball.

-   Fixed: Elevator rooms with missing Scan Visor requirements now have them.

-   Fixed: Removed erroneously added method to cross Sanctuary Entrance with Screw Attack without Space Jump Boots.

-   Fixed: Going through Sacred Bridge on No Tricks now requires Scan Visor and Morph Ball when coming from GFMC
    Compound.

-   Added: Method to skip Scan Visor and Morph Ball using Space Jump Boots in Sacred Bridge, when coming from GFMC
    Compound (Easy and above).

-   Fixed: Added Scan Visor requirement in Temple Transport Access (Sanctuary).

-   Changed: Connections in Venomous Pond were redone.

-   Changed: Getting to the door to Dark Transit Station in Trial Grounds with no items is now Hard difficulty, from
    Easy.

-   Added: Methods to get to the door to Dark Transit Station in Trial Grounds with Screw Attack without Space Jump
    Boots (Easy and above) and with a Bomb Space Jump (Normal and above).

-   Fixed: Added missing requirements for the Dark Samus 3 and 4 fight.

-   Changed: Fighting Dark Samus 2 with only Echo Visor is now Trivial difficulty, from Easy.

-   Fixed: Power Bomb doors now require Morph Ball, and Super Missile doors now require Power Beam and Charge Beam.

-   Added: Method to destroy the second web in Hive Tunnel when going through the room backwards using Sonic Boom
    (Easy and above).

## [0.28.1] - 2019-06-14

-   Fixed: Resetting settings would leave the launchers' configuration in an invalid state.

## [0.28.0] - 2019-06-12

-   *Major* - Changed: The resolver now keeps track of current energy during resolution.
    This ensures you'll always have enough Energy Tanks for trips to Dark Aether.

-   *Major* - Added: Scanning a keybearer corpse provides a hint of what is in the matching Flying
    Ing Cache.

-   Added: The tracker now persists the current state.

-   Added: Some generation failures are now automatically retried, using the same permalink.

-   Added: Buttons to see what a difficulty unlocks that doesn't involve tricks at all.

-   Changed: Increased Hint Scan value for logic to the intended value from the previous
    change.

-   Changed: There's no more hints with joke locations.

-   Changed: The lore hint in Mining Station A is now able to be scanned from the room center.

-   Added: A warning is now displayed when trying to disable validation.

-   Fixed: Seeker Missile's included missiles now respect the "needs Missile Launcher"
    option.

-   Changed: Progressive Launcher is now disabled by default.

-   Fixed: Clicking the connection's link in the Data Visualizer should now always work.

-   Changed: Hint Locations page now has a more usable UI.

-   Changed: On No Tricks, the logic will ensure that you can get Missiles, Seeker Launcher, and either
    Grapple Beam or both Space Jump Boots and Screw Attack before fighting Chykka.

-   Added: Methods to cross Workers Path with Screw Attack.

## [0.27.1] - 2019-05-30

-   Fixed: Specific trick levels are now persisted correctly across multiple sessions.

## [0.27.0] - 2019-05-28

-   *Major* - Changed: Optimized the seed generation step. It should now take roughly
    half as long or even faster.

-   *Major* - Added: It's now possible to configure the difficulty on a per-trick basis.

-   *Major* - Added: It's now possible to check where a certain trick is used on each
    difficulty.

-   Added: Hint Scans are valued more by the logic, making Translators more likely.

-   Changed: Joke item and locations now have a `(?)` added to make then slightly more
    obvious they're not serious.

-   Changed: Average ammo provided per expansion is now shown with more precision.

-   Added: `randovania echoes database list-dangerous-usage` command to list all
    paths that require a resource to not be collected.

-   Added: Methods to get to Sunburst location by reaching the platform with the cannon
    with a scan dash (Normal and above) or with just Space Jump Boots (Easy and above).

-   Added: Method to leave and enter the arena in Agon Temple with only Space Jump Boots
    (Trivial and above to enter; Easy and above to leave).

-   Added: Method to get to Darkburst location in Mining Station B via a Bomb Space Jump
    and without Screw Attack (Easy and above).

-   Fixed: In Hydrodynamo Station, going from the door to Hydrodynamo Shaft to the door to
    Save Station B now always requires all three locks in Hydrodynamo Station to be unlocked.

-   Added: Method to cross Phazon Pit using a Bomb Space Jump (Easy and above).

-   Added: Method to open the Seeker door in Hydrodynamo Station without the Seeker Launcher,
    using Screw Attack and one missile (Hard and Above).

-   Changed: The Ing Windchamber puzzle now only requires four missiles instead of five.

-   Changed: The cannon in Sanctuary Temple Access now only requires four missiles to
    activate instead of five.

-   Changed: Sanctuary Temple Access now requires a way to defeat the Quad to get through.

-   Added: Support for damage requirements without exactly one damage reduction item.

-   Changed: Seed validation should run faster and with fewer errors now.

-   Added: Another joke hint.

-   Changed: Updated credits.

-   Fixed: Crossing Sanctuary Entrance via the Spider Ball Track now requires Boost Ball.

-   Added: Method to cross Sanctuary Entrance with Screw Attack and without Space Jump Boots
    (Trivial and above).

-   Added: Method to cross Sanctuary Entrance, from the door to Power Junction to the door to
    Temple Transport Access, with Spider Ball and Power Bombs (Easy and above).

-   Fixed: The method to get the Sanctuary Entrance item without Spider Ball now requires
    Spider Guardian to not have been defeated.

-   Added: Method to get to and use the Vigilance Class Turret in Sanctuary Entrance using
    Space Jump Boots, Screw Attack, and Spider Ball. Spider Ball isn't required if Spider
    Guardian hasn't been defeated.

-   Fixed: In Sanctuary Entrance, going up the Spider Ball Track near the lore scan via the
    intended method now requires Boost Ball and the Morph Ball Bomb.

-   Added: Methods to go up the Spider Ball Track near the lore scan in Sanctuary Entrance
    with Spider Ball and only one of the following items:
    - Morph Ball Bomb (Trivial and above);
    - Boost Ball (Trivial and above);
    - Space Jump Boots (Easy and above).

-   Changed: In Sanctuary Temple, getting to the door to Controller Access via scan dashing
    is now Hard and above, from Normal and above.

-   Added: A tab with all change logs.

## [0.26.3] - 2019-05-10

-   Changed: Tracker now raises an error if the current configuration is unsupported.

-   Fixed: Tracker no longer shows an error when opening.

## [0.26.2] - 2019-05-07

-   Fixed: An empty box no longer shows up when starting a game with no
    extra starting items.

-   Fixed: A potential crash involving HUD Memos when a game is randomized
    multiple times.


## [0.26.1] - 2019-05-05

-   Fixed: The in-app changelog and new version checker now works again.

-   Fixed: Patching with HUD text on and using expansions locked by major item now works.

-   Changed: Missile target default is now 175, since Seeker Launcher now defaults to
    giving 5 missiles.


## [0.26.0] - 2019-05-05

-   **MAJOR** - Added: Option to require Missile Launcher and main Power Bombs for the
    respective expansions to work.

-   **MAJOR** - Added: Option to change which translator each translator gate in the
    game needs, including choosing a random one.

-   **MAJOR** - Added: Luminoth Lore scans now includes hints for where major items
    are located, as well as what the Temple Guardians bosses drop and vanilla Light Suit.

-   Added: Welcome tab, with instructions on how to use Randovania.

-   Added: Option to specify how many items Randovania will randomly place on your
    starting inventory.

-   Added: Option to change how much damage you take from Dark Aether when using
    Varia Suit and Dark Suit.

-   Added: Progressive Launcher: a progression between Missile Launcher and Seeker Launcher.

-   Changed: Logic considers the Translator Gates in GFMC Compound and Torvus Temple
    to be up from the start, preventing potential softlocks.

-   Changed: Escaping Main Hydrochamber after the Alpha Blogg with a Roll Jump is
    now Hard and above, from Easy and above.

-   Changed: The no-Boost return method in Dark Arena Tunnel is now Normal and above only.

-   Changed: The Slope Jump method in Great Bridge for Abandoned Worksite is now Hard
    and above, from Normal.

-   Changed: Crossing the statue in Training Chamber before it's moved with Boost and
    Spider is now Hard and above, from Hypermode.

-   Added: Option to disable the Sky Temple Key hints or to hide the Area name.

-   Changed: The location in the Sky Temple Key hint is now colored.

-   Changed: There can now be a total of 99 of any single Major Item, up from 9.

-   Changed: Improved elevator room names. There's now a short and clear name for all
    elevators.

-   Changed: The changed room names now apply for when elevators are vanilla as well.

-   Fixed: Going from randomized elevators to vanilla elevators no longer requires a
    clean unpack.

-   Added: `randovania echoes database list-resource-usage` now supports all types of
    resources.

-   Added: `list-resource-usage` and `list-difficulty-usage` now has the `--print-only-area`
    argument.

-   Changed: Areas with names starting with !! are now hidden in the Data Visualizer.

-   Added: Docks and Elevators now have usable links in the Data Visualizer. These links
    brings you to the matching node.

-   Added: The message when collecting the item in Mining Station B now displays when in
    the wrong layer.

-   Added: A warning now shows when going on top of the ship in GFMC Compound before
    beating Jump Guardian.

## [0.25.0] - 2019-03-24

-   Changed: Reworked requirements for getting the Missile in Crossroads from the doors. You can:
    - On Normal and above, with Boost, Bombs, Space Jump and Screw Attack
    - On Hard and above, with Bombs, Space Jump and Screw Attack
    - On Hypermode, with Bombs and Space Jump

-   Changed: Logic requirements for Dark Samus 2 fight are now the following:
    - On all trick levels, Dark Visor
    - On Easy and above, Echo Visor
    - On Normal and above, no items

-   Changed: The Slope Jump in Temple Assembly Site is now Hard and above, from Normal and above.

-   Changed: All occurrences of Wall Boost are now locked behind Hard or above.

-   Added: Added method to get the Power Bomb in Sanctuary Entrance with just Space Jump
    and Screw Attack. (See [#29](https://github.com/randovania/randovania/issues/29))

-   Added: Added method to cross Dark Arena Tunnel in the other direction without Boost.
    (See [#47](https://github.com/randovania/randovania/issues/47))

-   Added: Basic support for running Randovania on non-Windows platforms.

-   Added: You can now create Generic Nodes in the Data Editor.

-   Changed: Drop down selection of resources are now sorted in the Data Editor.

-   Changed: Shareable hash is now based only on the game modifications part of the seed log.

-   Fixed: Python wheel wasn't including required files due to mising \_\_init__.py

-   Fixed: error when shuffling more than 2 copies of any Major Item

-   Fixed: permalinks were using the the ammo id instead of the configured

## [0.24.1] - 2019-03-22

-    **MAJOR**: New configuration GUI for Major Items:
     - For each item, you can now choose between:
        - You start with it
        - It's in the vanilla location
        - It's shuffled and how many copies there are
        - It's missing
     - Configure how much beam ammo Light Beam, Dark Beam and Annihilator Beam gives when picked.
        - The same for Seeker Launcher and missiles.

-    **MAJOR**: New configuration GUI for Ammo:
     - For each ammo type, you choose a target total count and how many pickups there will be.

        Randovania will ensure if you collect every single pickup and every major item that gives
        that ammo, you'll have the target total count.

-    **MAJOR**: Added progressive items. These items gives different items when you collect then,
        based on how many you've already collected. There are two:
     - Progressive Suit: Gives Dark Suit and then Light Suit.
     - Progressive Grapple: Gives Grapple Beam and then Screw Attack.

-    **MAJOR**: Add option to split the Beam Ammo Expansion into a Dark Ammo Expansion and
        Light Ammo Expansion.

        By default there's 10 of each, with less missiles instead.


-    **MAJOR**: Improvements for accessibility:
     - All translator gates are now colored with the correct translator gate color they need.
     - Translators you have now show up under "Visors" in the inventory menu.
     - An option to start the game with all maps open, as if you used all map stations.
     - An option to add pickup markers on the map, that identifies where items are and if
        you've collected them already.
     - When elevators are randomized, the room name in the map now says where that elevator goes.
     - Changed the model for the Translator pickups: now the translator color is very prominent and easy to identify.

-    Added: Option to choose where you start the game

-    Added: Option to hide what items are, going from just changing the model, to including the
    scan and even the pickup text.

     You can choose to replace the model with ETM or with a random other item, for even more troll.

-    Added: Configure how many count of how many Sky Temple Keys you need to finish the game

-    Changed: Choosing "All Guardians" only 3 keys now

-    Changed: Timeout for generating a seed is now 5 minutes, up from 2.

0.24.0 was a beta only version.

## [0.23.0] - 2019-02-10

-   Added: New option to enable the "Warp to Start" feature.
-   Added: A "What's new" popup is displayed when launching a new version for the first time.
-   Fixed: changed text in Logic Settings to mention there _are_ hints for Sky Temple Keys.
-   Changed: Updated Claris' Randomizer, for the following fixes:
    -   Added the ability to warp to the starting room from save stations (-t).
    -   Major bug fix: The game will no longer immediately crash when not playing with Menu Mod.

## [0.22.0] - 2019-02-06

-   Changed: "Faster credits" and "Skip item acquisitions popups" are no longer included in permalinks.
-   Changed: Updated Claris' Randomizer, for the following fixes:
    -   Fixed an issue with two of the Sky Temple Key hints being accidentally switched.
    -   FrontEnd editing now works properly for PAL and Japanese versions.
    -   Attract video removal is now integrated directly into the Randomizer.
    -   Getting the Torvus Energy Controller item will no longer block you from getting the Torvus Temple item.

## [0.21.0] - 2019-01-31

-   **Major**: now using Claris' Randomizer version 4.0. See [Changelog](https://pastebin.com/HdK9jdps).

-   Added: Randovania now changes the game id to G2ME0R, ensuring it has different saves.
-   Added: Game name is now changed to 'Metroid Prime 2: Randomizer - SEEDHASH'. Seed hash is a 8 letter/number
      combination that identifies the seed being played.
-   Changed: the ISO name now uses the seed hash instead of the permalink. This avoids issues with the permalink containing /
-   Changed: Removed Agon Temple door lock after fighting Bomb Guardian, since this has been fixed in the Randomizer.
-   Fixed: Selecting an non-existent directory for Output Directory had inconsistent results

## [0.20.2] - 2019-01-26

-   Fixed: changed release zip to not use BZIP2. This fixes the native windows zip client being unable to extract.

0.20.1 was skipped due to technical issues.

## [0.20.0] - 2019-01-13

-   Added: an icon! Thanks to Dyceron for the icon.
-   Added: a simple Tracker to allow knowing where you can go with a given item state
-   Changed: Don't consider that Seeker Launcher give missiles for logic, so it's never
      considered a missile source.

## [0.19.1] - 2019-01-06

-   Fixed: Hydrodynamo Station's Door to Training Access now correctly needs Seekers
-   Added: New alternatives with tricks to get the pickup in Mining Plaza A.
-   Added: Trick to cross the Mining Plaza A backwards while it's closed.
-   Changed: Added a chance for Temple Keys not being always placed last.
-   Changed: Light Suit now has a decreased chance of being placed early.

0.19.0 was skipped due to technical issues.

## [0.18.0] - 2019-01-02

-   Added: Editor for Randovania's database. This allows for modifications and contributions to be made easily.
      There's currently no way to use the modified database directly.
-   Added: Options to place the Sky Temple Keys on Guardians + Sub-Guardians or just on Guardians.
-   Changed: Removed Space Jump method from Training Chamber.
-   Changed: Added Power Bomb as option for pickup in Hive Chamber B.
-   Changed: Shortened Permalinks when pickup quantities aren't customized.
-   Added: Permalinks now include the database version they were created for.
-   Fixed: Logic mistake in item distribution that made some impossible seeds.
-   Changed: For now, don't consider Chykka a "can only do once" event, since Floaty is not used.
-   Fixed: Permalinks now properly ignore the Energy Transfer Module.

## [0.17.2] - 2018-12-27

-   Fixed: 'Clear loaded game' now properly does its job.
-   Changed: Add an error message to capture potential Randomizer failures.
-   Changed: Improved README.

## [0.17.1] - 2018-12-24

-   Fixed: stray tooltips in GUI elements were removed.
-   Fixed: multiple typos in GUI elements.

## [0.17.0] - 2018-12-23

-   New: Reorganized GUI!
    -   Seed Details and Data Visualizer are now different windows opened via the menu bar.
    -   There are now three tabs: ROM Settings, Logic Settings and Item Quantities.
-   New: Option to disable generating an spoiler.
-   New: All options can now be exported and imported via a permalink.
-   Changed: Renamed "Logic" to "Trick Level" and "No Glitches" to "No Tricks". Appropriate labels in the GUI and files
    changed to match.
-   Internal: no longer using the py.path and dataset libraries

## [0.16.2] - 2018-12-01

-   Fixed: adding multiples of an item now works properly.

## [0.16.1] - 2018-11-25

-   Fixed: pressing the Reset button in the Item Quantity works properly.
-   Fixed: hiding help in Layout Generation will no longer hide the item names in Item Quantity.

## [0.16.0] - 2018-11-20

-   Updated item distribution: seeds are now less likely to have all items in the beginning, and some items less likely to appear in vanilla locations.
-   Item Mode (Standard/Major Items) removed for now.

## [0.15.0] - 2018-10-27

-   Added a timeout of 2 minutes to seed generation.
-   Added two new difficulties:
    -   Trivial: An expansion of No Glitches, where no tricks are used but some clever abuse of room layouts are used.
    -   Hypermode: The highest difficulty tricks, mostly including ways to skip Space Jump, are now exclusive to this difficulty.
-   Removed Controller Reset tricks. This trick doesn't work with Nintendont. This will return later as an additional configuration.

## [0.14.0] - 2018-10-07

-   **Major**: Added support for randomizing elevators.
-   Fixed spin boxes for item quantities changing while user scrolled the window.
    It is now needed to click on them before using the mouse wheel to change their values.
-   Fixed some texts being truncated in the Layout Generation window.
-   Fixed generation failing when adding multiple of some items.
-   Added links to where to find the Menu Mod.
-   Changed the order of some fields in the Seed Log.

## [0.13.2] - 2018-06-28

-   Fixed logic missing Amber Translator being required to pass by Path of Eyes.

## [0.13.1] - 2018-06-27

-   Fixed logic errors due to inability to reload Main Reactor after defeating Dark Samus 1.
-   Added prefix when loading resources based on type, improving logs and Data Visualizer.

## [0.13.0] - 2018-06-26

-   Added new logic: "Minimal Validation". This logic only checks if Dark Visor, Light Suit and Screw Attack won't lock each other.
-   Added option to include the Claris' Menu Mod to the ISO.
-   Added option to control how many of each item is added to the game.

## [0.12.0] - 2018-09-23

-   Improved GUI usability
-   Fixed Workers Path not requiring Cobalt Translator to enter

## [0.11.0] - 2018-07-30

-   Randovania should no longe create invalid ISOs when the game files are bigger than the maximum ISO size: an error is properly reported in that case.
-   When exporting a Metroid Prime 2: Echoes ISO if the maximum size is reached there's is now an automatic attempt to fix the issue by running Claris' "Disable Echoes Attract Videos" tool from the Menu Mod.
-   The layout log is automatically added to the game's files when randomizing.
-   Simplified ISO patching: by default, Randovania now asks for an input ISO and an output path and does everything else automatically.

## [0.10.0] - 2018-07-15

-   This release includes the capability to generate layouts from scratch and these to the game, skipping the entire searching step!

## [0.9.2] - 2018-07-10

-   Added: After killing Bomb Guardian, collecting the pickup from Agon Energy Controller is necessary to unlock the Agon Temple door to Temple Access.
-   Added a version check. Once a day, the application will check GitHub if there's a new version.
-   Preview feature: option to create item layouts, instead of searching for seeds. This is much more CPU friendly and faster than searching for seeds, but is currently experimental: generation is prone to errors and items concentrated in early locations. To use, open with randovania.exe gui --preview from a terminal. Even though there are many configuration options, only the Item Loss makes any difference.

## [0.9.1] - 2018-07-21

-   Fixed the Ing Cache in Accursed Lake didn't need Dark Visor.

## [0.9.0] - 2018-05-31

-   Added a fully featured GUI.

## [0.8.2] - 2017-10-19

-   Stupid mistake.

## [0.8.1] - 2017-10-19

-   Fix previous release.

## [0.8.0] - 2017-10-19

-   Save preferences.
-   Added Claris Randomizer to the binary release.

## [0.7.1] - 2017-10-17

-   Fixed the interactive .bat

## [0.7.0] - 2017-10-14

-   Added an interactive shell.
-   Releases now include the README.

## [0.5.0] - 2017-10-10

-   Releases now include standalone windows binaries<|MERGE_RESOLUTION|>--- conflicted
+++ resolved
@@ -66,7 +66,6 @@
 
 #### Logic Database
 
-<<<<<<< HEAD
 - Added: 22 videos to the logic database. see the [Video Directory]
 (https://randovania.github.io/Metroid%20Prime%202%20Echoes/) for the full collection 
 - Added: Comments to some Beginner Bomb Jump tricks
@@ -96,17 +95,6 @@
 - Changed: Temple Security Access: Z-Axis Screw Attack Trick is changed into Screw Attack into Tunnels (Advanced)
 - Changed: Culling Chamber and Hazing Cliff will now require a Suit on trickless settings
 
-
-=======
-- Added: 15 videos to the logic database. See the [Video Directory]
-(https://randovania.github.io/Metroid%20Prime%202%20Echoes/) for the full collection 
-- Added: Comments to some Beginner Bomb Jump tricks
-
-##### Sanctuary Fortress:
-
-- Added: Accessing the portal in Watch Station with a Bomb Space Jump (Advanced) to reach the Spider Track, Standable Terrain (Advanced) to reach the Bomb Slot, and an Instant Morph (Advanced)
-
->>>>>>> 95d8e823
 ## [6.2.1] - 2023-09-??
 
 ### Metroid Prime
