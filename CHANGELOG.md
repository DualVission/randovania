--- conflicted
+++ resolved
@@ -33,7 +33,6 @@
 - Changed: In Screw Attack Room: Reaching Next to Upper Tank from Total Recharge with Spin Boost no longer requires a Wall Jump trick.
 - Fixed: Using Speed Booster to Shinespark to the top pickup in Screw Attack Room now requires Door Lock Rando to be Disabled.
 
-<<<<<<< HEAD
 ##### Burenia
 
 - Added: In Main Hub Tower Bottom: Reach from Alcove Across Grapple Block to Ledge above Grapple Block using Spin Boost.
@@ -44,18 +43,14 @@
 ##### Cataris
 
 - Added: The pillar in Moving Magnet Walls (Small) can now be crossed with Spin Boost and Wall Jump (Intermediate).
+- Changed: The Energy Part pickup in Thermal Device Room North no longer requires the Varia Suit if the "Cataris - Lower Lava Button" event has been triggered.
+- Changed: The blob in Z-57 Heat Room West (Right) now requires the Varia Suit to be destroyed.
 - Changed: Using Spin Boost in conjunction with the Slide Jump to reach the upper part of the Experiment-Z57 room now requires Wall Jump (Intermediate).
 - Changed: Using Spin Boost to do the First Blob event in Z-57 Heat Room West (Left) now requires Movement (Beginner).
 
 ##### Dairon
 
 - Changed: Reaching the tunnel at the top of Central Unit Access with Spin Boost now requires Movement (Beginner), but remains trickless with Space Jump.
-=======
-##### Cataris
-
-- Changed: The Energy Part pickup in Thermal Device Room North no longer requires the Varia Suit if the "Cataris - Lower Lava Button" event has been triggered.
-- Changed: The blob in Z-57 Heat Room West (Right) now requires the Varia Suit to be destroyed.
->>>>>>> 3ef149b6
 
 ### Metroid Prime 2: Echoes
 - Removed: Relative hints will no longer be placed.
