--- conflicted
+++ resolved
@@ -8,7 +8,6 @@
 
 ## [Unreleased]
 
-<<<<<<< HEAD
 - Added: Files in the "Previously generated games" folder now includes the name of the games used.
 - Added: Custom names for Prime 1 elevators
 - Changed: Custom elevator names across both games now used throughout the entire UI
@@ -43,8 +42,6 @@
 
 - Nothing.
 
-## [3.1.3] - Unreleased
-=======
 ## [3.1.4] - Unreleased
 
 ## [3.1.3] - 2021-09-19
@@ -66,7 +63,6 @@
 - Added: The bot now responds to permalinks, presets and rdvgame files sent via direct messages.
 - Added: Response for permalinks now offers the permalink's presets for download.
 - Changed: `/database-inspect` area responses now has a node selection.
->>>>>>> de0f2188
 
 ## [3.1.2] - 2021-09-15
 
