# Change Log

All notable changes to this project will be documented in this file.

The format is based on [Keep a Changelog](https://keepachangelog.com/en/1.0.0/)
and this project adheres to [Semantic Versioning](https://semver.org/spec/v2.0.0.html).

## [8.1.0] - 2024-06-??

<<<<<<< HEAD
### Metroid Dread

#### Logic database

##### Dairon

- Added: Door Types for the two Dairon Power Events for future-proofing (not the Missile or Wide doors) and updated the relevant connections.
=======
### Metroid: Samus Returns

- Added: Door Lock randomizer has been added.
>>>>>>> e3c599db

## [8.0.0] - 2024-05-01

- **Major** - Added: Metroid Samus Returns has been added with full single player support. Includes random starting locations, some toggleable patches, and more.
- Added: Highlighting nodes in the Map view of the Map tracker will now update the current location.
- Changed: The output after verifying the installation has been made less misleading.
- Changed: Show better errors on Linux and macOS when something goes wrong while trying to open a directory.
- Changed: Improve error handling when exporting presets.
- Fixed: The Map view on the Map tracker will not show doors and generic nodes as being inaccessible if only resources were shown on the Text Map view.

### Resolver

- Fixed: Some cases of seeds being wrongly considered as impossible.

### Discord Bot

- Added: The Discord bot now mentions the game when describing a preset.
- Changed: Experimental games are now only available in the development bot.

### AM2R

- Added: 1 joke hint.
- Changed: All ammo tanks are now consistently being referred to as "Tanks" rather than "Expansions".

#### Logic Database

- Changed: Zipping from destroyable objects with Missiles is now rated as Expert.

##### Hydro Station

- Fixed: Varia Chamber Access: Logic will not expect you to Infinite Bomb Jump with only Power Bombs to get to the item anymore.
- Fixed: Inner Alpha Nest South: It's not logical anymore to get the Missile tank with only Walljumps and Mid-Air Morphs.
- Added: Inner Alpha Nest South: A video link to get the Missile Tank with a Morph Glide.

### Cave Story

- Fixed: If the objective has been set to the bad ending, then the Explosive will be in its vanilla location, rather than not being shuffled at all.
- Fixed: King does not have a third ear anymore when using him as a player sprite.

##### Sand Zone

- Fixed: Sand Zone: Breaking the blocks now properly accounts for having either Missile Launcher or Super Missile Launcher.
- Fixed: Sand Zone: Breaking the blocks to go from the Sunstones to before the omega fight now properly accounts for killing enemies to farm Missiles.
- Fixed: Sand Zone: Reaching the Storehouse now expects you to have a weapon on trickless instead of the ability to fly.
- Added: Sand Zone: Breaking the blocks near the Storehouse is now accounted for with Missiles/Bubbler.
- Added: Sand Zone: Collecting the running puppy now expects you to either kill the Armadillos, or avoid them via intermediate Pacifist strats.

### Metroid Dread

- Added: Linux and macOS now have the Ryujinx exporting option available.
- Changed: The Missile Tank pickup in Invisible Corpius Room in Artaria has been moved to the left so that it won't overlap with the door in Door Lock Rando.
- Changed: There is now a thermal gate preventing players from entering the Experiment Z-57 fight without activating the nearby thermal first.
- Fixed: The `Hints Location` tab no longer refers to Prime 2 when describing where the hints are placed.
- Fixed: Customizing a preset where EMMI and Bosses were turned off for DNA placement won't have the DNA slider be initially enabled.
- Fixed: A `drive letter` typo in the exporting window.
- Removed: The FAQ entry stating that only the English language is supported has been removed, as all languages are patched since version 7.4.0.

#### Logic database

##### Cataris

- Added: Pseudo Wave Beam (Beginner) to break the blob above Blue Teleportal to Artaria, from the left side of the wall.

### Metroid Prime

- Added: FAQ Entry about non-Superheated rooms
- Added: Exposed "Power Beam Only"-Doors for Door Lock Rando.

#### Logic Database

##### Chozo Ruins

- Changed: Main Plaza: The R-Jump and L-Jump to reach the Grapple Ledge Missile Expansion have been lowered to beginner.

##### Frigate Orpheon

- Added: Biotech Research Area 2 can now be crossed with a Hypermode Wall Boost

##### Phendrana Drifts

- Added: The jump to the upper pickup in Gravity Chamber now requires an intermediate R-Jump or an Advanced L-Jump alongside the Advanced Slope Jump requirement.

##### Magmoor Caverns

- Added: The Sloped R-Jump in Geothermal Core to get to the door to Plasma Processing (commonly referred to as Eagle Jump) is now in logic.

### Metroid Prime 2: Echoes

#### Logic Database

- Fixed: Normal Doors now account for having a beam or Morph Ball Bombs to open.

##### Agon Wastes

- Added: Movement (Intermediate) to get from the center platforms in Central Mining Station to the cannons using Space Jump Boots.
- Added: Screw Attack from the cannons to get the item in Central Mining Station before the Pirate fight.
- Added: Mining Station B - Room Center to Transit Station with Boost Ball, Bombs, BSJ (Intermediate), and Standable Terrain (Intermediate).
- Fixed: The video link for the Expert Slope Jump in Central Mining Station now links to a working video.
- Fixed: Mining Station B - Room Center to Transit Station now properly requires Boost Ball and Standable Terrain (Intermediate) for the No Space Jump Post-Puzzle path.

## [7.5.0] - 2024-04-01

- Added: Command line arguments for exporting games. These commands are intended for advanced uses only.
- Fixed: During generation, actions that involves multiple progressive pickups are now properly considered.

### AM2R

- Fixed: Hitting Zetas with Charge Beam works again.

#### Logic Database

##### Distribution Center

- Added: Gravity Area Corridor: Getting the item is now logical via a Charge Bomb Spread. This requires Knowledge Beginner and Movement Intermediate.
- Fixed: Gravity Chamber Access: Going from right to left is now logical with Gravity and Bombs.
- Fixed: Gravity Chamber Access: Going from right to left is not logical anymore with walljumping.

##### Hydro Station

- Changed: Shinesparking from Breeding Grounds Alpha Nest West to Breeding Grounds Overgrown Alley now requires an intermediate Shinespark.
- Fixed: Hydro Station Exterior: It's now impossible for the Water Turbine to shuffle to a Spider Ball door or a Screw Attack door.

##### Industrial Complex

- Added: Industrial Complex Exterior: It is now possible to get from the right building to the left building. It's an Intermediate Morph Glide with High Jump, and an Advanced without.

##### Main Caves

- Fixed: Drill Excavation: Logic does not expect you to need bombs anymore to break the crystal if Cutscene Skips are enabled.

##### The Tower

- Fixed: Plasma Chamber: It is now logical to escape the room through the left tunnel if the Softlock Prevention option is enabled.

### Cave Story

- Fixed: Cave Story exports with CS:Tweaked now prioritize the mod-specific files over Freeware's. This solves several issues with missing graphics when exporting over a Freeeware game.
- Fixed: Missing graphical assets for rando-exclusive inventory entries in Cave Story: Tweaked exports

#### Logic Database

##### Ruined Egg Corridor

- Added: Health requirements to the Sisters.
- Fixed: Breaking the blocks in `Cthulhu's Abode?` now properly accounts for Super Missile Launcher

### Metroid Dread

- Fixed: DNA placement respects vanilla item placement settings to not assign two items to one location

#### Logic Database

- Added: New trick, Cross Bomb Launch.
- Changed: The Shinesink Clip and Aim Down Clip tricks are now a single Floor Clip trick.

##### Artaria

- Added: Video: Ballsparking into Speed Hallway from the right, charging speed from Energy Recharge Station South.

##### Burenia

- Added: Crossing the gap in Underneath Drogyga with Cross Bomb Launch; Intermediate with Spin Boost, Advanced without.
- Added: Reaching the Missile Tank Pickup in Main Hub Tower Top using Cross Bomb Launch (Advanced).
- Added: Video: Morph Ball Movement Jump in Main Hub Tower Middle.

##### Cataris

- Added: Reaching the Pickup in EMMI Zone Item Tunnel using Cross Bomb Launch (Advanced).
- Changed: The Cross Bomb Skip to reach the Pickup in EMMI Zone Item Tunnel has been reduced from HyperMode to Expert.

##### Dairon

- Added: Getting across the right gap in Early Grapple Room with Cross Bomb.

##### Elun

- Changed: Releasing the X without Bombs or Cross Bombs now requires Knowledge (Beginner).

##### Ferenia

- Changed: Getting across the water in EMMI Zone Exit East with Cross Bombs now additionally requires Cross Bomb Launch (Advanced).
- Changed: Path to Escue: Getting from Door to Save Station Southeast to Dock to EMMI Zone Exit East is now trivial.

##### Ghavoran

- Added: Cross Bomb Launch (Advanced) to get to the Save Station Door in Golzuna Tower from the Missile Tank Pickup.
- Added: Cross Bomb Launch (Beginner) to get the Missile Tank Pickup in Golzuna Tower.
- Added: Video showing the Climb Sloped Tunnels trick to get from the Missile Tank Pickup to the Save Station Door in Golzuna Tower.
- Added: Wall Jump using Spin Boost in Left Entrance.
- Added: Water Space Jump (Intermediate) in Energy Recharge Station, getting up through the Screw Attack Blocks.
- Changed: Using Cross Bomb to get the Missile Tank Pickup in Golzuna Tower now requires Movement (Beginner).
- Changed: The Floor Clip into Golzuna Arena has been reduced from Expert to Intermediate.
- Changed: The Cross Bomb Skip to get across the Pitfall blocks in Cross Bomb Tutorial has been reduced from Expert to Advanced.

### Metroid Prime

#### Logic Database

##### Phendrana Drifts

- Added: Ruined Courtyard: Scan/X-Ray Beginner dash to and from Specimen Storage

##### Tallon Overworld

- Changed: Frigate Crash Site: Overgrown Cavern Climb L-Jump adjusted to Beginner

### Metroid Prime 2: Echoes

- Added: Updated A-Kul's scan with the 2023 CGC Tournament winners.

#### Logic Database

##### Torvus Bog

- Added: The reverse air underwater in Training Chamber now has a method with and without Space Jump (Advanced and Expert respectively). This can be used to get to the bomb slot as well as the door to Fortress Transport Access.

## [7.4.2] - 2024-03-13

This release is identical to 7.4.0 and was released to revert 7.4.1.

## [7.4.1] - 2024-03-13

### AM2R
- Fixed: Hitting Zetas with Charge Beam works again.

### Cave Story
- Fixed: Cave Story exports with CS:Tweaked now prioritize the mod-specific files over Freeware's. This solves several issues with missing graphics when exporting over a Freeeware game.
- Fixed: Missing graphical assets for rando-exclusive inventory entries in Cave Story: Tweaked exports


## [7.4.0] - 2024-03-08

- Added: A warning will be shown when trying to generate a game where more items are in the pool than the maximum amount of items.
- Added: When a game is exported via ftp, a message is displayed indicating that an attempt is being made to connect to the ftp server instead of the patcher's misleading "Done" message.
- Changed: Improved how requirement templates are simplified, improving generation and resolver performance.
- Fixed: Generating a game after customizing a preset will not completely freeze Randovania anymore.
- Fixed: The collection text displayed when mixing Hide All model style with Random models and a cross-game multiworld is now always a generic message when your own pickup is disguised as a pickup of another game.
- Fixed: In the Item Pool tab, selecting Shuffled now works properly for non-progressive entries with multiple copies and certain other items.
- Fixed: Changelog window properly displays images.
- Fixed: Cancelling connecting to the server is better handled now.

### Resolver

- Fixed: Some cases of resolver timeout.

### AM2R
- Added: A popup helping the player to inform how Missile-less Metroid combat works
- Added: The following sprites were added for Dread Multiworld: Energy Tanks, Missile Tanks, Missile Tank+, Power Bomb Launcher, Power Bomb Tank, Varia Suit
- Changed: The following Multiworld sprites were changed in order to fit more with AM2R's art style: Dread's Energy Part, Dread's Wide Beam, Echoes' Amber Translator, Echoes' Cobalt Translator, Echoes' Dark Agon Key, Echoes' Darkburst, Echoes' Dark Torvus Key, Echoes' Emerald Translator, Echoes' Ing Hive Key, Echoes' Sky Temple Key, Echoes' Super Missiles, Echoes' Violet Translator
- Fixed: Rare crash when receiving a flashlight/blindfold in a Multiworld session.
- Fixed: AM2R Speed Booster Upgrades now show properly instead of using the default offworld model.

### Cave Story
- **Major** - Cave Story: Tweaked is now supported as an export platform and included with Randovania.

#### Logic Database

##### Egg Corridor

- Added: Health requirements for the Igor boss fight.

##### Grasstown

- Fixed: Grasstown: Accessing the Jellyfish field from the east side of Chaco's House now properly accounts for weapons/pacifist strats instead of being trivial.
- Added: Health requirements for the Balrog 2 boss fight.
- Added: Health requirements for the Balfrog boss fight.
- Changed: Shelter: Accessing the Save Point and Refill is now logically possible when entering from the teleporter.

##### Mimiga Village

- Added: Health requirements for the Balrog 1 boss fight.

### Metroid Dread

- Added: "Access Permanently Closed" doors can be used in Door Lock Randomizer. This includes new default and alternate textures in cosmetic options.
- Added: New Missile Launcher model for Prime, Echoes, and AM2R multiworld pickups.
- Added: New Super Missile Expansion model for AM2R multiworld pickups.
- Fixed: Wide Beam shields now require the Wide Beam to break, and cannot be cheesed with Wave or Plasma beam.
- Fixed: Saves from a different world in the same multiworld session are correctly handled as incompatible.
- Fixed: Text is patched in all languages, not just English.

#### Logic Database

##### Ghavoran

- Added: In Spin Boost Tower: Expert Speed Booster Conservation from Ledge Below PB Tank to Pickup (PB Tank), as well as a video for this trick.

### Metroid Prime

#### Logic Database

- Added: 35 new Videos to the Database

##### Chozo Ruins

- Changed: Vault: NSJ Bombless Wall Boost lowered to Expert
- Changed: Ruined Nursery: bombless Standable Terrain NSJ lowered to Advanced and w/ SJ lowered to Intermediate
- Changed: Hive Mecha: Fight skip via walkway lowered to Intermediate Movement
- Added: Hive Mecha: Fight skip NSJ Advanced Movement bunny hop
- Added: Furnace: Spider track climb trick description
- Added: Furnace: Bombless Intermediate Movement to West Furnace Access
- Added: Burn Dome Access: Advanced Movement and Wallboost bombless escape
- Added: Hall of the Elders: Advanced Complex Bomb Jump wave slot skip

##### Phazon Mines

- Added: Elite Research: Advanced IUJ scanless climb
- Added: Main Quarry: Advanced BSJ to Waste Disposal
- Added: Metroid Quarantine B: Hypermode Single Room OOB NSJ bombless
- Added: Elevator Access A: Hypermode bombless spiderless climb from Elevator A
- Added: Elevator Access A: Expert Movement logic for climbing without Wave Beam
- Changed: Phazon Processing Center: Item to Maintenance Tunnel L-Jump now has proper X-Ray logic
- Changed: Phazon Processing Center: Item to Maintenance Tunnel Complex Bomb Jump has been properly replaced with Bomb Jump

##### Phendrana Drifts

- Added: Frozen Pike NSJ Bombless Climb from Frost Cave Access now has proper Charge Beam, Scan Visor, and Combat logic
- Added: Hypermode Frozen Pike NSJ Bombless Climb from bottom to top
- Added: Frozen Pike Hypermode BSJ to Transport Access
- Added: Frozen Pike NSJ Hunter Cave to Frost Cave Intermediate Slope Jump
- Changed: Transport Access Single Room OOB lowered to expert and advanced tricks
- Added: Ice Ruins West Courtyard Entryway to middle platform NSJ Hypermode BSJ and NSJ damage boost
- Added: Ice Ruins East Expert Single Room OOB ice item heist
- Added: Ice Ruins East Advanced Single Room OOB and Hypermode Movement spiderless bombless spider track item
- Added: Ruined Courtyard Advanced Movement bunny hop to Save Station A
- Added: New hash words

## [7.3.2] - 2024-02-??

- TODO: fill out or remove.

## [7.3.1] - 2024-02-07

### AM2R

- Fixed: Receiving a suit in a Multiworld session will not place you in the most upper-left position of a room anymore.

## [7.3.0] - 2024-02-07

- Added: Ability to turn off changing "to" Normal Doors in Door Type dock rando.
- Fixed: For Linux and macOS, the auto tracker tooltip will not show black text on black background anymore.
- Fixed: Searching for your own pickup in multiworld sessions will now show only pickups which match *exactly* the name, instead of showing pickups which start with that name.
- Fixed: The import in a multiworld session is blocked if it contains an unsupported game.
- Fixed: Opening the webbrowser for Discord Login doesn't fail on Linux anymore.
- Changed: Scanning ammo in the Prime games will now show nicer text for items that provide negative ammo or multiple positive ammo.
- Fixed: For Windows, the game select tooltip will not render as grey text on grey background in dark mode.
- Added: Games display a banner if they are multiworld compatible.

### Resolver

- Fixed: Some cases of resolver timeout.

### AM2R

- **Major** - Added: Multiworld support for AM2R.
- Added: Auto-Tracker functionality.
- Added: A "Hints"-tab, which describes the hint system used in AM2R in detail.
- Added: A "Hint Item Names"-tab, which describes which names are used to describe the items in offworld hints.
- Changed: Minimal Logic has been adjusted. It now also checks for Morph Ball, Missile Launcher, the DNA and the Baby collection.
- Changed: The Baby now checks for all DNA being collected and will display a message if not.
- Changed: Progressive Suits and Progressive Jumps now display custom sprites instead of Space Jump / Gravity Suit sprites in order to make them more distinct.
- Changed: The yams.json file will not be present anymore for race seeds.
- Fixed: The shell script after exporting works now on Flatpak environments.
- Fixed: Typos in FAQ.

#### Logic Database

- Added: 20 Videos to the Logic Database.

##### Main Caves

- Fixed: In Surface Hi-Jump Challenge: Now correctly uses normal damage instead of lava damage for damage boost.
- Fixed: In Drivel Drive: Intended Ballspark now requires Gravity.
- Changed: In Drivel Drive: Bumped mockball method to Expert.
- Changed: In Western Cave Shaft: Bumped health requirement for the descent to require an Energy Tank in trickless.

##### Golden Temple

- Added: In Guardian Arena: Now accounts for Speed Booster quick kill with Intermediate Knowledge.

##### Hydro Station

- Fixed: In Breeding Grounds Entrance: Activating the EMP Slot now properly accounts for Missiles.

##### Industrial Complex

- Fixed: Renamed the room `Spazer Beam` to `Spazer Beam Chamber`.
- Changed: Upper Factory Gamma Nest: Shinesparking from the room below to get the top item is now an intermediate shinesparking trick.

##### The Tower

- Changed: In Tester Arena, the fight requirements have been restructured with more thorough combat and health requirements.

##### Distribution Center

- Changed: In Dual Gamma Nest, the fight now requires Gravity suit on Trickless Combat. Health requirements adjusted around this change.
- Changed: Distribution Center Exterior West: Shinesparking to get the top Missile Tank is now an intermediate shinesparking trick.
- Changed: Bullet Hell Room Access: Shinesparking to get from `Door to Bullet Hell Room` to `Door to Distribution Facility Intersection` now requires an intermediate shinesparking trick.

### Cave Story

- Fixed: The name for Puppy locations and Labyrinth Shop locations will now be shown correctly on the Location Pool tab.

### Metroid Dread

- Added: Changing the volume of the music, SFX and background ambience is now possible via cosmetic options.
- Changed: Speed Booster Upgrades and Flash Shift Upgrades are now considered minor items instead of major.

#### Logic Database

- Removed: It's no longer logical to push Wide Beam Blocks with Wave Beam without Wide Beam.
- Fixed: All usages of Missiles now require the Missile Launcher.
  - Affects:
    - Fighting Corpius with Normal Missiles.
    - The part of the Z57 fight where you use Storm Missiles to stop the healing.
    - Breaking the Missile Blocks in Dairon - Transport to Artaria.
    - Fighting Escue with Normal Missiles.
    - Fighting Golzuna with Storm Missiles and Normal Missiles.
    - Fighting Central Units.

##### Artaria

- Added: Single Wall Jump (Beginner) to cross the pillar left to right in White EMMI Introduction.
- Added: Using Speed Booster in White EMMI Introduction to get over the pillar left to right, from the BallSpark Hallway Room, also available in Door Lock Rando.
- Fixed: Using Speed Booster in White EMMI Introduction to get over the pillar left to right, from the Teleport to Dairon Room now requires Door Lock Rando to be disabled.

##### Cataris

- Added: The Wide Beam Block in Dairon Transport Access can now be traversed with a Diffusion Abuse trick from below.

##### Ferenia

- Changed: Using Speed Booster to reach the item at the top of Purple EMMI Introduction now requires Speed Booster Conservation (Intermediate).
- Fixed: Energy Recharge Station (Gate): Clearing the Grapple Block from the Upper Bomb Ledge now additionally requires the Main Power Bomb instead of only Power Bomb Ammo.
  - All the other usages of Power Bombs in this area also now require the Main Power Bomb.

##### Ghavoran

- Added: Bomb Jump in Right Entrance, out of the water to the Grapple Block Alcove. Requires Diagonal Bomb Jump and either Out of Water Bomb Jump or Gravity Suit.
- Added: Video showing the Grapple Movement trick in Right Entrance.

### Metroid Prime

- Added: It is now possible to have a seperate total amount and required amount of Artifacts.
- Changed: Minimal Logic now also checks for the Ridley event.
- Fixed: Rare softlock/glitches regarding Central Dynamo maze

### Metroid Prime 2: Echoes

- Added: Having Double Damage no longer causes the morph ball to glow.
- Added: 7 more joke hints.
- Changed: Minimal Logic now also checks for the Emperor Ing event.

#### Logic Database

- Added: 12 videos to the database

##### Torvus Bog

- Added: In Great Bridge: Rolljump method to reach Abandoned Worksite from Temple Access (Top)

## [7.2.0] - 2024-01-05

- **Major** - Added: Rebranded Randovania icons.
- Fixed: Bug where tooltips did not show uncollected item names in the autotracker.
- Changed: Update to the Database Video Directory site to eliminate lag and add modern styling.
- Changed: Autotracker tooltips now display text in black instead of gray.

### Metroid Dread

#### Logic Database

##### Artaria

- Added: In Screw Attack Room: Break the blob with Slide Turnaround Pseudo Wave Beam, requires Gravity Suit. Beginner from the left and Intermediate from the right.
- Fixed: The Advanced Pseudo Wave Beam to break the Blob in Screw Attack Room from the right now handles it not working with Gravity Suit.
- Fixed: Add Slide as a requirement for the Pseudo Wave Beam usages in Melee Tutorial Room and Early Cloak Room.

##### Burenia

- Added: Pseudo Wave Beam to break the bottom right blob in Burenia Hub to Dairon. Requires Slide and Gravity Suit or Diffusion Beam.
- Fixed: When using Power Bomb to break the bottom right blob in Burenia Hub to Dairon, also require the ability to shoot a beam.
- Fixed: Burenia Hub to Dairon: Getting the item in the fan with only Flash Shift now requires at least one Flash Shift Upgrade as well, and also only requires Intermediate movement (instead of Advanced).
- Changed: Main Hub Tower Middle: Climbing out of the water from Left of Central Grapple Block without any items now requires Advanced Movement, up from Intermediate.

##### Ferenia

- Added: In Space Jump Room: Use Grapple Beam to jump out of water above Underwater Ledge Left, and use Single Wall Jump, Spin Boost or Flash Shift to reach Dock to Transport to Ghavoran. Video included.
- Changed: In Space Jump Room: Can traverse from Underwater Ledge Left to Dock to Transport to Ghavoran using Spider Magnet, with either Flash Shift and Wall Jump or Morph Ball and Single Wall Jump.
- Changed: In Space Jump Room: Added a video for reaching the Missile Tank with only Morph Ball and Bombs
- Changed: In Space Jump Room: Added a video traversing from Underwater Bottom to Underwater Ledge Left with only Grapple Beam.

##### Ghavoran

- Fixed: Getting the Energy Part Pickup in Golzuna Tower using Spin Boost and Shinespark Conservation Beginner now correctly requires Morph Ball.
- Changed: Opening the door to Orange Teleportal directly from below, in Golzuna Tower, requires Diffusion Beam.
- Added: The door to Orange Teleportal can be opened from inside the tunnel left after breaking the Speed Booster Blocks, in Golzuna Tower. This requires Charge Beam and either Wave Beam or Pseudo Wave Beam Beginner.

### AM2R

- Added: Research Site Open Hatches as available doors for Door Lock Rando.
- Added: New option to place DNA anywhere.
- Added: New option to force Save Station doors to be normal doors.
- Added: New option to force doors in Genetics Laboratory to be normal doors.
- Added: If the user starts with random items, then an item collection screen will now be shown, telling the player which items they start with.
- Added: Clearer GUI symbols, when expansions have been collected, but not their corresponding launcher.
- Added: When softlock prevention is active, then the first two crumble blocks in Super Missile Chamber will be shoot blocks instead.
- Changed: "Distribution Center - Energy Distribution Emergency Exit" has updated behavior when 'Softlock Prevention' is enabled. Before, only the bottom row of Speed Booster blocks were removed. Now, all of them have been removed, except for the leftmost pillar.
- Fixed: When spinjumping into a progressive Space Jump, the spinjump SFX is not being infinitely looped anymore.
- Fixed: Entering "Hatchling Room Underside" will now show the Metroid scan notification only once.

#### Logic Database

- Added: 15 Videos to the Logic Database.

##### Main Caves

- Added: In Surface Hi-Jump Challenge: Shinespark conservation method to reach item.

##### Hydro Station

- Added: In Inner Alpha Nest South: IBJ method to reach item.
- Changed: In Arachnus Arena: New health and dodging requirements for fighting Arachnus.

##### Industrial Complex

- Added: In Lower Factory Intersection: Can now climb the room by shinesparking after a short charge.
- Added: In Treadmill Room: Going from right to left is now possible via a beginner Shinespark or an intermediate Morph Glide.
- Fixed: In Lower Factory Intersection: Climbing the room now correctly needs a damage boost for wall jumps.
- Fixed: In Shirk Prisons: Going from right to left, now requires Morph Ball, or 4 (Super) Missiles.
- Fixed: In Treadmill Room: Going from right to left via Movement is now impossible.
- Changed: In Torizo Arena: New weapon, health, and dodging requirements for fighting Torizo.

##### Genetics Labratory

- Changed: In Queen Arena: Additional Beam requirements and dodging requirements for fighting Queen trickless.

### Metroid Prime 2: Echoes

#### Logic Database

##### Dark Agon Wastes

- Added: Requirements to trigger the Amorbis fight from below: Spacejump, NSJ Z-Axis Screw Attack or BSJ, and bomb jumps or standable terrain with the energy taken.
- Added: Advanced combat to fight Amorbis after the energy has been taken.
- Changed: Revised Amorbis combat requirements (trickless requires a good weapon + 2 E, beginner requires a weapon and 1 E, intermediate neither)
- Changed: Skipping the Amorbis trigger, or touching it to trigger the fight from below, requires Knowledge set to Intermediate.

### Metroid Prime

#### Logic Database

##### Tallon Overworld

- Added: Advanced Single Room OoB to reach Landing Site item without Morph Ball

## [7.1.1] - 2023-12-26

### Metroid Prime

- Added: A more stream-friendly autotracker layout
- Fixed: Reverted Warrior Shrine -> Monitor Station loading improvement which could sometimes cause crashes
- Fixed: Export compatibility with legacy cutscene skip options
- Fixed: Music issues in Frigate Orpheon, Artifact Temple, Arboretum, Sunchamber Lobby, Burn Dome and Lava Lake
- Fixed: [PAL] Issue with the Artifact Temple teleporter arrival cutscene
- Fixed: Non-NTSC text issues
  - Seed hash not showing on main menu
  - Credits not showing seed spoiler
  - [JP] Font size
- Added: `qolGeneral` improvements
  - Ice wall in Phendrana Shorelines now shatters instead of melting when shot
  - Better Save Station load trigger in Phendrana Shorelines
  - Better door open triggers in Arboretum
- Changed: Back-to-back cutscenes in Artifact Temple now skip as one

### Metroid Prime 2: Echoes

- Added: A more stream-friendly autotracker layout

## [7.1.0] - 2023-12-01

- Fixed: Bug with progressive suits in the autotracker always highlighting first suit
- Changed: "Remove redundant pickup alternatives" and "Stagger placement of pickups" are no longer experimental options and will be included in all presets moving forwards.

### AM2R

- Added: Shell script to make launching randomized games easier on Flatpak.
- Added: Plasma Beam Chamber's crumble blocks will be gone when the softlock prevention setting is turned on.
- Fixed: Visual time of day discrepancy with Septoggs and the tileset if started at GFS Thoth.
- Fixed: A flipped water turbine if the vanilla water turbine was set to be changed to one.
- Fixed: Crash when starting the game and loading a save room which contains a destroyed water turbine.
- Fixed: "Cancel" button not working properly on "Toggle" Missile-Mode.

#### Logic Database

- Changed: Zeta and Omegas combat rebalanced for lower difficulties.

### Metroid Dread

- Added: Power Bomb Limitations now shows up on the Preset Summary when enabled.

#### Logic Database

##### Artaria

- Added: In Screw Attack Room: Get from Door to Freezer(Power) to Start Point 2 by sliding.
- Added: In Screw Attack Room: Get from Start Point 2 to Early SA Platform with Space Jump.
- Added: In Screw Attack Room: Get from Door to Freezer(Power) to Screw Attack Pickup by using Shinespark. Requires Speed Booster Conservation Beginner and Disabled Door Lock Randomizer.
- Added: In EMMI Zone Hub: Get to the item pickup and the top left door from Door to Ballspark Hallway, using Shinespark, Speed Booster Conservation Beginner.
- Added: In EMMI Zone Hub: Get to the item pickup from Door to Ballspark Hallway using Speed Booster and Spider Magnet.
- Fixed: In EMMI Zone Hub: Getting to the item pickup from Door to Ballspark Hallway using Flash Shift and Single Wall Jump is now separated from the Grapple Movement alternative.
- Fixed: In EMMI Zone Hub: Getting to the item pickup from Door to Ballspark Hallway using Flash Shift and Single Wall Jump now requires a Flash Shift Upgrade.
- Fixed: In EMMI Zone Hub: Getting to the item pickup from the lower door to Wide Beam Block Room using a Shinespark now requires Door Lock Rando to be disabled.
- Removed: In EMMI Zone Hub: Redundant option: getting from the lower to the upper Door to EMMI Zone Exit Southwest using Speed Booster when Door Lock Rando is disabled.

##### Burenia

- Added: In Gravity Suit Tower: Getting from the Lower door to Ammo Station South to the Upper door to Gravity Suit Room is in logic with either Power Bombs or after breaking the floor.
- Changed: In Gravity Suit Tower: Getting from the Lower door to Ammo Station South to the Lower door to Gravity Suit Room is now locked behind Highly Dangerous Logic

##### Cataris
- Added: In Underlava Puzzle Room 2: Use Speed Booster with at least one upgrade to shinespark through the speed blocks from the right.

##### Ferenia

- Added: In EMMI Zone Exit Middle: Use Wave Beam and Charge Beam or Power Bombs to open the Upper Door to EMMI Zone Exit West, then traverse through that room to get to the upper door.
- Added: In Purple EMMI Arena: Use Water Space Jump (Intermediate) to jump out of the water to reach the door.
- Changed: In EMMI Zone Exit Middle: Going from the Dock to Map Station to the Door to EMMI ZONE Exit West (Lower) is now trivial.
- Changed: In Purple EMMI Arena: Jumping out of the Water to reach the door using Cross Bombs now requires Water Bomb Jump Beginner. Using Normal Bombs no longer requires Spin Boost.

##### Ghavoran

- Changed: Golzuna logic has been overhauled to include Storm Missiles, Bombs, or Cross Bombs to fight it and forcing Flash Shift, Spin Boost, or Space Jump to dodge its attacks if not using shinesparks to defeat it.
- Fixed: Missing check on PB limitations to get to Orange Teleportal by opening the door from the tunnels below.

### Metroid Prime

- Fixed: Some rooms not appearing on map when "Open map from start" export option is selected
- Fixed: Parasite Queen permadeath when skipping death cutscene
- Fixed: Black bar in Control Tower cutscene
- Fixed: Minor PAL issues regarding Skippable Cutscenes in Exterior Docking Hangar and Sunchamber
- Added: Preset option to force Normal or Hard difficulty in the Main Menu
- Added: More Base QoL
  - All rooms now automatically play music appropriate to the area, even if the original music trigger has not been touched
  - The bomb blocks in Lava Lake and Chapel Tunnel are gone forever once destroyed
  - Fix Arboretum rune scan not always appearing when vines are retracted
  - Fix broken load trigger in Aether Lab Entryway
  - Tweaked the size of some door open and loading triggers
  - Sun Tower Access Ghost can now be seen after performing Early Wild
  - Better music timing of Elite Pirate breakout
  - Fix Chapel of the Elder's item platform not rising up all the way
  - Removed more "flashbang" effects
- Changed: Research Core item acquisition cutscene removed in Competitive Skippable Cutscenes
- Changed: Reintroduce and improve loading trigger optimization in Warrior Shrine
- Changed: Update in-game text when refilling PBs at missile stations
- Changed: The Missile Launcher's broad category is now "missile system" instead of "missile-related upgrade".

#### Logic Database

- Added: Database logic for Hard Mode

##### Chozo Ruins

- Added: Vault NSJ with Wallboosts
- Changed: Decreased Difficulty of Tower of Light NSJ Slope Jump

##### Magmoor Caverns

- Added: Fiery Shores wallcrawl to reach Upper Item

##### Phazon Mines

- Added: Difficult HBJ in MQB Phazon Pit
- Added: Elite Research Single Room OOB to Item
- Added: Upper Elite Research Dash to Reach Item NSJ

##### Phendrana Drifts

- Changed: Thardus Thermaless with Bombs and w/o adjusted
- Added: Phendrana Canyon NSJ Scanless Damage Boost
- Added: Phendrana's Edge NSJ Grappleless BSJ
- Added: Ruined Courtyard NSJ Climb UBJ
- Added: Thardus Skip NSJ from North Quarantine Tunnel

##### Tallon Overworld

- Added: Great Tree Hall Lower NSJ Climb BSJ
- Added: Landing Site B Hop to Reach Gully NSJ

### Metroid Prime 2: Echoes

#### Logic Database

- Changed: Climbing Transport A Access using slope jump + NSJ SA no longer incorrectly requires SJ as well

## [7.0.1] - 2023-11-??

- To be decided if it will be necessary.

## [7.0.0] - 2023-11-03

- **Major** - Added: AM2R has been added with full single player support. Includes Door Lock Rando, some toggleable patches and more.
- Changed: The Changelog window has received a slight overhaul. The date of each release is shown, hyperlinks are fixed, and patch notes are now accessed through a drop-down box (previously used vertical tabs).
- Changed: Trick level sliders ignore mouse scroll inputs, preventing unintended preset changes.
- Changed: The Trick Details list in the menu bar no longer displays tricks that shouldn't be visible in the UI.
- Changed: For Multiworld, sending collected locations to the server can no longer fail if there's an error encoding the inventory.
- Changed: The directory layout has now changed, moving everything that isn't the executable to an `_internal` folder.
- Changed: When verifying the installation, missing files and modified files are listed in the console and log.
- Changed: An explicit error is now displayed when a preset has minimum random starting items higher than the maximum.
- Fixed: Map tracker selects the correct start location if the preset has only one start location that is not the default.
- Fixed: When verifying the installation, the title of the popup now properly says "Verifying installation".
- Fixed: Exporting with hidden item models in a multiworld now works properly.

### Resolver

- Fixed: Bug where damage constraints in chains were not understood correctly.
- Fixed: Damage reductions from multiple suits are no longer multiplied together.
- Improved: The output from the resolver now includes the node with the victory condition.
- Improved: When using verbosity level High or above, the energy is displayed in the output.
- Improved: Speed up resolving of hard seeds by allowing skipping of more kinds of unsatisfied requirements.

### Cave Story

- **Major** - Added: Multiworld support. Currently only supports the version of freeware provided by Randovania.
- Fixed: Exporting Cave Story no longer causes a runtime error.
- Fixed: Presets that start in Camp no longer error in generation.
- Changed: The bookshelf in Prefab House now returns you to Prefab Building, before the boss rush.
- Fixed: Alt-tabbing while in fullscreen no longer crashes the game.
- Fixed: You can no longer select a negative weapon slot from the inventory.
- Fixed: The teleporter menu no longer flickers.

### Metroid Dread

- Fixed: Custom shields now use the correct shader and texture effects and no longer a black background
- Fixed: Issues with negative amount for ammo items. The current amount was set to a wrong value and you had to use a ammo refill station. This also caused issues with the auto tracker and multiworld.

#### Logic Database

- Fixed: The "Power Bomb Limitations" setting is now respected for opening Charge Beam Doors.

##### Artaria

- Changed: Going to Transport to Dairon with Speed Booster now requires the Speed Booster Conservation trick set to Beginner.
- Changed: The item above Proto EMMI now requires Speed Booster Conservation set to Beginner when reaching it with Speed from the top.
- Changed: Using Speed Booster to reach the pickup in EMMI Zone First Entrance now requires either the EMMI defeated or Speed Booster Conservation set to Beginner.

##### Burenia

- Added: Use Spin Boost with Wall Jump to climb from left to right at the top of Gravity Suit Tower.
- Changed: The Early Gravity sequence now requires the Speed Booster Conservation trick set to Beginner.

##### Cataris

- Added: Ledge warp out of the Diffusion Beam Room to avoid being trapped by the one way door and the blob.
- Changed: The item in Dairon Transport Access now requires the Speed Booster Conservation trick set to Beginner.
- Changed: The speed blocks leading to Underlava Puzzle Room 2 now require the Speed Booster Conservation trick set to Beginner or Power Bombs.

##### Dairon

- Changed: The lower item in the Freezer now requires the Speed Booster Conservation trick set to Beginner.
- Changed: The item in Ghavoran Transport Access now requires the Speed Booster Conservation trick set to Beginner when using Space Jump.
- Changed: The item in Storm Missile Gate Room now requires the Speed Booster Conservation trick set to Beginner when coming from above.

##### Elun

- Added: Elun's Save Station is now a valid starting room.
- Changed: The item in Fan Room now requires the Speed Booster Conservation trick set to Beginner.

##### Ferenia

- Added: Emmi Zone West Exit now has a Damage Boost trick to move from the center platform to the west door.
- Changed: The item in Fan Room now requires the Speed Booster Conservation trick set to Beginner or Gravity Suit with door lock rando disabled.
- Changed: The item in Speedboost Slopes Maze now requires the Speed Booster Conservation trick set to Beginner.
- Changed: The Missile+ Tank in Space Jump Room now requires the Speed Booster Conservation trick set to Beginner.

##### Ghavoran

- Changed: Going up Right Entrance with Speed Booster now requires the Speed Booster Conservation trick set to Beginner.
- Changed: The upper item in Golzuna Tower now requires the Speed Booster Conservation trick set to Beginner when using Spin Boost from the top.

### Metroid Prime

- Changed: In the Auto-Tracker Pixel Theme, visors are now pilled, Boost Ball icon with a proper trail, improvements to Power Bomb icon.
- Fixed: Counting normal damage reductions from suits twice.
- Fixed: Item position randomizer not being random.
- Fixed: Foreign object in ruined shrine
- Fixed: Room rando + cutscene skip compatibility
- Fixed: Crash when exporting a seed with a blast shield in phazon infusion chamber and essence death teleporter
- Fixed: [PAL/JP] Restored Missile and Charge shot stun in one hit on Ridley
- Fixed: [PAL/JP] Restored Wavebuster cheese on Ridley
- Fixed: When customizing cosmetic options, the labels are now properly updated.

### Metroid Prime 2: Echoes

- Added: One new Joke Hint referring to Raven Beak added to the pool
- Changed: In the Auto-Tracker Pixel Theme, visors are now pilled, Boost Ball icon with a proper trail, Screw Attack icon now faces clockwise, dedicated Power Beam icon.
- Changed: Damage Requirements for Warrior's Walk Item Pickup has been lowered from 80 to 60 dmg in total (30 energy getting the item and 30 energy going back)

## [6.4.1] - 2023-10-12

### Metroid Dread

- Removed: The "Power Bomb Limitations" has been disabled due to issues. This will be re-added in the future.

## [6.4.0] - 2023-10-05

### Metroid Dread

- Fixed: The "Power Bomb Limitations" setting is now accounted for by logic.

### Metroid Prime:

- Fixed: When room rando is enabled, cutscenes are no longer skippable to avoid a bug with elevators. This will be properly fixed in the future.

## [6.3.0] - 2023-10-02

- Added: During generation, if no alternatives have a non-zero weight, try weighting by how many additional Nodes are reachable.
- Added: Data Visualizer now has a very visible checkbox to quickly toggle if the selected trick filters are enabled.
- Added: When trick filters are enabled, a line is added indicating how many requirements are being filtered.
- Changed: The generator will now consider placing Energy Tanks, if there's a damage requirement that's exactly high enough to kill the player.
- Fixed: The menu option for viewing all Randovania dependencies and their licenses has been restored.
- Fixed: The generator should now handle cases with negative requirements a little better.
- Fixed: Map tracker works again for Metroid Dread and Metroid Prime.

### Resolver

- Fixed: Bug where nested requirements were combined wrongly.
- Improved: Order of exploring certain dangerous events.

### Metroid Dread

- Added: Enky and Charge Beam Doors can be made immune to Power Bombs. This is enabled in the Starter Preset, and can be toggled in Preset -> Game Modifications -> Other -> Miscellaneous -> Power Bomb Limitations.
- Added: Warning in the FAQ about custom text not displaying if the game is played in languages other than English.
- Changed: Exporting games is now significantly faster.

#### Logic Database

- Added: 3 videos to the logic the database for a diagonal bomb jump in Ghavoran, a single-wall jump in Cataris, and a diffusion abuse trick in Artaria.

##### Artaria

- Changed: EMMI Zone Spinner: The connection to the pickup that is available before flipping the spinner now also requires door lock rando and Highly Dangerous Logic to be enabled.

##### Burenia

- Changed: Teleport to Ferenia: Using Speed Booster to get past the Shutter Gate now requires Speed Booster Conservation Beginner.

##### Cataris

- Changed: Thermal Device Room South: The connections to the thermal door that closes after using the thermal device now logically remains open when door lock rando is disabled and the "Can Slide" and "Shoot Beam" templates are satisfied. This is a handwave that makes the thermal device no longer a dangerous resource.
- Changed: Single-wall Jump trick in Cataris Teleport to Artaria (Blue) now requires a slide jump.
- Changed: Exclude Door above First Thermal Device from Door Randomization. Effectively making the First Thermal Device a safe action also when doors are randomized.

##### Dairon

- Changed: Yellow EMMI Introduction: Using Speed Booster to go through the Shutter Gate, right to left, no longer requires Flash Shift Skip.

##### Ferenia

- Changed: Purple EMMI Introduction: Using Speed Booster to get past the Shutter Gate now requires Speed Booster Conservation Intermediate instead of Flash Shift Skip Beginner.

##### Ghavoran

- Changed: The connection of EMMI Zone Exit Southeast and EMMI Zone Exit West is now a proper door. This enables it to now be shuffled in door lock rando.
- Changed: Going backwards through the Eyedoor now requires having first destroyed it, Flash Shift and Intermediate Movement, or being able to tank the damage.

### Metroid Prime

- Fixed: Door from Quarantine Access A to Central Dynamo being inoperable with Reverse Lower Mines enabled.
- Fixed: Minor issues with new skippable cutscenes option.
- Fixed: PAL export with skippable cutscenes
- Fixed: Flaahgra crash with skippable cutscenes (fingers crossed)
- Fixed: Warrior shrine loading behavior
- Changed: Remove white screen flash effect when crates explode.
- Changed: Skippable cutscene modes are no longer experimental. Skippable is the new default. Competitive cutscene mode has been updated appropriately.
- Changed: Update tournament winner scan in Artifact Temple
- Changed: Improve loading times when leaving MQB
- Changed: Parasite Queen no longer respawns on 2nd pass
- Changed: The post-Parasite Queen layer in Biotech Research Area 1 now prevents backtracking through Emergency Evacuation Area (1-way door)
- Removed: Major/Minor Cutscene Mode (Major hidden behind experimental options)

#### Logic Database

##### Impact Crater

- Added: The Metroid Prime Exoskeleton fight has full combat logic.

##### Chozo Ruins

- Added: Sun Tower Sessamoharu Complex Bomb Jump to Skip Super Missiles/Scan Visor

##### Phazon Mines

- Added: Phazon Processing Center between Pickup and Maintenance Tunnel Door
- Fixed: Traversing from the Spider Track Bridge to the Quarantine Access A door in Metroid Quarantine A now properly requires the barrier to be removed or `Backwards Lower Mines` to be enabled.

##### Phendrana Drifts

- Added: New Thardus Skip Method from Room Center
- Added: Quarantine Monitor to North Quarantine Tunnel Thardus Skip
- Added: Phendrana Shorelines Spider Track item without spider ball out of bounds trick

### Metroid Prime 2: Echoes

- Changed: When Progressive Grapple is enabled, it will now show `2 shuffled copies` rather than `Shuffled` for better consistency.
- Changed: A proper error message is displayed when mono is not found, when exporting a game on macOS and Linux.

#### Logic Database

- Added: 22 videos to the logic database. see the [Video Directory]
(https://randovania.github.io/Metroid%20Prime%202%20Echoes/) for the full collection
- Added: Comments to some Beginner Bomb Jump tricks
- Changed: The trick setting "Suitless Ingclaw/Ingstorm" got renamed to "Suitless Dark Aether" with the intention to cover more tight Dark Aether energy requirements outside of Ingclaw or Ingstorm related checks.

##### Sky Temple Grounds:

- Changed: War Ritual Grounds, Shrine Access, Lake Access, Accursed Lake, Phazon Pit and Phazon Grounds will now require a Suit on trickless settings

##### Agon Wastes:

- Added: Main Reactor: Scan Dash (Advanced) to reach the Luminoth Corpse which allows to reach the item through Slope Jumps and Standable Terrain (Advanced).
- Added: Main Reactor: It is now possible to get to the item with only Spider Ball, Morph Ball Bombs, Standable Terrain (Intermediate) and Bomb Space Jump (Expert) without Space Jump.

##### Dark Agon Wastes:

- Added: Hall of Stairs: Bomb Space Jump (Advanced) to reach Save Station 3 Door without Space Jump

##### Dark Torvus Bog:

- Added: Portal Chamber (Dark): It is now possible to reach the Portal with a Slope Jump (Intermediate) and Screw Attack without Space Jump.

##### Sanctuary Fortress:

- Added: Main Gyro Chamber: Instant Morph (Hypermode) into boost, to destroy the glass to Checkpoint Station
- Added: Reactor Core Item pickup now possible with just Spider Ball and Morph Ball Bombs via Standable Terrain (Intermediate) and Bomb Jump (Intermediate)
- Added: Vault: Extended Dash (Expert) and Boost Jump (Expert) Method to reach the Spinner Side
- Added: Accessing the portal in Watch Station with a Bomb Space Jump (Advanced) to reach the Spider Track, Standable Terrain (Advanced) to reach the Bomb Slot, and an Instant Morph (Advanced)

##### Ing Hive:

- Added: Hive Temple Access: Slope Jump (Expert) into Screw Attack to skip Hive Temple Key Gate
- Changed: Temple Security Access: Z-Axis Screw Attack Trick is changed into Screw Attack into Tunnels (Advanced)
- Changed: Culling Chamber and Hazing Cliff will now require a Suit on trickless settings

## [6.2.0] - 2023-09-02

- Added: "Help -> Verify Installation" menu option, to verify that your Randovania installation is correct. This is only present on Windows.
- Changed: Game generation is now up to 150% faster.
- Changed: The resolver now tries otherwise safe actions behind a point of no return before it tries actions that give dangerous resources. This makes the solve faster by avoiding some cases of backtracking.
- Changed: Comments no longer prevent And/Or requirements from being displayed as short form.
- Fixed: Auto Tracker icons that were supposed to be always visible no longer show as disabled.
- Fixed: Opening race rdvgame files from older Randovania versions now works properly.
- Fixed: Exporting games with hidden Nothing models don't crash during the exporting process anymore.
- Fixed: For macOS, exporting Metroid Prime 2: Echoes games does not require you to run Randovania from within a terminal anymore to see the Mono installation.

### Metroid Dread

- **Major** - Added: Elevator and Shuttle randomizer. The destination is shown on the elevator/shuttle's minimap icon and in the room name, if enabled. This will show different area names to the logic database for some items.
- **Major** - Added: Split beams and missiles. When playing with non-progressive beams or missiles, each individual upgrade provides a unique effect instead of providing the effects of all previous upgrades.
- Added: An in-game icon will appear if the player becomes disconnected from the multiworld server.
- Changed: The Starter Preset and April Fools 2023 preset now have non-progressive beams and missiles, instead of progressive.
- Changed: Bomb Shields are no longer vulnerable to Cross Bombs.
- Fixed: The door model for certain door types now uses the intended textures correctly.
- Fixed: The save file percentage counter and the per-region percentage counter are now all updated correctly.

#### Logic Database

- Added: Diagonal Bomb Jump in Ferenia - Speedboost Slopes Maze.
- Added: Diagonal Bomb Jump in Burenia - Main Hub Tower Top, to the Missile Tank, using either Gravity Suit or an out of water bomb jump.
- Added: In Dairon - West Transport to Ferenia, use Wave Beam to push the Wide Beam Block from above, without Wide Beam.
- Added: Logic to handle having Ice Missiles without Super Missile.
- Added: In Ghavoran - Teleport to Burenia, Cross Bomb Skip using just Morph Ball to get to and from the Pickup. Rated one level higher than the corresponding usage with Flash Shift or Spin Boost.
- Added: Ledge Warp usage to flip the spinner in Ghavoran next the Transport to Elun, and in Elun to release the X.
- Added: All Chozo-X encounters now have energy requirements.
- Changed: Added Wide Beam to missile farming during Kraid's fight.
- Changed: Fighting Kraid in Phase 2 without going up is moved from Beginner Combat to Intermediate.
- Changed: Fighting Kraid with no energy is now Intermediate Combat. Fighting with 1 Energy Tank is Beginner.
- Changed: Dodging in all Chozo-X fights now has Flash Shift as trivial, Spin Boost with Beginner Combat, and nothing with Intermediate.
- Changed: In Dairon - Teleport to Artaria, breaking the speed blocks is no longer "dangerous". This is done by removing the "Before Event" condition on breaking the blocks from above.
- Changed: In Artaria - Water Reservoir, breaking the blob is no longer "dangerous", as long as Slide is not randomized. This was previously dangerous because there's a connection in EMMI Zone Exit Southwest that makes use of Speed Booster, however, by simply adding a "Can Slide" option on the same condition, the logic now sees the blob as safe.
- Changed: In Burenia: Fighting Drogyga is now only "dangerous" if Highly Dangerous Logic is enabled. This is achieved by adding a Highly Dangerous Logic constraint on all instances where the logic uses "Before Drogyga" on connections in the Underneath Drogyga room.
- Changed: Move victory condition to after Raven Beak, and encode all requirements to finish the escape sequence to that connection. This avoids having a "dangerous" resource at the end of the game.
- Changed: In Burenia - Main Hub Tower Middle, lowering the Spider Magnet Wall is now "dangerous" only when Highly Dangerous Logic is enabled. The connection from the bottom of the room to the Pickup Platform that uses Grapple Movement requires the Spider Magnet Wall to not be lowered now requires Highly Dangerous Logic. The randomizer currently doesn't have the necessary options to make this connection mandatory in any seeds anyway.
- Changed: Most instances of pushing Wide Beam Blocks by using Wave Beam through walls now no longer need Wide Beam. Notable exception is Dairon - West Transport to Ferenia, from below.
- Changed: Boss fight logic using Ice Missile without Super Missile is no longer an option, and effectively requires as many missiles as with normal Missiles.
- Changed: Boss fight logic now understands how damage values work with Split Beams behavior.
  - Affected bosses: Robot Chozo fights, Chozo X fights and Raven Beak.
  - Having only Plasma Beam or only Wave Beam is only used to fight the Robot Chozos, at Combat Intermediate.
  - Having both Plasma Beam and Wave Beam is considered as the same bracket as only Wide Beam.
  - Having Wide Beam and Wave Beam is considered as the same bracket as Wide Beam and Plasma Beam.
- Changed: Exclude Ghavoran door between Flipper Room and Elun Transport Access from being shuffled as a Grapple Beam door in Door Lock rando. This is to enable a Ledge Warp to flip the Spinner from below.
- Changed: In Ghavoran - Flipper Room, rotating the flipper the normal way can now be in logic before having pulled the Grapple Block at Right Entrance or having turned on Power Switch 2 in Dairon, if Transport Randomizer is enabled.
- Changed: Revised logic for fighting Corpius
  - When using missiles without an ammo requirement, the X must not have been released.
  - Using Cross Bomb is moved to Combat Beginner
  - For Missiles, Super Missiles and Ice Missiles, the number of required missiles is reduced by 1, which matches the pre-existing comments. These alternatives remain Combat Intermediate.
  - For Missiles, Super Missiles and Ice Missiles, these can now also be used without combat tricks, but you need 1.5x as many units of Missiles ammo as the combat trick version.
  - Added Storm Missiles.
- Fixed: A typo in the room name Ferenia - East Transport to Dairon has been changed from East Transport to Darion.
- Fixed: In Burenia - Teleport to Ghavoran, to open the Plasma Beam door from below, add requirement to have Plasma Beam. This becomes relevant with Separate Beam Behavior.
- Fixed: In Artaria - Teleport to Dairon, to enter the teleport itself using Wave Beam, add requirements to have Wide Beam and Door Lock Rando being disabled. The former becomes relevant with Separate Beam Behavior.
- Fixed: In Cataris - Kraid Area, when using Wave Beam to fight Kraid from behind, you now also need the rest of the rest of the requirements to fight Kraid.

### Metroid Prime

- Fixed: One-way elevator mode not able to generate
- Fixed: Doors openable underneath blast shields
- Fixed: Doors and Blast shields hurting the player with reflected shots
- Fixed: Starting items getting  ignored when starting in Connection Elevator to Deck Alpha
- Fixed: Skipping the cutscene in Connection Elevator to Deck Alpha also skips item loss
- Fixed: Doors in Omega Research not locking
- Fixed: Elite Control entry Barrier activating again
- Fixed: Hall of the Elders "New Path Opened" HUD Memo not appearing
- Fixed: Some unskippable cutscenes
- Fixed: Removed HUD Memos in Emergency Evacuation Area
- Fixed: Timing of Metroids in Metroid Quarantine A
- Fixed: Stuck camera in control tower
- Fixed: Timing of flying pirates in control tower
- Fixed: Echoes Unlimited Missiles model now appears larger
- Added: More Quality of life improvements over vanilla
  - Colorblind friendlier flamethrower model
  - Power Bombs now have a heat signature
  - Power Conduits activate even if only 1 of 3 wave particles hit
  - Main Quarry power conduit no longer reflects charged wave
  - Added lock to top door during Phazon Elite fight
  - Doors unlock from picking up the artifact item instead of the Phazon Elite dying

#### Logic Database

##### Chozo Ruins

- Added: Reverse Flaahgra in Sun Tower is now logical
- Added: Furnace E Tank Wall Boost Escape
- Added: Transport Access North Wallboost to Hive Totem from Elevator
- Added: Trigger Ghosts from Sun Tower Access without Bombs or Spider

##### Phazon Mines

- Added: Fungal Hall A now has Energy and Combat Logic
- Added: Fungal Hall A SJ Scan Dash Grapple Skip
- Added: Fungal Hall Access NSJ Bombless Escape to Fungal Hall A

##### Phendrana Drifts

- Changed: Phendrana Canyon Pickup NSJ Bombless Triple Boost Adjustments
- Changed: Control Tower Plasma Skip is now Beginner
- Added: Hunter Cave Bunny Hop to reach Hunter Cave Access from Lower Edge Tunnel
- Added: Hunter Cave Slope Jump to reach Chamber Access from Lake Tunnel

##### Tallon Overworld

- Added: Root Cave Climb NSJ Boost Strat

### Metroid Prime 2: Echoes

- Added: New cosmetic suit options. Please note that these suits require the experimental patcher to be enabled.
- Added: The internal game copy is automatically deleted when exporting a game fails in certain situations.

#### Logic Database

- Added: 307 videos to the logic database. see the [Video Directory]
(https://randovania.github.io/Metroid%20Prime%202%20Echoes/) for the full collection.

##### Temple Grounds

- Added:  NSJ Extended Dash (Expert) to cross Grand Windchamber through the middle platform.

##### Sky Temple Ground

- Removed: Phazon Grounds NSJ, No SA -> Invisibil Objects (Hypermode) or Movement (Expert) and Dark Visor. Doesn't exist.

##### Agon Wastes

- Added: NSJ Extended Dash (Advanced) to reach Temple Access Door in Mining Station A.

##### Sanctuary Fortress

- Added: Extended Dash (Expert) to reach the Scan Post in Watch Station Access from Main Gyro Chamber Door.
- Added: Extended Dash (Expert) to reach Main Gyro Chamber Door in Watch Station Access from the Scan Post Side.
- Added: Workers Path - Screw Attack from Z-Axis (Intermediate) now requires Bomb Space Jump (Intermediate) from Dynamo Works
- Added: Workers Path - Bomb Jump (Advanced) method added to reach cannon NSJ from landing platform

## [6.1.1] - 2023-08-07


- Changed: Improve performance significantly when opening a Multiworld session with long history.
- Changed: Slightly improve performance when opening game details.
- Fixed: The correct error is displayed when the incorrect password is provided for Multiworld Sessions.

### Metroid Dread

- Fixed: The progress bar when exporting no longer reaches 100% earlier than intended in some situations.
- Added: Racetime seeds can now be directly imported into Randovania

## [6.1.0] - 2023-08-02

- **Major** - Removed: Starting sessions is no longer necessary and has been removed as an option. It's now always possible to clear a generated game.
- Added: Importing permalinks and rdvgames in a multiworld session now creates new worlds if missing.
- Added: The Generation Order spoiler now has a field to filter it.
- Added: An "Export Game" button has been added to "Session and Connectivity" tab as a shortcut to export any of your worlds.
- Added: It's now possible to filter the history tab in a Multiworld session.
- Added: Add Ready checkbox for Multiworld sessions.
- Added: A new tool was added to the Pickup tab of Game Details that lets you quickly find in which worlds your pickups are.
- Added: The time a world last had any activity is now displayed in the Multiworld session.
- Added: A toggle for allowing anyone to claim worlds in a Multiworld session.
- Added: Sending pickups to an offline world now updates the auto tracker.
- Added: Warnings now show up in Multiworld sessions if you're not connected to any of your worlds.
- Changed: The popup when replacing a preset for a Multiworld Session now has the same features as the solo game interface.
- Changed: Text prompts now default to accepting when pressing enter.
- Changed: Reorganized the top menu bar. The Advanced menu is now called Preferences, with an Advanced sub-menu. Opening the Login window is now in the Open menu.
- Changed: The handling for presets that can't be loaded have been improved.
- Changed: Finishing a session is now called hiding a session, and now can be undone.
- Fixed: Multiworld now properly respects major/minor configuration of each world.
- Fixed: The generation order for multiworld session now correctly handles any kind of names.
- Fixed: Any buttons for changing presets or deleting worlds are properly disabled when a game is being generated.
- Fixed: Import rdvgames for games that uses certain features, like Sky Temple Keys on Bosses or Metroid DNA in Dread, now works properly.
- Fixed: Session Browser now properly sorts by creation date and user count. It also now properly defaults to showing recent sessions first.
- Fixed: Tracking another user's inventory now properly keeps working after a connection loss.
- Fixed: Sorting the session history and audit log now works properly.
- Fixed: In Multiworld session, the Claim world button is now properly disabled when you don't have permissions.
- Fixed: Changing a preset no longer causes it to lose its position in the tree.
- Removed: Connecting to Dolphin on Linux executable builds is now hidden on known situations that it doesn't work properly.

### Metroid Dread

- **Major** - Added: Multiworld support for Dread.
- Changed: Ryujinx (Legacy) is disabled when auto-tracker support is on, or in a multiworld.
- Fixed: Dairon - Navigation Station North can no longer be assigned a hint, which would then be replaced with DNA Hints.
- Added: A new auto-tracker layout featuring progressive items.
- Added: Custom shields now have alternate and more accessible models, which can be toggled per-shield in Cosmetic Options.

#### Logic Database

- Added: 2 videos to the database
- Added: Slide from right to left in Cataris - Total Recharge Station South.
- Added: Grapple Movement to get from Lower Door to Wide Beam Block Room to Upper Door in Artaria - EMMI Zone Hub.
- Added: Crossing the water gap in Ferenia EMMI Zone Exit East with just Bombs (Hypermode IBJ and DBJ) or Cross Bombs and a Slide Bomb Boost (currently Movement Advanced).
- Added: Use Speed Booster and Gravity Suit to escape Cataris - Kraid Arena after fighting Kraid.
- Added: Using Wall Jump to get past the Flash Shift gate in Burenia - Teleport to Ferenia.
- Changed: Make it possible to get to the Diffusion Beam location without Morph Ball.
- Fixed: Entering Hanubia Orange EMMI Introduction from the right now requires having beaten the Red Chozo.
- Fixed: The Pseudo Wave Beam in Burenia - Burenia Hub to Dairon now correctly requires Wide Beam.
- Fixed: Logic issues surrounding ending the Chain Reaction sequence in Artaria, aka the Vanilla Varia Suit area.
- Removed: In Cataris - Green EMMI Introduction, the advanced Pseudo Wave Beam to break the blob from below is removed.
- Removed: In Ghavoran - Blue EMMI Introduction, the trickless Ballspark to climb the room has been removed.

### Metroid Prime

- Added: Experimental Option - `Skippable` Cutscene Mode. Keeps all cutscenes in the game but makes it so they can be skipped with the START button
- Added: Experimental Option - `Competitive (Experimental)` Cutscene Mode Removes some cutscenes from the game which hinder the flow of competitive play. All others are skippable. This will eventually replace the existing Competitive implementation.
- Added: Introduction of non-critical fixes and improvements to the base game such as fixed sound effects and removed tutorial popups. Those wanting an untainted experience of the vanilla game may still do so at their own risk by activating "Legacy Mode". For technical description of what's changed, see [qol.jsonc](https://github.com/toasterparty/randomprime/blob/randovania/generated/json_data/qol.jsonc)
- Added: Completely overhauled how custom Blast Shields and Doors look
- Added: Morph Ball Bomb and Charge Beam door locks now use Blast Shields so that they only need to be opened once with that weapon
- Added: New "Gamecube" pickup model which acts as a placeholder for all non-nothing items without a suitable model which can be displayed natively
- Added: The "Hints" page in the "Game" window now lists the location of the Phazon Suit hint.
- Changed: Non-NTSC enemies now have their health reset to match NTSC 0-00
- Changed: Blast Shields are much more visible in dark rooms
- Fixed: Random Elevators settings should no longer have mismatches between the UI and the preset regarding which elevators are excluded.
- Fixed: HoTE statue door can now handle a blast shield cover
- Fixed: Old scan points lingering in Door Lock Rando
- Fixed: Door Lock Rando shields now make explosion sounds

#### Logic Database

- Added: 52 videos to logic database, bringing the total available via the [Video Directory](https://randovania.github.io/Metroid%20Prime/) to 276

##### Chozo Ruins

- Added: The Hall of the Elders Ghost Skip from Reflecting Pool Access to reach Crossway Access South, using advanced level tricks.
- Added: Knowledge (Intermediate) for reaching Elder Chamber without fighting the Chozo Ghost.
- Added: Main Plaza - Tree item OoB logic.
- Added: Crossway - Easier boost only method for item.
- Changed: Tower of Light - Reduced gravityless SJ slope jump to tower chamber to Beginner.
- Fixed: Ice Beam has been removed from the connection to Elder Chamber in Hall of the Elders.
- Fixed: The Door in Tower of Light Access that leads to Ruined Shrine is now a normal Door instead of a Wave Beam Door.
- Changed: Ruined Nursery Bombless Standables Logic Adjustments
- Added: Ruined Nursery Bombless w/ Boost strat
- Added: Training Chamber Ghost Skip

##### Phendrana Drifts

- Changed: Quarantine Cave - Various cleanup with Thardus fight logic. Reworked visor requirements. Added Missile strategy (allows Ice Beam only fight logically).
- Added: Added Quarantine Cave NSJ Scan Dash to Q-Mon Tunnel
- Added: Dash to Q Mon from Room Center with SJ
- Added: Reverse Thardus Skip Logic (Scan and Scanless)
- Added: Thardus Hop
- Changed: Ice Ruins West Baby Sheegoth Jump Damage Requirements and Trick Adjustments
- Added: Gravity Chamber Pickup (Missile) NSJ w/o Grapple/Plasma Dash Method and Bombu Method

##### Phazon Mines

- Added: Metroid Hop to reach Missile from Quarantine Access A
- Changed: Various Metroid Quarantine A logic adjustments
- Fixed: NSJ Phazon Processing Center having too few requirements

### Metroid Prime 2: Echoes

- Added: Tracker layout "Debug Info", which also shows details useful for investigating errors.
- Added: The Coin Chest model from multiplayer is now used for offworld items instead of the ETM model.
- Changed: The Power Beam and the Morph Ball now use the Coin Chest model when shuffled, instead of the ETM model.
- Added: 4 new joke hints in the pool.
- Fixed: The gate in Command Center now opens correctly when using the new patcher.
- Fixed: Doors in Venomous Pond can no longer become blast shields.
- Fixed: The door from Sacrificial Chamber Tunnel to Sacrificial Chamber has been excluded from door lock rando.
- Fixed: Random Elevators settings should no longer have mismatches between the UI and the preset regarding which elevators are excluded.

#### Logic Database

- Added: 4 videos to logic database, see the [Video Directory](https://randovania.github.io/Metroid%20Prime%202%20Echoes/) for the full collection

## [6.0.1] - 2023-07-04

- Added: Option for disabling crash reporting and monitoring.
- Added: In multiworld sessions, you're prevented from selecting a preset that is incompatible with multiworld.
- Added: In multiworld sessions, world names must now be unique.
- Changed: The Privacy Policy has been updated to mention crash reporting and monitoring.
- Changed: Tweaked the error reporting for generating and exporting games.
- Fixed: Importing permalinks and spoilers in multiworld no longer fails.
- Fixed: Generation order is no longer hidden when Door Lock is enabled with Types mode.
- Fixed: Pickups providing negative resources can now be sent in multiworld games.
- Fixed: The prompt for a session name no longer deletes spaces at the end, making it easier to split words.
- Fixed: In multiworld sessions, the copy permalink button is properly disabled before a game is available.

## [6.0.0] - 2023-07-03

- **Major** - Multiworld support has been significantly changed! New features include:
  *  Sessions now have Worlds instead of rows with users, and users can be associated with any number of Worlds.
     * This means it's now possible to play a Multiworld entirely solo.
  *  You can connect to one Dolphin and any number of Nintendont at the same time.
  *  Multiple sessions can be opened at the same time.
  *  A session window is no longer required to be kept open. As long as Randovania is connected to a game, the server communication works.
- Added: It's now possible to drag presets directly into the root of the presets.
- Added: The order you place presets when drag and dropping is now saved.
- Added: New command line arguments `--local-data` and `--user-data` to allow configuring where Randovania saves its data.
- Added: New Door Lock rando mode - Types. In this mode, every single door of a type is swapped with another type. Generation times should be fast and be compatible with multiworld.
- Added: Interface to customize preset description.
- Added: It's now possible to save rdvgame files for race games. This is not available for multiworld.
- Added: When editing a Pickup Node, there's now a button to find an unused pickup index.
- Added: When viewing the spoiler log in a Multiworld session, it will now display the names for each world rather than "Player 1", "Player 2", etc.
- Changed: Discord login is now performed via your browser, instead of the Discord client.
- Changed: Door Lock mode Two-way is now named Doors. The functionality is unchanged.
- Changed: Improved preset descriptions, making them significantly simpler.
- Changed: Some preset options which are not ready for wide consumption have been hidden by default. To show all preset options, please select `Advanced > Show Experimental Settings`.
- Changed: In the Data Visualizer, requirements are now displayed using a tree widget, which allows for collapsing the and/or blocks.
- Changed: Optimized the solver by allowing more resources as additional resources, allowing more actions to be skipped until the necessary resources are found.
- Changed: For Multiworld, it's now preferred to have an additional pickups than placing it in another player's game, when there's no locations left in your game.
- Changed: Randovania now internally uses the term `Region` for what used to be called a `World`. This is mostly an internal change.
- Changed: Connecting to Dolphin is now hidden on macOS, as it never was supported.
- Changed: Door Lock rando generation is now up to 50% faster.
- Fixed: Issue where the resolver didn't find the paths that lead to taking the least damage.
- Fixed: The resolver no longer allows events as additional requirements. This fixes a problem that could lead to an event locking itself.
- Fixed: The `database render-region-graph` command now works properly.

### Cave Story

- Nothing.

### Metroid Dread

- **Major** - Added: Random Starting Locations is now supported. This enables all Save Stations, Navigation Stations, and Map Stations as possible starting options.
- Added: New cosmetic option to display Randovania's area names on the HUD, either always or after room transitions.
- Added: Door Lock Randomizer can randomize doors to be weak to Ice Missile, Storm Missile, Diffusion Beam, Bombs, Cross Bombs, Power Bombs.
- Added: New option under "Game Modifications" to choose how inconsistencies in Raven Beak's damage resistance are handled.
- Added: Auto tracker is now supported via a new game connection choice.
- Added: Exporting now checks if the RomFS folder has some required files.
- Changed: The doors in Itorash are now excluded from being shuffled in Door Lock Randomizer.

#### Patcher Changes

- Added: Belated April Fools 2023 preset. Enables door rando by default, as well as some surprise changes to the item pool. Make sure to see what advice ADAM has to give!
- Changed: Pickups can be configured to take away some of an item instead of giving more (e.g. missile tanks could take away missiles when collected).
- Fixed: Using Morph Ball in Proto Emmi sequence no longer crashes the game.

#### Logic Database

- Added: Grapple Movement (Beginner) for going up the left side of Burenia - Main Hub Tower Middle.
- Added: Movement (Intermediate) and Water Bomb Jump (Intermediate) for getting out of the water at the same spot.
- Added: Grapple Movement (Beginner) for the Grapple only method of reaching the Missile Tank in Main Hub Tower Top.
- Added: Use Speed Booster to skip breaking the blob submerged in water in Artaria Early Cloak room, requires Speed Booster Conservation (Beginner).
- Added: Use Flash Shift to go right after getting the pickup in Artaria EMMI Zone Spinner.
- Added: Use Flash Shift and Slide Jump to go from Artaria White EMMMI Arena to the top door to EMMI Zone Spinner.
- Added: A new way to reach the tunnel in EMMI Hub Zone with Spider Magnet, Flash Shift and Single-wall Wall Jump (Advanced).
- Added: Use a Shinespark to climb up from Above Screw Attack Blocks in Burenia Main Hub Tower Bottom with only Gravity Suit.
- Added: Use a Shinespark to climb up from Alcove Across Grapple Block in Burenia Main Hub Tower Bottom with only Speed Booster using Speed Booster Conservation Beginner.
- Added: Use a Shinespark with Gravity Suit to reach Ammo Recharge South at the bottom of Burenia Gravity Suit Tower before the Destroy Gravity Suit Floor event.
- Added: Use Spin Boost And Gravity Suit with different trick strategies to cross the big gap in Burenia Main Hub Tower Middle.
- Added: Use a Shinespark with Gravity Suit to reach the Spider Magnet wall in Burenia Main Hub Tower Middle from the bottom of the room.
- Added: Climb up to the Charge Beam Door in Burenia Main Hub Tower Middle using Gravity Suit and Flash Shift.
- Added: Climb up from the Charge Beam Door in Burenia Main Hub Tower Middle using Gravity Suit, a Slide Jump, Spin Boost and a Wall Jump.
- Added: Allow using Shinesparks in Gravity Suit Tower by storing speed in the upper part of Gravity Suit Room, also when Door Lock rando is enabled.
- Added: Pseudo-Wave Beam to break the blob in Ferenia Wave Beam Tutorial, from the right.
- Added: Use Spider Magnet with Grapple Beam in Ghavoran Spider Magnet Elevator.
- Added: Use Speed Booster to get past the pool of water in Dairon Freezer before turning on the power.
- Added: Various trick alternatives to get past the pool of water in Dairon Freezer with Bomb Jumps.
- Added: Water Bomb Jump in Burenia Underneath Drogyga to get up to the left ledge with Normal Bomb, rated as Intermediate.
- Changed: Wall Jump from Flash Shift for reaching the left Dock to Main Hub Tower Top in Main Hub Tower Middle has been removed; it is now trickless.
- Changed: Wall Jump from Flash Shift for reaching the left Dock to Main Hub Tower Top in Main Hub Tower Middle has been removed; it is now trickless.
- Changed: Avoid treating Gravity Suit as a dangerous resource, by removing the "No Gravity Suit" constraint from the "Perform WBJ" template.
- Changed: Going through Artaria Lower Path to Cataris using Damage Boost no longer requires Morph Ball.
- Changed: Reduced the difficulty of the Wall Jump in Dairon Teleporter to Artaria, to reach the pickup from the teleporter, from Advanced to Intermediate.
- Changed: Using Wall Jump Advanced to climb across Moving Magnet Walls (Small) in Cataris, aka Adam Skip, now correctly requires Spider Magnet.
- Changed: The Upper Tunnel from Burenia Teleport to Ghavoran to Main Hub Tower Middle has been converted from a Morph Ball Tunnel to a Slide Tunnel. In order to use this tunnel with Slide, Gravity Suit is also required.
- Changed: In Burenia Teleport to Ghavoran, using Power Bombs to get back up from Early Gravity Speedboost Room now requires 2 ammo units of Power Bomb. The purpose is to account for using one unit on the way down in the first place.
- Changed: Water Bomb Jump in Artaria First Tutorial, after adding the water has been changed to Infinite Bomb Jump.
- Changed: Infinite Bomb Jump in Artaria Screw Attack Room to jump out of the water under the Recharge Station has been changed to Water Bomb Jump.
- Changed: Water Bomb Jump in Burenia Underneath Drogyga to get the pickup is now Beginner with Cross Bombs.
- Changed: Water Bomb Jump in Burenia Underneath Drogyga to get up to the left ledge with Cross Bomb is now Beginner.
- Changed: Bomb Jumping to the upper part of Ghavoran Map Station Access now requires Water Bomb Jump Intermediate with Normal Bomb and Beginner with Cross Bomb. This was previously trivial with both of those.
- Changed: Bomb Jumping to the upper part of Ghavoran EMMI Zone Exit Southeast with Cross Bombs is changed from trivial to Water Bomb Jump Intermediate.
- Changed: Bomb Jumping to the upper part of Ghavoran EMMI Zone Exit Southeast with Normal Bombs is changed from Infinite Bomb Jump Intermediate to both Water Bomb Jump Intermediate and Diagonal Bomb Jump Intermediate.
- Fixed: Correctly require breaking the blob in Burenia Teleport to Ghavoran to be able to go from Main Hub Tower Middle to Teleport to Ghavoran through the upper Tunnel.
- Fixed: Burenia Hub to Dairon Transport Blob from Below giving the wrong event resource.
- Removed: Use Cross Bombs to skip the blob submerged in water in Artaria Early Cloak room. The point of this connection is to skip breaking the blob, which is no longer dangerous when you have the Morph Ball.

### Metroid Prime

- Changed: Divided the "Other" tab into "Quality of Life" and "Chaos".
- Changed: QoL Game Breaking, QoL Cosmetic, QoL pickup scans, Varia-only Heat Protection and Deterministic RNG settings are now always enabled. A new chaos option "Legacy Mode" has been added as a catch-all replacement, including the PB Refill from 5.8.0.
- Changed: Pickups can be configured to take away some of an item instead of giving more (e.g. missile tanks could take away missiles when collected).
- Removed: One-Way door lock randomizer has been removed. This has actually been the case since 5.3.0!
- Fixed: The "Unlock Save Station doors" option should now correctly unlock them.

#### Logic Database

##### Chozo Ruins

- Changed: Reorganized Morph Ball pickup in Ruined Shrine to better fit database good practices.

### Metroid Prime 2: Echoes

- **Major** - Added: Door Lock randomizer has been added. Note that this feature requires enabling the new patcher.
- Added: New random elevators mode: Shuffle Regions. In this mode, we keep the game world consistent by shuffling the regions around Temple Grounds, and then changing the elevators to match. See [this map](randovania/data/gui_assets/echoes_elevator_map.png) for reference.
- Added: When the new patcher is enabled, Security Station B starts in the post-Dark Samus appearance. This change is supported by logic.
- Changed: Pickups can be configured to take away some of an item instead of giving more (e.g. missile tanks could take away missiles when collected).
- Changed: When the new patcher is enabled, some cosmetic effects are removed from Torvus Temple in an attempt to make it crash less.
- Changed: For Multiworld ISOs, the game name now mentions the session name and world name.
- Removed: The elevator sound effect removal is no longer an option and is now automatically enabled in the appropriate circumstances.
- Fixed: The progress bar when exporting a seed is now much more accurate.

#### Logic Database

- Fixed: Re-Added Vanilla Method to access Storage C to logic.
- Changed: Movement trick level for reaching the door to Security Station B from Bioenergy Production with a NSJ Screw jump extension from Advanced to Beginner.
- Changed: Combat/Scan Dash trick level for reaching the door to Security Station B from Bioenergy Production with a Scan Dash from Expert to Intermediate.
- Added: 142 videos to the logic database
- Added: Method to climb Forgotten Bridge with Jump Off Enemy (Advanced)
- Added: Scan Dash to grab the half pipe item in Dark Torvus Arena with Combat/Scan Dash (Intermediate)
- Added: Method to collect the pickup in Reactor Core using the top Rezbit, Bombs, Bomb Space Jump (Advanced), Standable Terrain (Advanced), Movement (Advanced), and Jump Off Enemies (Expert).
- Added: Method to reach the top cannon in Sanctuary Entrance using Bombs, Space Jump Boots, Bomb Space Jump (Advanced), and Standable Terrain (Advanced).
- Added: Method to collect the pickup in Abandoned Worksite using just Screw Attack, and Screw Attack into Tunnels/Openings (Advanced).
- Added: Method to collect the pickup in Bioenergy Production using Boost Ball, Spider Ball, Screw Attack, and Movement (Advanced).

## [5.8.0] - 2023-06-05

- Added: It's now possible to save rdvgame files for race games. This is not available for multiworld.
- Changed: Use the user's new discord display name instead of their username, for users that migrated.
- Fixed: Batch generation now properly prevents Windows from going to sleep.

### Metroid Prime

- Fixed: Generator unable to pass through one-way permanently locked doors such as the ones in uncrashed Frigate
- Fixed: Exporting games with both Door Lock Rando and Room Rando will now preserve both modifications
- Added: Missile Stations refill Power Bomb. In this version, this is always enabled.

#### Logic Database

- Added: 55 videos to logic database, bringing the total available via the [Video Directory](https://randovania.github.io/Metroid%20Prime/) to 224

##### Tallon Overworld

- Added: Biotech Research Area 1 - Easier gravityless NSJ method from room center to Deck Beta Security Hall
- Added: Root Cave - L-Jump method to reach upper area

#### Magmoor Caverns

- Added: Twin Fires Tunnel - Transport to Talon -> Twin Fires, NSJ & SJ dashes now require standable terrain

##### Phendrana Drifts

- Added: Hunter Cave - Lower Edge Tunnel -> Hunter Cave Access, NSJ requires a slope jump or bomb jump after the grapple point to reach the platform with the doors.
- Added: Hunter Cave - Hunter Cave Access -> Lower Edge Tunnell, NSJ requires an L-Jump to reach the platforms across the water without falling in. Added Gravity logic if falling in (matches Lake Tunnel -> Lower Edge Tunnel).

##### Phazon Mines

- Fixed: Fungal Hall B - Scan dash method now requires scan visor
- Fixed: Ventillation Shaft - Combat dash to climb room now requires door lock rando to be off

## [5.7.0] - 2023-05-05

- Added: Skip usual Door Lock randomizer logic when the only valid lock option is unlocked doors.
- Added: When major/minor mode is enabled, the count of majors and minors is also displayed next to how many items are the in the pool.
- Fixed: Unsupported features are now disallowed from use in Multiworld sessions.

### Cave Story

- Fixed: Exporting on Linux no longer fails due to Rest Area in Plantation using "lounge" instead of "Lounge".

### Metroid Dread

- Fixed: All pickups in the pool are now correctly assigned major or minor.

#### Logic Database

- Fixed: Experiment Z-57's pickup is now a major item location in Major/Minor split.

### Metroid Prime

- Added: Selecting an ISO that isn't for Metroid Prime is now explicitly refused when exporting.
- Fixed: All pickups in the pool are now correctly assigned major or minor.
- Fixed: Room Rando no longer overrides the results of Door Lock Rando when exporting.

#### Logic Database

- Fixed: The Artifact of Truth pickup is now a major location for Major/Minor split.

### Metroid Prime 2: Echoes

- Added: Selecting an ISO that isn't for Metroid Prime 2 is now explicitly refused when exporting.
- Fixed: Energy Tanks are now considered major items in Major/Minor split.

## [5.6.1] - 2023-04-??

- Nothing.

## [5.6.0] - 2023-04-02

- Added: Trick Details popup now lists the usages in each area.
- Added: Opening the Data Visualizer from the Trick Details while customizing a preset now automatically configured the trick filters based on the preset being edited.
- Changed: Setting trick filters in the Data Visualizer based on a preset now sets all tricks, even those at disabled.
- Changed: Optimize Solver by choosing actions in a smarter order. Prefer actions of types that are likely to progress th. Postpone dangerous actions. This should make the solver able to validate seeds where it previously timed out. Solving should in general be faster in general.
- Fixed: Solver bug that made it unable to detect dangerous actions, which could result in some possible seeds being considered impossible.
- Fixed: Searching for Multiworld sessions by name is no longer case sensitive.

### Metroid Prime 2: Echoes

#### Logic Database

- Added: Proper combat requirements for the Amorbis fight.
- Removed: Incorrect and improper connections to and from the Amorbis fight.

### Metroid Prime

#### Logic Database

- Added: 48 videos to logic database, bringing the total available via the [Video Directory](https://randovania.github.io/Metroid%20Prime/) 216

### Metroid Dread

#### Logic Database

- Added: Use Flash Shift and Spin Boost with Wall Jump (Beginner) in Burenia Main Hub Tower Bottom to reach the tunnel.
- Changed: The logic for Spin Boost Room in Ghavoran now requires either the template to fight the Chozo X or Highly Dangerous logic to climb out of the room.
- Changed: Simplified various database connections.
- Changed: All three kinds of Chozo X fights now consider Use Spin Boost a valid means of dodging.
- Fixed: Missile ammo requirement when fighting Chozo X with Storm Missile. The numbers were previously too high and the numbers with and without the combat trick were swapped.
- Fixed: Resolve bug with fighting the Twin Robots fights, where to fight them using only missiles for damage always required both the expert level combat trick and the 153 missiles that are intended for trickless.
- Fixed: Add missing fight requirement to fight the Chozo X in Elun when entering the arena from the left.
- Fixed: Add missing requirement to release the X before leaving Elun.

## [5.5.1] - 2023-02-28

- Added: Game Details now contains a tab describing all door locks, when Door Lock rando is enabled.
- Changed: Certain spoiler tabs in Game Details now only show up when relevant, such as Elevators spoiler only when elevators are shuffled.
- Changed: Generation Order in Game Details is now hidden when there's incompatible settings, such as Door Lock rando.
- Changed: A nicer error message is now given when generating with a preset with configuration errors, such as no starting locations.
- Changed: A nicer error message is now given when an error occurs when loading a game layout file.
- Fixed: Customizing an included preset should properly place the resulting preset nested to that preset.
- Fixed: Customizing a preset should no longer reset where it's been placed at.
- Fixed: Generated games now keep track of extra starting pickups instead of starting items, fixing some cases you'd start with the middle of a progressive chain.
- Fixed: Changing trick filters in the Data Visualizer no longer resets the selected connection.
- Fixed: Using trick filters in the Data Visualizer no longer unnecessarily expands templates or remove comments.
- Fixed: Using trick filters in the Data Visualizer now properly removes extra requirements when tricks are removed.
- Fixed: Hiding the pickup collection message now correctly works for other player's pickups in a multiworld.

### Metroid Prime

#### Patcher Changes

- Fixed: Several soft-locks and janky cutscenes when shuffling the Essence elevator
- Fixed: Research Lab Aether wall not breaking when approached from behind (QoL Game Breaking)
- Fixed: Watery Hall lore scan being replaced with QoL Scan Point text
- Fixed: Escape sequence counting up instead of down
- Fixed: Small Samus spawning in ship instead of on top
- Added: Ridley shorelines, biotech research 2, and exterior docking hangar actors now scale with boss size

#### Logic Database

##### Tallon Overworld

- Fixed: Landing Site - PAL SJF is now only logical if Dock Rando is disabled
- Added: Life Grove - Alternate method to skip Bombs and SJ (Scan Dash Expert) to reach item *Found by Vertigo*
- Added: Life Grove - Trick to skip wallboosts when also skipping SJ and Bombs *Found by Vertigo*

##### Chozo Ruins

- Changed: Main Plaza - Lowered Half-Pipe roll-in to Expert ([See Video](https://youtu.be/ne8ap0xa_UE))
- Changed: Ruined Shrine - Wave door to half-pipe item is now L-Jump instead of R-Jump
- Added: Hive Totem - Fight Skip Intermediate Combat Dash
- Added: Hive Totem - Fight Skip "TAS Walk" Advanced Movement+Knowledge
- Added: Crossway Access West - Advanced Standable Terrain (Skips Morph) *Found by toasterparty*

##### Magmoor Caverns

- Fixed: Twin Fires Tunnel - Combat dash is now only logical if Dock Rando is disabled
- Added: Monitor Station - NSJ Heat Run Expert *Found by JustinDM*
- Added: Twin Fires Tunnel - NSJ Bunny Hop Expert Movement *Found by JustinDM*

##### Phendrana Drifts

- Changed: Quarantine Cave - More detailed Thardus Fight requirements (e.g. Plasma Beam, PBs, Boost)
- Changed: Labs - More detailed combat requirements
- Added: Chozo Ice Temple - Expert NSJ Bombless Climb *Found by MeriKatt*
- Added: Quarantine Cave - Thardus Skip Hypermode Slope Jump *Found by JustinDM*
- Added: Quarantine Cave - Expert R-Jumps to skip grapple *Found by toasterparty*
- Added: Control Tower - SJ/DBJ/BSJ/Wallboost tricks(s) to skip fight both ways
- Added: Transport to Magmoor Caverns South - Alternate NSJ Spider Skip BSJ Advanced *Found by Cyberpod*

##### Phazon Mines

- Fixed: Mine Security Station - Starting Room/Elevator doesn't account for doors locking
- Fixed: Mine Security Station - Entering from Storage Depot A doesn't check for lowered barrier
- Fixed: Metroid Quarantine A - Wallboost doesn't require Spider Ball
- Added: Main Quarry - Intermediate Wallboost to skip Bombs for item
- Added: Main Quarry - Intermediate Knowledge+Movement to skip Bombs for item *Found by toasterparty*
- Added: Metroid Quarantine A - Advanced Dashes to skip PBs
- Added: Metroid Quarantine A - Alternate R-Jump from item to door
- Added: Metroid Quarantine A - NSJ Expert Dashes from item to door
- Added: Fungal Hall Access - NSJ Advanced BSJs *Found by JustinDM*

### Metroid Prime 2: Echoes

- Added: Updated A-Kul's scan with the 2022 Echoes Randomizer tournament winner.
- Added: When the experimental patcher is enabled, Dynamo Chamber and Trooper Security Station now start in post-layer change state.

### Metroid Dread

- **Major** - Added: Door Lock randomizer has been added. In this mode, the weapons needed to open doors in the game are also changed, with full support of our logic database.
- Added: A new cosmetic option for adding an in-game death counter to the HUD.
- Added: Exporting with a custom path now checks for conflicts with the input path.
- Fixed: Ryujinx no longer hangs when stopping emulation.

## [5.5.0] - Skipped

## [5.4.1] - 2023-02-16

- Added: Linux releases are now also published to Flathub.
- Fixed: Canceling the prompt from "View previous versions" no longer causes an error.

## [5.4.0] - 2023-02-06

- Added: Experimental generation setting for staggering the placement of selected pickups.
- Added: Experimental generation setting for removing redundant possible actions.
- Added: Automatic reporting of exceptions for the client, and monitoring for requests to the server.
- Added: New pixel icons for Prime 1 & 2 autotracker
- Added: New 8x3 layouts for all Prime 1 & 2 autotracker styles
- Fixed: The minor/major split setting is obeyed much more accurately by the generator.
- Fixed: Starting with ammo no longer causes all requirements for that ammo to be ignored.
- Fixed: The generator no longer attempts placing pickups based on alternatives to satisfied requirements, such as Missile Expansions for Quadraxis while already having Light Beam.
- Fixed: Minor typos in the UI are fixed.
- Fixed: Canceling certain actions will no longer cause the UI to react as if it were an error.
- Changed: Unsupported features are now restricted to dev builds.
- Changed: Requirements where different amount of the same item, such as both Missile = 5 and Missile = 1, are expected are now properly simplified.

  This results in certain pickup combinations no longer being considered for placement in the generator, such as Sunburst for unlocking the Industrial Site from behind.

### Metroid Prime

- Changed: All included presets now have "Unlocked Save Station doors" enabled.
- Changed: "Unlocked Save Station doors" no longer remove the lock in Chozo Ruins - Save Station 3.

#### Patcher Changes

- Added: CGC Tournament Winners to Artifact Temple lore scan
- Fixed: Chapel IS giving the player lightshow on 2nd pass
- Fixed: Items in every room incompatibility with shuffled essence elevator
- Changed: Always apply Elite Quarters item softlock patch regardless of cutscene skip mode

#### Logic Database

- Fixed: Collecting the Missile Expansion in Burn Dome before the fight no longer causes the generation to fail.

### Metroid Prime 2: Echoes

- Changed: Inverted Aether is now an unsupported feature.

### Metroid Dread

- Fixed: Energy Parts are now considered minor items, and Missile+ Tanks are now considered major items.

#### Patcher Changes

- Changed: Main Power Bomb has a different color than Power Bomb tanks
- Changed: Cutscene in Hanubia - Tank Room was removed because it teleports the player to the lower section, which can softlock the player
- Fixed: You now retain Drogyga's and Corpius's item if you reload checkpoint after defeating them. This eliminates a way of rendering a seed impossible to complete.

#### Logic Database

- Added: New trick "Flash Shift Skip" to account for skipping Flash Shift gates.
- Added: Traverse to the bottom of Ferenia: Space Jump Room Access with some more options.
- Added: Pseudo-Wave Beam (Beginner) for the two blobs in Cataris - Teleport to Dairon.
- Added: Water Bomb Jump to reach the item in Cataris - Teleport to Dairon without Gravity Suit.
- Added: Flash Shift (Intermediate), Morph Ball (Intermediate), and Spin Boost (Beginner) wall jumps for climbing up Experiment Z-57's arena.
- Added: Spin Boost and Slide Jump (Beginner) for climbing the upper part of Experiment Z-57's room.
- Added: Speed Booster Conservation (Intermediate) for climbing to either the top platform or Double Obsydomithon Room in Cataris - Teleport to Artaria (Blue).
- Added: Grapple Movement (Beginner) to climb Cataris - Moving Magnet Walls (Tall).
- Added: Flash Shift (Intermediate), Morph Ball (Advanced), and Spin Boost with Spider Magnet wall jumps to climb Cataris - Moving Magnet Walls (Tall).
- Added: Speed Booster Conservation (Beginner) to collect the lower item in Cataris - Teleport to Ghavoran without Gravity Suit.
- Added: Damage Boost (Intermediate) for reaching the teleport in Cataris - Teleport to Ghavoran with Spider Magnet.
- Added: "Adam Skip" added to logic as Wall Jump (Advanced) in Cataris - Moving Magnet Walls (Small).
- Added: Space Jump method of Cross Bomb Skip (Hypermode) to skip needing Speed for the item in Cataris - EMMI Zone Item Tunnel.
- Added: Spin Boost Movement (Intermediate) and Speed Booster Conservation (Beginner) for getting up Hanubia - Central Unit without Space Jump or Infinite Bomb Jump.
- Added: Spin Boost method to climb Hanubia - Escape Room 3.
- Added: Morph Ball Single-Wall Wall Jumps to get to the Nav Station in Itorash - Transport to Hanubia.
- Added: Flash Shift Skip (Intermediate) with Bombs to skip the Flash Shift gate in Teleport to Ferenia.
- Added: Aim Down Clips (Intermediate/Advanced) to go to and from Storm Missile Gate Room without Morph Ball.
- Added: Shine Sink Clip/Aim Down Clip (Intermediate) and Speed Booster Conservation (Advanced) to reach the bottom of Teleport to Ghavoran from the top level.
- Added: Aim Down Clip (Expert) to reach the blobs in Gravity Suit Tower from the top level.
- Added: Aim Down Clip (Intermediate) in Main Hub Tower Middle to Main Hub Tower Bottom.
- Added: Shine Sink Clip/Aim Down Clip (Intermediate) in Gravity Suit room top door to bottom door.
- Added: Climb Golzuna Tower using Spin Boost and Flash Shift using Wall Jump (Intermediate).
- Added: Movement (Intermediate), Simple IBJ, or Spin Boost to reach top tunnel in Vertical Bomb Maze.
- Added: Flash Shift Skip (Beginner) in Purple EMMI Introduction; (Intermediate) with normal bombs.
- Added: Moving from Ferenia - Transport to Ghavoran to Pitfall Puzzle Room with Spin Boost, Flash Shift, or Speed Booster.
- Added: Using Normal Bomb Jump with a Cross Bomb at the top, for sideways movement, to reach the item in Artaria Proto EMMI Introduction.
- Changed: Increased difficulty of Flash Shift Wall Jump to reach the Raven Beak elevator from Intermediate to Advanced.
- Changed: Simplified many room nodes and connections.
- Changed: Shine Sink Clip in Main Hub Tower Middle to Main Hub Tower Bottom is now Intermediate (from Expert).
- Changed: Using Flash Shift to collect the fan pickup in Burenia Hub to Dairon is now Advanced (from Beginner).
- Changed: All three fan skips are now classified as Movement instead of Infinite Bomb Jump.
- Changed: Convert most of the harder IBJ instances to new Diagonal Bomb Jump trick.
- Changed: Increase difficulty of the few harder IBJs that weren't changed to Diagonal Bomb Jumps. This should better reflect the fact that Intermediate IBJ is applied for performing Simple IBJ with Normal Bombs.
- Fixed: Correctly require Morph Ball in all cases where Power Bombs are used.
- Fixed: Replace some instances of Beginner Infinite Bomb Jump in Ferenia with the Simple Infinite Bomb Jump template. This ensures that the missing bomb or cross bomb item is required.
- Fixed: Reaching the upper tunnel in Ferenia - Speedboost Slopes Maze properly accounts for the ability to destroy the beamblocks using Wave Beam, Diffusion Beam, explosives, or Movement (Beginner)
- Fixed: Usage of Infinite Bomb Jump in Ferenia Separate Tunnels Room now correctly requires the respective Bomb type. The trick is now set at different difficulty depending on which bomb type is being used.
- Removed: Infinite Bomb Jump for reaching Wave Beam Tutorial from the cold rooms.
- Removed: Shinespark in Ghavoran Total Recharge Station North. This one requires either short boost or charging speed in the room to the left. Removing this for now.

## [5.3.0] - 2023-01-05

- Added: You can now open a tracker for other player's inventories in a multiworld session.
- Changed: LogbookNodes are now called HintNodes.

### Metroid Prime

#### Patcher Changes

- Fixed: Spring ball has been nerfed to prevent abusing steep terrain marked as standable.
- Fixed: Spring ball cooldown is now properly reset when morphing/unmorphing.
- Fixed: Vanilla blast shields not being removed in door lock randomizer.

### Metroid Prime 2: Echoes

- Changed: The Auto Tracker icon for Spider Ball now uses the Dark Suit model instead of the Prime 1 model.

#### Logic Database

- Changed: Sand Processing - Screw Attack clip to access the halfpipe from Main Reactor side without Missiles is now Intermediate and without Space Jump (from Expert).
- Fixed: Main Gyro now properly accounts for solving the puzzles.

### Metroid Dread

#### Patcher Changes

- Fixed: Incorrect color during animation of killing an EMMI.

#### Logic Database

- Added: Climbing Z-57 Arena with Spin Boost and Ice Missiles (Beginner).
- Changed: Major/Minor Item Location Updates: Energy Tanks -> Major, Energy Parts -> Minor, Drogyga -> Major, Missile+ Tanks -> Major
- Removed: Water Bomb Jump in Ghavoran - Map Station Access Secret.

## [5.2.1] - 2022-12-01

- Fixed: Exporting Metroid Prime 2 when converting Metroid Prime models now works.
- Fixed: Experimental Metroid Prime 2 patcher no longer errors with some settings.

## [5.2.0] - 2022-12-01

- Added: Help -> Dependencies window, to see all dependencies included in Randovania, including their versions and licenses.
- Added: A warning is now displayed when using presets with unsupported features enabled. These features are not present in the UI.
- Added: When the generated game fails due to the solver, you're now offered to retry, cancel or keep the generated game.
- Changed: Experimental games are no longer available on stable versions.
- Fixed: Solver debug now contains previously missing rollback instances.

### Cave Story

- Nothing.

### Metroid Dread

- Added: The Power Beam tiles in the Artaria EMMI Zone Speed Boost puzzle have been changed to Speed Boost tiles to prevent softlocks.
- Added: Entering Golzuna's arena without releasing the X displays a message explaining why the boss won't spawn.
- Added: All doors locked while fighting an EMMI now unlock immediately upon defeating it.
- Changed: Exporting for Ryujinx now also utilizes the Dread Depackager, for a smaller mod size. This requires an up to date Ryujinx.
- Fixed: You now retain Kraid's item if you reload checkpoint after defeating him. This eliminates a way of rendering a seed impossible to complete.

#### Logic Database

- Added: New Highly Dangerous Logic setting for enabling situations that may be unrecoverable upon saving.
- Added: Cross Bomb alternative for crossing Flash Gates.
- Added: Pseudo-wave beam trick for destroying the bottom blob in Cataris' Central Unit Access.
- Added: Traversal through Ghavoran Total Recharge Station North without Morph Ball, before pulling the grapple block, by destroying the left Enky.
- Changed: Cataris' Thermal Device Room North now forces picking the Energy Tank pickup and the Magnet Wall Thermal Device event before going to the Final Thermal Device, or uses Highly Dangerous Logic.
- Changed: Removed the Cataris EMMI Zone Door Trigger event now that the door remains unsealed.
- Fixed: Going to the red teleporter in Cataris no longer forces needing to use bombs.

### Metroid Prime

- Fixed: The infinite scanning bug has been fixed.

### Metroid Prime 2: Echoes

- Added: A new experimental option, Inverted Aether. In this mode, it's the Light Aether atmosphere that is dangerous! All safe zones are moved to Light Aether, but that's not enough so it's still extremely dangerous. This mode has no logic.

#### Logic Database

- Added: Intermediate Slope Jump and Intermediate Wall Boost to get next to the pickup in Communication Area.
- Added: Beginner Movement for crossing Hall of Combat Mastery from the Portal Side with NSJ Screw Attack after the tunnel is destroyed.
- Changed: Standable Terrain to reach the upper Command Center Access door in Central Mining Station with Space Jump and Screw Attack has had its difficulty decreased from Intermediate to Beginner.

## [5.1.0] - 2022-10-01

- Added: You can now view past versions of the presets and revert your preset to it.
- Added: A Playthrough tab where you can run the validator has been added to the Game Details window.
- Added: Deleting a preset now has a confirmation dialog.
- Added: A development mode for permalinks, to help investigate issues.
- Changed: Discord slash command for FAQ has better usability on mobile.
- Changed: The parent for a preset is now stored in your preferences, instead of in the preset itself.
- Fixed: The solver can no longer consider collecting a location a requirement to collecting itself. This is a regression from 4.3.0.

### Discord Bot

- Added: `/website` command that gives instructions to where Randovania's website is.
- Changed: `/randovania-faq` is now just `/faq`.
- Changed: `/database-inspect` is now just `/database`.

### Cave Story

- Nothing.

### Metroid Dread

- Fixed: The target DNA count is no longer limited to 6 when modifying an existing preset, or changing tabs.
- Fixed: Exporting multiple games at once is not properly prevented with an error message. It was never possible and fail in unclear ways.

#### Logic Database

- Added: Event in Underlava Puzzle Room 2 for breaking the speed blocks so that going between the two parts can be accounted for
- Added: Event for the trigger that reopens the door to Central Unit Access, allowing it logical to go back through
- Added: Other various methods of going through rooms
- Added: New Diffusion Abuse trick for pushing Wide Beam blocks and activating the lava buttons in Cataris.
- Added: Cross Bomb Skip (Advanced) for Dairon's Cross Bomb Puzzle Room item
- Added: Power Bombs method for the Speed Booster Conservation for Dairon's Cross Bomb Puzzle Room item
- Changed: Separated the First Tunnel Blob event into two to account for Diffusion/Wave not needing to be in the tunnel
- Changed: Deleted some unnecessary tile nodes
- Changed: Various instances of Wall Jump (Beginner) to trivial
- Changed: Some Grapple options to include Grapple Movement
- Changed: Some Movement tricks to Climb Sloped Tunnels
- Changed: Some Movement tricks to Skip Cross Bomb
- Changed: Rotating the spinner in Ghavoran - Flipper Room now requires either pulling the grapple block in Right Entrance, or activating the Freezer in Dairon.
- Changed: Allow pickup in Ghavoran Elun Transport Access by charging speed via navigation room
- Changed: Help solver by adding Morph Ball requirment on connections to event to flip the spinner in Ghavoran Flipper Room
- Changed: Shooting occluded objects requires at least Intermediate Knowledge
- Fixed: Accounted for whether the player could have Varia or not when trudging through lava
- Fixed: Accounted for the upper parts of Thermal Device Room North being heated without pressing the lava button
- Fixed: Ghavoran Orange backdoor properly connects to Above Pulse Radar
- Fixed: Purple EMMI Arena properly accounting for Gravity Suit to climb the tower.
- Fixed: Ferenia - Space Jump Room Access properly requires a way of destroying the blocks to get to the lower door.
- Changed: Collecting the item in Burenia - Underneath Drogyga before flooding the room by defeating Drogyga now requires Highly Dangerous Logic to be enabled.

### Metroid Prime

- Fixed: Shuffle Item Position is now properly randomized, along with other things shuffled patcher-side.
- Added: You may now force all Save Station doors to be blue, improving QOL for both random start and door lock rando.

### Metroid Prime 2: Echoes

- Fixed: Exporting multiple games at once is not properly prevented with an error message. It was never possible and fail in unclear ways.
- Added: The winners of the Cross-Game Cup have been added to A-Kul's scan.

## [5.0.2] - 2022-09-19

### Metroid Dread

- Fixed: Exporting Metroid Dread games on the Linux builds no longer causes an error.
- Added: FAQ entry about Speed Booster/Phantom Cloak/Storm Missile not working.
- Added: FAQ entry about Golzuna and Experiment Z-57 spawn conditions.
- Added: FAQ entry about the Wide Beam door in Dairon - Teleport to Cataris.

## [5.0.1] - 2022-09-12

- Fixed: The README and front page now lists Metroid Dread as a supported game.

### Metroid Dread

- Fixed: The differences tab no longer mentions Kraid and Corpius checkpoints being removed, as that's not a thing.
- Fixed: Missing credits in Randovania itself for SkyTheLucario's new map icons.

## [5.0.0] - 2022-09-10

- **Major** - Added: Metroid Dread has been added with full single-player support.
- **Major** - Added: An installer is now provided for Windows. With it rdvgame files are associated to open with Randovania, for ease of use. A shortcut for opening just the auto tracker is also provided.
- **Major** - Changed: The UI has been significantly revamped, with each game having their own section and an easy to use selector.
- Changed: The multi-pickup placement, using the new weighting, is now the default mode. The old behavior has been removed.
- Changed: Error messages when a permalink is incompatible have been improved with more details.
- Changed: The Customize Preset dialog now creates each tab as you click then. This means the dialog is now faster to first open, but there's a short delay when opening certain tabs.
- Changed: Progressive items now have their proper count as the simplified shuffled option.
- Fixed: Hints can now once again be placed during generation.
- Fixed: Exceptions when exporting a game now use the improved error dialog.
- Fixed: Gracefully handle unsupported old versions of the preferences file.
- Fixed: Excluding all copies of a progressive item, or the non-progressive equivalent, no longer hides them from the editor.
- Fixed: Changing the selected backend while it's being used should no longer cause issues.
- Fixed: Unexpected exceptions during generation now properly display an error message.
- Fixed: Trick usage in preset summary now ignores tricks that are hidden from the UI.
- Fixed: /database-inspect command no longer shows EventPickup nodes.
- Fixed: Data Editor is now correctly named Data Editor instead of Data Visualizer.

### Cave Story

- The hints fix affects Cave Story.

### Metroid Prime

- **Major** - Added: Enemy Attribute Rando. Enemy stat values such as speed and scale can be randomized within a range you specify.

### Metroid Prime 2: Echoes

- The hints fix affects Metroid Prime 2: Echoes.

## [4.5.1] - 2022-08-03

- Fixed: The History and Audit Log are now properly updated when joining a game session.
- Fixed: Your connection state is properly updated when joining a game session.

## [4.5.0] - 2022-08-01

- Added: Preferences are now saved separately for each version. This means newer Randovania versions don't break the preferences of older versions.
- Added: Exporting presets now fills in default file name.
- Added: Logging messages when receiving events from the server.
- Changed: Internal changes to server for hopefully less expired sessions.
- Fixed: The discord bot no longer includes the lock nodes.

### Cave Story

- Nothing.

#### Patcher Changes

- Nothing.

#### Logic Database

- Nothing.

### Metroid Prime

- **Major** - Added: Door lock rando. Door locks can now be randomized, with many options to fine-tune your experience. This feature is incompatible with multiworld.
- **Major** - Added: Option to show icons on the map for each uncollected item in the game under "Customize Cosmetic Options..."

#### Patcher Changes

- Fixed: Exporting with `QoL Cosmetic` disabled
- Fixed: Zoid's deadname appearing in credits
- Changed: Patches now consume fewer layers on average

#### Logic Database

- Fixed: Phazon Mining Tunnel now accounts only for Bombs when coming from Fungal Hall B
- Fixed: The Central Dynamo drone event is now accounted for to go through Dynamo Access
- Added: Beginner Wall Boost to lock onto the spider track in Metroid Quarantine A
- Added: Advancing through rooms containing Trooper Pirates now requires either the proper beam(s), basic defensive capabilities (varies slightly by room), or Combat (Intermediate) where appropriate
- Added: Advancing through rooms containing Scatter Bombus now requires Morph Ball, Wave Beam, Movement tricks, or basic defensive capabilities

### Metroid Prime 2: Echoes

- Nothing.

#### Patcher Changes

- Nothing.

#### Logic Database

- Nothing.

## [4.4.2] - 2022-06-05

- Fixed: Generating multiworld games where one Prime 1 player has item in every room while another Prime 1 player doesn't now works properly.
- Fixed: It's no longer possible to configure more than 99 shuffled copies of a major item, as that causes errors.
- Fixed: Using a trick to break a door lock is now properly displayed in the UI.
- Fixed: The description for expansions now mention they can be logical with multi-pickup placement.
- Fixed: The change log tab no longer causes the window to have absurd sizes on macOS.
- Removed: The broken option for enabling required mains for Metroid Prime 1. It was non-functional and incorrectly displayed.

## [4.4.1] - 2022-06-04

- **Major** - Added: When using multi-pickup placement, expansions are now considered for logic.
- Added: New experimental option for a different algorithm for how the generator weights locations for multi-pickup placement.
- Added: "Generate Game" tab now remembers which games and presets were expanded or collapsed.
- Added: The Game Session Window now has a counter for how many pickups it's currently trying to send to the server.
- Changed: Considerable more effort is made to keep hints relevant if there isn't enough things to be hinted in a game.
- Changed: Reduced the lag you get the first time you open the Games tab.
- Changed: Optimized the game generation. As example, Echoes' Starter Preset is 45% faster.
- Changed: Optimized the game validation. As example, Echoes' Starter Preset is 91% faster.
- Changed: The algorithm for how locations lose value over generation has changed. This should have bigger impact in big multiworlds.
- Changed: It's now possible to login again directly in the Game Session Window.
- Removed: The server and discord bot are entirely removed from the distributed executables, reducing its size.
- Removed: Metroid Dread is no longer available in releases, as it was never intended to be considered stable.
- Removed: All auto trackers based on pixel art style were removed by request of their artist.
- Fixed: The "Spoiler: Pickups" tab no longer shows locations that aren't present in the given preset.
- Fixed: The Game Session Window now better handles getting disconnected from the server.

### Cave Story

- Fixed: Hint Locations tab in Help no longer has an empty column named "2".

#### Patcher Changes

- Nothing.

#### Logic Database

- Nothing.

### Metroid Prime

- Added: "Cosmetic" option to force Fusion Suit
- Changed: Converting models from Echoes now always needs to be provided with an ISO.

#### Patcher Changes

- **Major** - Added: Models for Echoes' translators and split beam ammo are now also converted to Prime.
- Fixed: Spawning in Elite Quarters after killing OP no longer spawns the player OoB
- Fixed: Ridley boss random size on PAL/NTSC-J and Trilogy
- Fixed: Many rooms which, when submerged, the water box would be misaligned with the bounding box
- Fixed: Certain rooms where item position randomizer biased towards one side or OoB entirely
- Added: Results screen now shows Randovania version and seed hash

#### Logic Database

- Fixed: Gravityless SJ strat for Cargo Freight Lift to Deck Gamma is no longer dangerous
- Fixed: Main Plaza NSJ Grapple Ledge dash now correctly uses the Wasp damage boost method
- Fixed: Hall of the Elders Boost IUJ typos- BSJ is now IUJ and Combat is now Combat/Scan Dash
- Added: Thardus is now logical if you only have Thermal Visor with the Invisible Objects trick set to Intermediate
- Added: Flaghra now accounts for defeating it both before and after triggering the fight
- Added: Method to reach Main Quarry's crane platform with just Grapple Beam and Beginner Movement
- Added: Method to reach Main Quarry's crane platform with Expert Wall Boosts and Slope Jumps
- Added: Method of getting Crossway with only Boost Ball and Xxpert Movement
- Added: Method of climbing Connection Elevator to Deck Beta gravityless NSJ with Advanced Bomb Jump and Expert Slope Jump
- Added: NSJ/bombless strat of getting Gathering Hall's item with a Hypermode dash
- Added: Method of getting Crossway item with Advanced Bomb Jump and Expert BSJ, Scan Dash, and Standable Terrain
- Added: Method of climbing Reflecting Pool using the Stone Toad's wacky physics as Advanced Movement
- Added: Gravityless NSJ method of leaving Gravity Chamber with Advanced Wall Boost and Expert Slope Jumps and Underwater Movement
- Changed: Increased Elite Quarters BSJ to Advanced
- Changed: Increase lower Great Tree Hall Wall Boost to Hypermode
- Changed: Chozo Ruins Save Station 3 boostless/bombless strat to go through the tunnel has had its difficulty decreased to Advanced Movement and Intermediate Standable Terrain
- Changed: Hive Totem NSJ Slope Jump now uses Beginner Underwater Movement
- Changed: Monitor Station dash to Warrior Shrine is now Beginner with SJ

### Metroid Prime 2: Echoes

- Nothing.

#### Patcher Changes

- Nothing.

#### Logic Database

- Nothing.

## [4.4.0] - Not released

This release was skipped.

## [4.3.2] - 2022-05-13

### Metroid Prime

- Fixed: Lightshow during Chapel IS after Chapel item has been obtained and room has been reloaded

### Metroid Prime 2: Echoes

- Fixed: Significantly reduced lag spikes when loading a room containing Prime1 models.

## [4.3.1] - 2022-05-08

- Added: Phazon Suit hints are now included in the preset description.
- Fixed: Exporting Prime 1 games that have no Phazon Suit no longer fails if it's configured to have a hint.

## [4.3.0] - 2022-05-01

- Added: Destroying door locks is now properly tracked. In Echoes, this means removing a door lock from the back allows for logical access to where you were.
- Added: In Data Visualizer, it's now possible to set tricks to a certain level and simplify all visible connections based on that.
- Fixed: Maximum values for certain preset fields, such as Energy Tank capacity and Superheated Room Probability, can now properly be used.
- Fixed: A race condition with Randovania connected to Nintendont, where Randovania could incorrectly assume the game was idle if memory was read while it was executing the last sent task.
- Fixed: The map tracker now properly handles when multiple nodes gives the same resource/event.
- Changed: Online game list by default only shows 100 sessions, for performance reasons. Press "Refresh" to get all.

### Cave Story

- Nothing.

#### Patcher Changes

- Nothing.

#### Logic Database

- Nothing.

### Metroid Prime

- Added: Option to specify hint for Phazon Suit in Impact Crater (default=Show only area name)
- Added: April Fools Preset
- Added: Map images are now generated and written in the same folder as output ISO when generating room rando seeds and exporting them with spoilers enabled.
- Fixed: Random Superheated, Random Submerged and Dangerous Gravity Suit logic now trigger dialog warning in Multiword sessions
- Fixed: Adjusted min/max boss sizes to prevent softlocks
- Fixed: Default setting for screen Y offset now works
- Changed: The "Items in Every Room" Chaos Option now uses items from the Randovania pool (shows n/293 items when enabled). This means multiworld items can now appear at extra locations, and item text is now consistent with the rest of item placement.
- Changed: Two-way room rando now ensures that all rooms are part of the same network

#### Patcher Changes

- Fixed: Specifying custom heat-damage-per-second now properly affects non-vanilla superheated rooms
- Fixed: Some akward cutscene timing when playing skipped cutscenes in realtime
- Added: Random boss sizes now affects Flaahgra, Plated Beetle and Cloaked Drone
- Changed: Random boss sizes now affects bosses in cutscenes, additionally Omega Pirate's armor plates now scale properly
- Changed: When creating a new save file, the default selection is now "Normal" to help prevent accidentally starting the game on Hard mode
- Changed: Artifacts which do have no need to be collected are removed from the logbook

##### Room Rando
- Added: Include Square Frigate doors and morph ball tunnels during randomization
- Fixed: Crash when opening the map near certain rooms
- Fixed: Crashes due to two large rooms being connected.
- Fixed: Crash when rolling through some doors in morph ball
- Fixed: Central Dynamo reposition soft-lock
- Fixed: Inability to scan vertical doors
- Fixed: Incompatability with "No Doors" + "Room Rando"
- Changed: The door immediately behind the player is unlocked when teleporting to a new room. This gives the player one chance to backtrack before commiting to the warp.

#### Logic Database

- Nothing.

### Metroid Prime 2: Echoes

- Added: Preset descriptions now list custom beam ammo configuration.
- Changed: Optimized how long it takes to export a game that uses Prime 1 models.

#### Patcher Changes

- Nothing.

#### Logic Database

- Nothing.

## [4.2.1] - 2022-04-01

- Fixed: Popup for new changes fixed.

## [4.2.0] - 2022-04-01

- Added: Experimental option to force first progression to be local.
- Added: New pixel icons for the auto tracker.
- Changed: Standard tracker layouts for Prime, Echoes and Corruption now include a few more items.
- Changed: Auto tracker game icons for Echoes beams now use the HUD icons instead of the pickup models.
- Changed: Update to Qt 6.
- Changed: The import preset menu in game sessions now has the presets of a game sorted by name, with the default presets on top.
- Fixed: Randovania no longer hangs on start if there's a loop in the hierarchy of presets.
- Fixed: Generation no longer fails when one player has no pickups assigned during logic.

### Cave Story

- Nothing.

#### Patcher Changes

- Nothing.

#### Logic Database

- Nothing.

### Metroid Prime

- **Major** - Added: In multiworld, pickups from an Echoes player now uses the correct model from Echoes.
- **Major** - Added: **April Fool's Day Special!** New game modification category "Chaos Options" in "Other" tab. Chaos options are patcher-side only, and thus are not accounted for by the seed generator logic.
    - Enable Large Samus
    - Random Boss Sizes
    - Remove Doors
    - Random Superheated Rooms
    - Random Submerged Rooms
    - One-way Room Rando
- Added: Deterministic Maze RNG option for fairer racing
- Fixed: Echoes Combat Visor placed in a Prime player's world now uses the new Combat Visor model.
- Fixed: Deterministic Incinerator Drone RNG setting staying on even when checkbox was unchecked.

#### Patcher Changes

- Fixed: Soft-lock in Artifact Temple with Major Cutscene skips (players could leave during ghost cutscene and abort the layer change)
- Fixed: Items Anywhere could delete Artifact hints in rare cases
- Changed: Updated [Quality of Life documentation](https://github.com/toasterparty/randomprime/blob/randovania/doc/quality_of_life.md)
- Changed: Nerfed "Items in Every Room" (Extra items more likely to be missiles)

#### Logic Database

- Nothing.

### Metroid Prime 2: Echoes

- **Major** - Added: In multiworld, pickups from a Prime player now uses the correct model from Prime.

#### Patcher Changes

- Nothing.

#### Logic Database

- Nothing.

## [4.1.1] - 2022-03-12

- Added: The game details window now displays the Randovania version the game was generated with.
- Added: You can now import a game layout/spoiler file in multiworld sessions.
- Changed: A popup shows up while waiting for the game session list.
- Fixed: The error message when the client is incompatible is now properly displayed.
- Fixed: Player inventory is now properly sent to the server in multiworld sessions.


### Metroid Prime

#### Patcher Changes

- Fixed: Scan visor and X-Ray not displaying properly after taking an elevator when combat visor is shuffled.
- Fixed: Some users receiving OS error when exporting ISO with non-vanilla suit colors.


## [4.1.0] - 2022-03-01

- Added: /randovania-faq command was added to the Discord bot, which sends FAQ messages.
- Added: Randovania now checks if the entire database is strongly connected, allowing for manual exceptions.
- Added: You can now configure the priority given to each major item. Higher values are more likely show up earlier in the progression chain.
- Added: Generation failures now have a lot more details on what was missing for progression, facilitating finding issues with your preset.
- Added: The item pool screen now explicitly tells you expansions are not used for logic.
- Added: Implemented support for changing the title for a game session.
- Added: A button for duplicating a session, including the generated game and all rows.
- Added: Multiworld sessions can now be generated without spoilers.
- Added: Preset descriptions now include if some item has a different number of copies shuffled.
- Changed: Multiworld damage logic incompatibility warning now displays every time.
- Changed: On generation failure, a count of how many nodes are accessible is now displayed.
- Changed: Data Editor now lets you save non-experimental databases with integrity errors.
- Changed: Most command line arguments have been renamed.
- Changed: Simplified the item pool tab, with the usual case now having only a single line per item.
- Changed: Improved the text for quantities for ammo in the item pool tab.
- Changed: Experimental games are only shown in the menu if the option for experimental games is enabled.
- Changed: Only session admins are allowed to copy the permalink of a session.
- Changed: Modified how ConfigurableNodes (In Echoes, the Translator Gates) are handled in logic. This should have no visual differences, other than speeding up generation.
- Changed: Great internal changes were done to how hints are applied to the game. This should have no visible impact.
- Changed: The UI for 1HP Mode now only shows up for Echoes.
- Fixed: Map Tracker now properly handles multiple copies of pickups in all cases.
- Removed: The Database Editor can only be open when running from source. In releases, use `Open -> (Game) -> Data Visualizer` instead.
- Removed: All auto trackers based on pixel art style were removed over concerns about asset licensing.

### Cave Story

- Nothing.

#### Patcher Changes

- Nothing.

#### Logic Database

- Nothing.

### Metroid Prime 1

- Added: Option to use deterministic Incinerator Drone RNG for fairer racing
- Added: Spring Ball. Enable in preset configuration. Must have bombs in inventory to work.

#### Patcher Changes

- Added: QoL Game Breaking - Reserach Lab Aether Pirate now guaranteed to jump through glass when doing room backwards
- Fixed: Players could unmorph in Magmoor Workstation where they should not be able to
- Fixed: Abuse of QoL Game Breaking in Central Dynamo to skip the maze/drone
- Fixed: Exclude Phazon Elite Item from QoL Pickup Scans
- Fixed: Wavesun when playing with shuffled item positions
- Fixed: Main Plaza etank ledge door shield was slightly misaligned
- Fixed: Cannon remaining holstered after grapple when shuffling combat visor
- Fixed: Cannon remaining holstered after a specific type of R-Jump when shuffling combat visor
- Fixed: Unmorphing now returns you to your previous visor instead of default visor when shuffling combat visor for quality of life purposes

#### Logic Database

- Changed: Reduce difficulty of Monitor Station -> Warrior Shrine NSJ/No Bombs to intermediate dash and standable terrain (from advanced dash and expert standable) and included a video.

### Metroid Prime 2: Echoes

- When checking details for a game, the hint spoiler tab now includes the correct text for Dark Temple keys hints.

#### Patcher Changes

- Nothing.

#### Logic Database

- Added: Using Screw Attack as a trickless means to obtain Grand Windchamber item after seeker puzzles

## [4.0.1] - 2022-01-30

- Changed: The UI for 1HP Mode now only shows up for Echoes.
- Fixed: Support for non-NTSC Metroid Prime 1 ISOs restored.

## [4.0.0] - 2022-01-30

- **Major** - Added: Cave Story has been added with full single-player support.
- **Major** - Added: Data Visualizer/Editor now contains a visual representation of the nodes in the area.
This feature comes with plenty of quality of life functionality for editing the database.
- Added: A new tab has been added to the preset editor, Generation Settings, consolidating various settings such as minimal logic, multi-pickup placement, dangerous actions, etc.
- Added: The Logic Database can now have descriptions for nodes.
- Added: Game Details window can now spoil the item order, elevators, translator gates and hints.
- Added: Data Editor can now edit area names.
- Added: Data Editor can now view and edit resources.
- Added: Items now have tooltips in the Auto-Tracker.
- Added: One joke hint.
- Added: Descriptions for Minimal Logic for each game, with a better definition of what Minimal Logic is.
- Added: Randovania is now able to identify for what version of Randovania a given permalink is, if they're similar enough versions.
- Added: Permalinks now contain the seed hash, so Randovania can detect if there's a hash mismatch when importing.
- Changed: In the Game Session Window, the observers tab is now visible by default.
- Changed: The rdvgame file is now considerably more technical in order to require less game-specific code.
- Changed: Editing connections in the Data Editor now has an easier to use selector for non-item resources.
- Fixed: Data Visualizer no longer hides the comment for a single-element Or/And entry.
- Fixed: Data Editor now properly handles areas without nodes.
- Removed: It's no longer possible to delete a game session.
- Removed: It's no longer possible to leave the session when closing the window.

### Metroid Prime

- Added: Start in any (uncrashed) Frigate room
- Added: 1-way cycles and 1-way anywhere elevators can lead to (uncrashed) Frigate rooms
- Added: Essence Death and Frigate Escape Cutscene teleporter destinations can now be shuffled
- Added: Artifact hints can now be configured to show area and room name, just area name, or nothing at all
- Added: Cosmetic Option - Select HUD Color
- Added: Cosmetic Option - Rotate hue of all 4 suit textures and ball glow color
- Added: Cosmetic Option - Set default in-game options like Echoes
- Added: Experimental Option - Shuffle the coordinates of items within their respective rooms. Seeds may not be completable.
- Added: Experimental Option - Add random (non-logical) items to rooms which do not usually have items.
- Added: Shuffle Power Beam
- Added: Shuffle Combat Visor
- Added: New default preset: "Moderate Challenge".
- Changed: Minimal Logic no longer checks for Plasma Beam.
- Changed: Removed "Fewest Changes" preset.
- Changed: Updated "Starter Preset" to better match community preferences.

#### Known Issues:

- Nothing.

#### Patcher Changes

- Added: Support for NTSC-U 0-01, NTSC-J and NTSC-K (Gamecube)
- Added: List of tournament winners on lore scan in Artifact Temple
- Added: QoL Game Breaking now fixes several crashes on Frigate Orpheon
- Added: QoL Game Breaking now fixes the soft-lock in hive totem by making the blocks drop sooner
- Added: Option to disable item loss in Frigate (Enabled by default)
- Added: QoL Pickup Scans - Weeds by item in Landing Site now don't have scan point
- Added: Combat/Scan/Thermal/X-Ray all have unique custom models
- Fixed: Safeguard against blowing past layer limits.
- Fixed: On Major custscene skip, Elite Quarters now stays locked until the player picks up the item. The hudmemo is now tied to the item rather than the death animation.
- Fixed: Ruined fountain not always showing the right scan.
- Fixed: Phazon Suit Small Samus Morph Ball Glow
- Fixed: Vent shaft item not being scannable on QoL Pickup Scans
- Fixed: Automatic crash screen
- Fixed: Wavesun not collecting item/unlocking door
- Fixed: Locked door on Storage Depot B (NTSC 0-02)
- Fixed: Bug in Elite Quarters where game would crash during OP death cutscene if the player changed suit during the fight
- Changed: The vines in arboretum which cover the scan panel remain in the room on the ghost layer to help aid newer players.
- Changed: Exo and Essence stay dead permanently if traversing Impact Crater multiple times
- Changed: Increased Maximum Missile/Etank/Capacity for seeds with more expansion count than is available in vanilla

#### Logic Database

- Fixed: Magma Pool - Added missing suit or heated runs trick requirement for non-grapple methods of crossing the room
- Fixed: HAT - Updated spawn node
- Fixed: Quarantine Cave - Properly model when the fight is required and when it is not
- Fixed: Bug where Biohazard Containment didn't check Power Conduit Requirements if Super Missiles were available
- Fixed: Typo in Frozen Pike - Hunter Cave Access requires Slope Jump (Advanced), not Single-Room OoB (Advanced)
- Added: New Event - Gravity Chamber Item (Lower)
- Added: New Trick Category - Infinite Speed
- Added: Magma Pool - Added standable terrain method to cross the room with a video example
- Added: Main Plaza - Hypermode Dash to get Grapple Ledge
- Added: Elite Quarters - BSJ to skip scan visor
- Added: Reactor Core - NSJ Gravityless Bomb Jumps
- Added: Cargo Freight Lift - NSJ Gravityless Boost or Bombs climbs
- Added: Flick BSJ in watery hall OoB
- Added: NSJ Bombless Lower GTH Climb (Wallboost)
- Added: NSJ Bombless Quarantine Cave Elevator Spider Skip
- Added: NSJ Bombless Gravity Chamber Escape (Gravity Wallboost)
- Added: NSJ Bombless Lower Phen's Edge
- Added: NSJ Bombless Frozen Pike (Mid-Section)
- Added: NSJ Bombless Life Grove (Wallboost)
- Added: NSJ Bombless HOTE Climb (Boost IUJs)
- Added: NSJ Bombless Elite Control Access (Wallboost)
- Added: Elite Control Access Item (Damage Boost)
- Added: Central Dynamo Item w/ Infinite Speed
- Added: Bomb jump to skip grapple in Biotech Research Area 2
- Added: Great Tree Hall - Jump Off Enemies Bomb Jump (Advanced) to reach GTC NSJ
- Added: Wallboost FCS Climb
- Added: Logic for Traversing Twin Fires Tunnel to Workstation NSJ Gravity
- Added: Logic for Traversing Twin Fires Tunnel to Workstation NSJ Bombless
- Added: Logic for Traversing Twin Fires Tunnel to Workstation Missileless Grappless
- Added: Gravityless Grappless Morphless method for crossing FCS
- Added: Waste Disposal Wallboosts
- Added: Climb Connection Elevator to Deck Beta Gravityless
- Added: Combat Requirements for Essence fight
- Added: 2 Additional NSJ methods for reaching FCS item
- Added: Lava Lake Item NSJ Combat Dash
- Added: Triclops Pit Item SJ Beginner Standable
- Added: 3 new ways to climb Tower of Light (L-Jump, R-Jump, Slope Jump)
- Added: Underwater Movement (Beginner) to get to Tower Chamber with Space Jump
- Added: Underwater Movement (Intermediate) for NSJ Tower Chamber
- Added: Frigate Crash Site climb with Space Jump and L-Jump (Intermediate) and Standable Terrain (Beginner)
- Added: More logical paths for Ice Ruins West NSJ
- Added: Ice Ruins West Middle-Left Rooftop to Item Combat/Scan Dash
- Added: Beginner L-Jump to reach Main Quarry Save Station
- Added: Main Quarry Crane Platform to Waste Disposal NSJ Advanced Combat Dash
- Added: Main Quarry Crane Platform to Item Intermediate Scan Dash
- Added: Expert Gravity Wallboost to get to Tower Chamber
- Added: Beginner Gravity Wallboost to get to Watery Hall
- Added: Expert Trick for NSJ+Boost Crossway
- Added: Movement (Intermediate) to skip Spider Ball in Crossway
- Added: L-Jump to skip SJ on 3rd tier of ore processing puzzle
- Added: NSJ Ore Processing with Spider+Bombs (Expert)
- Added: Bombless Ore Processing Puzzle with Wallboost(Advanced)
- Added: Phendrana Canyon Hypermode Boost
- Added: NSJ Combat Dash (Expert) to Temple Entryway from lower part of room
- Added: Various tricks in Uncrashed Frigate
- Added: Ore Processing Door To Elevator Access A to Storage Depot B Standable L-Jump with Power Bombs
- Added: Combat logic for Dynamo Access and Elite Control Elite Pirate fights
- Added: Intermediate/Advanced Standables to enter/escape Elite Control after/without triggering Elite Pirate
- Added: Logic now can expect players to play in just scan visor, using bombs to open doors
- Added: Knowledge/Combat (Intermediate) trick to skip needing Power Beam for Exo fight
- Changed: Renamed Misc Logic Option to "Allow Dangerous Gravity Suit Logic"
- Changed: Increased difficulty of Connection Elevator to Deck Beta DBJs to Advanced
- Changed: HAT Wallboosts can be done using Gravity at the same difficulty
- Changed: Removed under-used "Complex Movement" trick category
- Changed: All Gravityless Slope Jumps are now categorized as "Underwater Movement without Gravity", as opposed to just NSJ ones
- Changed: Knowledge (Beginner) to Traverse Magmoor Workstation without Varia
- Changed: Magma Pool - Gravity Suit lava dive difficulty was reduced to L-Jump (Intermediate) and Standable Terrain (Beginner)
- Changed: Hall of the Elders - Now properly model needing to kill the 1 ghost to leave the room. Chargeless 1 ghost fight combat difficulty reduced to beginner.
- Changed: Added requirement for X-Ray Visor or Invisible Platforms to Triclops Pit Item NSJ tricks
- Changed: Monitor Station climb to Warrior Shrine Bomb Jump difficulty changed from Advanced to Intermediate
- Changed: Monitor Station NSJ Combat Dash to Warrior Shrine lowered difficulty from Advanced to Intermediate
- Changed: Increase the difficulty of Tower of Light climb with combat dash from 'Beginner' to 'Intermediate' lowered Standable Terrain from 'Intermediate' to 'Beginner'
- Changed: Frigate Crash Site Climb Space Jump Slope Jump Standable Terrain difficulty was reduced to Standable Terrain (Beginner)
- Changed: Removed Slope Jump and Standable requirement from Ice Ruins West NSJ
- Changed: Main Quarry Save Station NSJ Movement difficulty from Beginner to Intermediate
- Changed: Main Quarry Crane Platform to Waste Disposal Standable/Slope Jumpe no longer requires L-Jump
- Changed: Main Quarry Crane Platform to Waste Disposal NSJ Scan Dash difficiulty from Advanced to Intermediate
- Changed: Ore Processing Storage Depot B to Waste Disposal NSJ Standable difficulty from Intermediate to Beginner
- Changed: Ore Processing Storage Depot B to Waste Disposal R-Jump to L-Jump
- Changed: Elite Research Spinners without Boost from Advanced to Intermediate
- Changed: Ore Processing Door To Elevator Access A to Storage Depot B Standable difficulty from Intermediate to Advanced
- Changed: Sun Tower Early Wild now requires Intermediate Knowledge on all methods
- Changed: Less damage required for Watery Hall with Gravity Suit

### Metroid Prime 2: Echoes

- Changed: Minimal Logic no longer checks for Light Suit or Agon Keys.

#### Patcher Changes

- Fixed: Exporting an ISO when Randovania is in a read-only path now works properly.
- Added: Ability to set a custom HUD color

#### Logic Database

- Changed: Shrine Access Seeker Door without Seekers is now Hypermode (from Expert).


## [3.2.2] - 2022-01-17

- Fixed: Presets for unknown games (for example, from a dev version of Randovania) are now properly ignored.

## [3.2.1] - 2021-10-23

- Fixed: The spin box for starting Energy Tanks no longer goes above 14.
- Fixed: Errors from the Prime 1 patcher are now properly displayed in error messages.
- Fixed: Converting presets from previous games should no longer cause invalid expansion ammo count.
- Fixed: Converting presets with multiple major items that give ammo no longer cause incorrect per-expansion ammo count.
- Fixed: Changing the default beam in Echoes no longer throws an error with invalid included ammo.
- Fixed: Sky Temple Keys on Guardians/Sub-Guardians are now properly counted for the item pool size.
- Fixed: Sky Temple Keys on Guardians/Sub-Guardians now appears on the preset description.
- Fixed: Safety check that there's enough available locations for all non-progression at the end of generation has been re-added.
- Changed: Improved error message for certain kinds of invalid permalinks.
- Changed: Presets with negative ammo count for expansions are invalid.

### Metroid Prime

#### Patcher Changes

- Fixed: PAL ISOs now correctly work again.

## [3.2.0] - 2021-10-16

- **Major** - Added: The Logic Database can now have comments in requirements.
- **Major** - Changed: Expansions contents are now configured directly, instead of being calculated from a target.
- Added: Files in the "Previously generated games" folder now includes the name of the games used.
- Added: Custom names for Prime 1 elevators
- Added: Support for Minimal Logic has been added for Metroid Prime and Metroid Prime 3.
- Added: New auto tracker layouts for Metroid Prime 2, with two lines and three lines.
- Changed: Force one specific certificate root when connecting to the server.
- Changed: Custom elevator names across both games now used throughout the entire UI
- Changed: Data Editor now raises an error if two Pickup Nodes share the same index.
- Changed: When changing Echoes Goals, the slider of the number of keys is now hidden when "Collect Keys" goal is not selected.
- Changed: Customizing the item pool causes permalinks to not get as long as before.
- Changed: The Qt theme was changed, as the previous one had serious issues on certain platforms and certain elements.
- Fixed: Items that include ammo are now configurable to provide up to the ammo's capacity.
- Fixed: Certain invalid permalinks are now properly recognized as invalid.
- Fixed: In connections editor, changing a requirement to "And/Or" no longer places ui elements in the wrong place.
- Removed: Metroid Prime 2: Echoes FAQ entry about the weird hint categories, as the issue has been fixed.
- Removed: Menu option to open STB's Echoes item tracker in a new window.

### Metroid Prime - Patcher Changes

- Added: New Nothing model.
- Added: Missile Expansions for yourself has a 1 in 1024 of being shiny.
- Fixed: Mine security station softlock so that defeating the purple pirates first doesn't fail to switch the room to the non-cutscene layer.
- Fixed: Qol scan for Ice Ruins West pickup.
- Fixed: Warp-to-start crash.
- Changed: Fewer forced popup alert for multiworld purpose, and popups now lasts 3s instead of 5s.

#### Cutscene Skips

- Added: Cutscene skip for arboretum gate (competitive+).
- Added: Mine Security Station now longer force switches to Combat Visor.
- Changed: Shorelines Tower cutscene skip is now Minor.
- Changed: Workstation cutscene is now Competitive.
- Changed: Wave panel cutscene in Main Quarry is now Competitive.
- Changed: Elevator leaving cutscenes back are now Major.

### Metroid Prime 2: Echoes - Patcher Changes

- Added: Cosmetic option to customize hud color.
- Fixed: Scanning hints now displays the correct, edited categories.

### Metroid Prime - Logic Database

- Added: Method of reaching pickup in Root Cave from Arbor Chamber with a Dash (Intermediate and above).
- Added: Knowledge (Beginner) trick to leave Central Dynamo without completing the maze or fighting the drone.
- Added: Additional Lower Mines NSJ logic.
- Added: Movement tricks for logical forced damage in Magmoor Caverns, Phazon Mines, and Impact Crater.
- Added: Tricks for climbing Research Lab Aether NSJ
- Added: Tricks for traversing Magmoor Workstation bombless NSJ
- Added: More detailed boss/combat logic
- Fixed: Shorelines tower item being accessible from Ruins Entryway and not Temple Entryway.
- Fixed: Backwards Lower Mines logic
- Fixed: Ice Ruins West NSJ logic now accounts for adult sheegoth layer
- Fixed: Added missing requirements for releasing the metroid in Research Lab Aether

### Metroid Prime 2: Echoes - Logic Database

- Added: Method of climbing halfpipe in Meeting Grounds with Space Jump, Screw Attack, and Standable Terrain (Beginner and above)
- Added: Method of killing Quad MBs using Bombs or Power Bombs and Combat (Beginner)
- Added: Method of killing Quad MBs using Screw Attack (Space Jump) and Knowledge (Beginner)
- Added: Requirement to either kill the Quad MBs or defeat Spider Guardian in order to collect the item in Hall of Combat Mastery in the intended way
- Fixed: A few broken Dark Forgotten Bridge paths have now been fixed.
- Changed: Simplified Meeting Grounds logic slightly, by removing the redundant Top of Halfpipe node
- Changed: Killing Quad MBs now uses a template, as it's a complex set of requirements repeated in three separate rooms

### Discord Bot (Caretaker Class Drone)

- Changed: Room images uses two-way arrows if a connection is two-way, instead of two arrows.

## [3.1.4] - 2021-09-19

- Changed: Force one specific certificate root when connecting to the server.
- Fixed: Checking for updated versions will no longer close Randovania when no internet connectivity is present.
- Fixed: The server will properly reject clients with mismatched versions.

## [3.1.3] - 2021-09-19

- Added: Dialog that shows all enabled tricks in a preset and a list of all rooms that have some combination of tricks that ends up active in that preset.
  - This dialog can be accessed by right-clicking a preset on the "Generate Game" tab, or by pressing the "..." menu in the "Game Details" window.
- Added: Multiworld Help entry regarding maximum number of players.
- Added: Metroid Prime FAQ entry regarding the forced popup alert.
- Changed: Long lines of requirements (Check for all artifacts in Artifact Temple) are now word wrapped.
- Changed: When changing Echoes Goals, the slider of the number of keys is now hidden when "Collect Keys" goal is not selected.
- Changed: In the description of Prime 1 presets, Quality of Life now comes before Game Changes.
- Changed: Clarify that only "Two-way, between areas" guarantees that all areas are accessible.
- Changed: Progress bar when generating a game now reports how many actions were taken, instead of how many items are left.
- Fixed: Nodes with no outbound connections now clearly display this in the visualizer, instead of an error.
- Fixed: Updated multiworld damage warning to mention Magmoor Caverns as well.

### Discord Bot (Caretaker Class Drone)

- Added: The bot now responds to permalinks, presets and rdvgame files sent via direct messages.
- Added: Response for permalinks now offers the permalink's presets for download.
- Changed: `/database-inspect` area responses now has a node selection.

## [3.1.2] - 2021-09-15

- Fixed: In game session, pressing the "Generate game" button no longer errors.

### Discord Bot (Caretaker Class Drone)

- Changed: The response to `.rdvgame` files now include the seed hash and permalink.
- Changed: `/database-inspect` response now includes an image of the requested room layout.

## [3.1.1] - 2021-09-12

- Added: When importing a preset in a game session, there's now an option to import directly from a file.
- Added: In game session, it's now possible to export a preset directly to a file.
- Added: In game session, there's now a "Generate game (no retries)" button. This option attempts generation only a single
time, before giving the error message of why it failed. It's useful for investigating bad presets.
- Changed: When multiworld generation fails, the error message is now clearer on which players haven't reached the end.
- Changed: Preset summaries have been split better into categories.
- Removed: The "Never" option for dangerous actions has been removed from the UI, as it currently doesn't work.

### Discord Bot (Caretaker Class Drone)

- Changed: `/database-inspect` response is now more readable and includes the name of who requested it.

## [3.1.0] - 2021-09-05

- **Major** - Added: Setting for requiring a number of actions/progression before artifacts are placed, to prevent early artifacts.
  - Default Prime 1 presets now default to 6 minimum progression for artifacts.
- **Major** - Added: Setting for controlling how dangerous checks are handled in logic.
- Added: Setting for toggling the pickup scan QOL adjustments.
- Added: The seed hash label in Game Sessions is now selectable.
- Added: One joke hint, requested in 2019.
- Added: Data Visualizer now only shows target nodes for selection that are non-impossible.
- Added: Data Visualizer now highlights nodes that have a path to the selected node.
- Added: Improved the error message when the patcher executable is somehow missing.
- Added: New entries to the Multiworld Help for collecting items and cross game.
- Fixed: Randovania no longer errors when the last selected preset is for a hidden game.
- Fixed: Quality of Life page link in Metroid Prime preset customization is now fixed.
- Fixed: The tracker now properly restores states for games other than Echoes.
- Fixed: Fixed a crash that sometimes occurs when deleting presets.
- Fixed: Generator now directly accounts for events weighting actions.
- Changed: Removed customization of Qt theme for decreasing whitespace.
- Changed: Upgrades in the tracker fills an entire column first, instead of filling rows first.
- Changed: Tracker now properly saves the preset used when persisting the state.

### Metroid Prime - Patcher Changes

- Added `Pickup Scans` option to toggle the patching of item locations so that they can always be scanned.
- Magmoor Workstation item scannable through the purple door (QoL Pickup Scan)
- Fixed shorelines tower item custom scan sometimes showing the incorrect text for certain models
- Certain pickups now always have the popup alert on collection during multiworlds.
- If there are multiple pickups for other players next to each other, these pickups are forced to have a popup alert, so Randovania can properly detect they were picked up.
- Fixed PCA crash patch not being applied when playing small samus.

#### Cutscene Skips
- Added `Competitive` cutscene skip option.
- Moved Shorelines Tower cutscene to major (it sometimes has a reposition that is sometimes useful in routing)
- Removed Main Quarry Combat Visor switch
- Speed up opening of gate in ice temple
- Speed up opening of gate in sun tower
- Fixed Thardus cutscene skip softlock

### Metroid Prime - Logic Database

- Added: Method of reaching Ruins Entryway from Plaza Walkway in Phendrana Shorelines with a Dash (Intermediate).
- Added: Easier NSJ trick to climb Ruined Courtyard using the water puzzle platforms.
- Added: Charge Beam requirements were added to the following rooms with combat trick alternatives:
    - (Beginner) Elite research - Phazon Elite
    - (Beginner) Research Entrance
    - (Intermediate) Hall of the Elders - Wave and Ice bomb slots
    - (Intermediate) Sunchamber - Ghosts fight
    - (Intermediate) Mine Security Station with >= 200 energy
    - (Advanced) Mine Security Station
- Fixed: Main Plaza door to Plaza Access is now properly a normal door, instead of a permanently locked door.
- Fixed: Sun tower now requires Knowledge (Intermediate) to collect the Sunchamber layer change event without falling down.
- Fixed: Removed broken/redudant trick for reaching Temple Entryway ledge using cutscene reposition
- Fixed: Trivial logic for Plaza Walkway to Ruins Walkway
- Fixed: Replaced Bomb Jump (Intermediate) with Dash (Beginner) trick to cross the gap to reach the Courtyard Access door in Ice Ruins West.
- Fixed: NSJ logic now accounts for stalactite in Ice Ruins West.
- Fixed: Crossing the gap by Specimen Storage door no longer sometimes requires L-Jump (Intermediate) instead of Beginner.
- Changed: Improved readability of Ruined Courtyard logic.
- Changed: Reorganized Sunchamber logic to improve usage by generator/solver.
- Changed: Picking up Sunchamber Ghosts item NSJ is now L-Jump (Beginner) instead of Intermediate.
- Changed: Crossing TFT to TF with Gravity+SJ now requires Movement (Beginner)
- Changed: FCS Item Scan Dash method is now Intermediate without SJ.
- Added: FCS Grapple strat - Movement (Beginner)

### Metroid Prime 2: Echoes - Patcher Changes

- Added: A-Kul's scan in Sky Temple Gateway now displays a list of previous tournament winners.
- Changed: Echoes now uses a different game ID when saving ISOs with menu mod enabled, preventing issues from incompatible save files.
- Changed: The elevator sound effect is never removed when elevators are vanilla, ignoring the preference.

### Metroid Prime 2: Echoes - Logic Database
- Added: Method of reaching the pickup in Reactor Core with Space Jump, Bombs, Spider Ball, and Standable Terrain (Intermediate and above).
- Fixed: Lore Scan in Meeting Grounds no longer believes that Boost is required to scan it.
- Fixed: Reactor Core has been cleaned up slightly.
- Fixed: Spawn point in Accursed Lake is now correctly set.

### Discord Bot (Caretaker Class Drone)

- Added: The `/database-inspect` command to send the logic of a room to the channel.
- Added: Messages with rdvgame files also get a reply with a summary of the preset.
- Changed: Responses with preset descriptions no longer pings the original message.

## [3.0.4] - 2021-08-10

- Added: Game Sessions now have an accessible audit log, which includes whenever a player accesses the spoiler log.
- Added: Metroid Prime 1 racetime.gg rooms are now viewable in the racetime.gg browser, with filters for each game
- Fixed: Importing a permalink from the racetime.gg browser while a race is currently in progress now selects the correct racetime.gg room

## [3.0.3] - 2021-08-08

- Fixed: "Open FAQ" in the main window now works correctly.
- Fixed: Pressing Yes to ignore invalid configuration now works correctly.
- Changed: Randovania now silently handles some invalid configuration states.
- Changed: Improved handling of corrupted repository for old preset versions.

## [3.0.2] - 2021-08-05

- Added: In-game crashes in Metroid Prime now automatically show the error screen.

- Changed: Game Sessions - The window now uses docks for the different parts, meaning you can resize, reorder and even split off.

- Changed: Use different colors for artifact hints in Metroid Prime, for better readability on both scan box and logbook.

- Fixed: Exporting a Metroid Prime ISO with Warp to Start enabled and starting at certain elevator rooms no longer fails.

## [3.0.1] - 2021-08-01

- Changed: Disabled the option to stop exporting a Prime 1 ISO to avoid crashes.

- Fixed: Server will now re-authenticate with Discord, preventing users from logging with the incorrect account.

- Fixed: Game Sessions - History entries with invalid locations no longer cause error messages.

## [3.0.0] - 2021-07-30

-   **Major** - Metroid Prime 1 is now fully supported, including multiworld and auto tracker!

-   **Major** - Presets are now presented in a tree view, with custom presets being nested under another one. They're also saved separately from Randovania data.

-   **Major** - The auto tracker now have support for different layouts, with their own assets and game support. New themes with icons similar to the game were also added, provided by MaskedKirby.

-   Added: Credits in Metroid Prime 2 now contains a list of where all non-expansions were placed, including possibly other player's for a multiworld. The credits now takes 75 seconds instead of 60 to accomodate this.

-   Added: Button to export the presets used in a game file.

-   Added: Add text description to unusual items in the Item Pool tab.

-   Added: New Help tab with information on how to read the Data Visualizer.

-   Added: In the Map Tracker, it's now possible to right-click a location to see a path from last action to it.

-   Added: A menu option to open the logs folder.

-   Added: The timeout limit is now progressively more forgiving, the more timeouts that happen.

-   Added: Button to set all gates to "Random with Unlocked' for Prime 2.

-   Changed: The items in the starting items popup is now sorted.

-   Changed: Customizing Dark Aether damage is now considered by logic.

-   Changed: Pickup visibility method is now configured in the Item Pool tab.

-   Changed: Multiworld connection is slightly more conservative when giving items.

-   Changed: Updated the Multiworld Nintendont for hopefully more stability.

-   Changed: The session history in multiworld now has different columns for the players involved, pickup and where the pickup was. It's also possible to sort the table by any of these fields.

-   Changed: The ISO prompt dialog now remembers your last used vanilla ISO, for when you delete the internal copy. When opening the file pickers, these start now with the paths from the input fields.

-   Changed: Many Spin/Combo boxes no longer react to the mouse wheel when not focused.

-   Fixed: Closing the dangerous settings warning via the X button is now properly recognized as "don't continue".

-   Fixed: Hint Item Names no longer breaks if you swap games while the table is sorted.

-   Fixed: Hint Item Names now properly list Artifacts and Energy Cells.

-   Fixed: Map Tracker now properly handles unassigned elevators.

-   Fixed: Trick names in the preset are always sorted.

### Metroid Prime 2 - Logic Database Changes

-   **Major** - "Suitless Ingclaw/Ingstorm" trick added to cover traversing rooms with either Ingclaw Vapor or Ingstorm.

#### Added

-   Method of getting over the gate in Mining Station A in reverse with Space Jump and Screw Attack (Expert and above).

-   Method of bypassing the breakable glass in Sand Processing from Main Reactor with Space Jump and Screw Attack (Expert and above).

-   Method of climbing to the top level of Main Gyro Chamber with Space Jump, Screw Attack, and Bombs, and no Scan Visor (Advanced and above).

-   Method of climbing the Sand Processing bomb slot with a Slope Jump for Bombless Bomb Slots (Advanced and above).

-   Method of leaving Dark Agon Temple by opening the gate from OoB with Single Room OoB, Slope Jump, Standable Terrain, Bomb Space Jump, Space Jump, and the Agon Keys (Expert and above).

-   Great Bridge:
    - Method of reaching Abandoned Worksite door with Space Jump and Extended Dash (Advanced and above).
    - Method of reaching Abandoned Worksite and Torvus Map Station doors from Temple Access Dark door with Boost Ball and Boost Jump (Advanced and above).
    - Method of reaching the pickup with Screw Attack and Single Room Out of Bounds (Expert and above).

-   Method of Crossing Grand Windchamber (both ways) Without Space Jump using Extended Dash (Hypermode).

-   Method of reaching the pickup in Watch Station:
    - With Space Jump, Screw Attack, and Single Room OoB (Expert and above).
    - With only Space Jump and Single Room OoB (Hypermode)

-   Alpha Blogg now has proper requirements for multiple difficulties.

-   Method of Bomb Slots without Bombs in Sanctuary Fortress/Ing Hive - Controller Access/Hive Controller Access without Space Jump (Expert and above).

-   Methods of crossing Torvus Bog - Fortress Transport Access with Gravity Boost or Bombs (No Tricks/Advanced and above).

-   Method of traversing Vault without Space Jump or Screw Attack using Extended Dashes (Advanced and above).

-   Method of reaching Windchamber Gateway item with only Scan Visor using Extended Dashes (Expert and above).

-   Method of reaching Kinetic Orb Cannon in Gathering Hall using Extended Dashes (Expert and above).

-   Method of reaching the pickup in Accursed Lake with a dash (Advanced and above).

-   Method of reaching Temple Security Access from the portal in Aerial Training Site with an Extended Dash (Hypermode).

-   Method of reaching the pickup in Mining Plaza with an Extended Dash (Hypermode).

-   Method of completing the Main Gyro Puzzle with only Space Jump and Screw Attack (Advanced and above).

#### Changed

-   Reaching the pickup in Temple Transport B with a Wall Boost is now Hypermode (from Expert).

-   Reaching the pickup in Path of Roots with only Bombs is now Expert (from Hypermode).

-   Reaching the portal in Hydrodynamo Shaft with Air Underwater and Screw Attack is now Hypermode (from Expert).

-   Reaching the pickup in Dark Torvus Arena with a Roll Jump is now Hypermode (from Expert).

-   Trial Grounds, reaching the door:
    - From the portal with Space Jump and a Slope Jump is now Beginner (from Intermediate).
    - From the left safe zone with a Dash is now Intermediate (from Expert) and without anything is now Advanced (from Expert).

-   Opening the Seeker Lock without Seekers in Mine Shaft is now Advanced (From Expert)

-   Opening the Seeker Lock without Seekers in Plain of Dark Worship is now Expert (From Hypermode).

-   Reaching the Windchamber Gateway Door from Windchamber Tunnel with a Boost Jump is now Hypermode (From Expert).

-   Reaching the pickup in Medidation Vista with a Boost Jump is now Expert (From Advanced).

-   Quadraxis and Boost Guardian now have proper health and item requirements with tricks disabled.

-   Activating Controller Access rooms Bomb Slots without Bombs is now Advanced (from Expert).

-   Reaching the Abandoned Worksite/Brooding Ground door from the bridge in Dark/Forgotten Bridge with an Extended Dash is now Hypermode (from Expert).

-   The initial Terminal Fall Abuses in Vault from the scan portal are separate from the final and are now Advanced (from Expert).

-   Catacombs NSJ dash to Transit Tunnel South has been modified to account for Scan Visor, with the original difficulty being raised to Advanced (from Intermediate).

-   Undertemple Shaft NSJ dash from bottom to top of cannon is now Intermediate (from Advanced).

-   Morph Ball is no longer required to reach the portal from the Echo Gate in Profane Path Scan Dash method.

-   Various Standable Terrain tricks (Dark Agon - Portal Site, Temple Grounds - Sacred Path) have been lowered to Beginner/Intermediate (from Advanced). This is to
    attempt to fix an old database limitation from before tricks had their own difficulty levels.

-   The dashes in Gathering Hall from Transit Tunnel South/West to the Kinetic Orb Cannon are now Intermediate (from Advanced).

-   The Bomb Space Jump NSJ to reach Abandoned Worksite in Great Bridge is now Expert (from Hypermode).

-   The dash to reach the portal in Aerial Training Site from Central Hive Transport West is now Hypermode (from Expert).

-   The dash to leave Hive Temple after Quadraxis via Security Station is now Hypermode (from Expert).

-   The dashes in Command Center (top level) and Accursed Lake without Space Jump are now Beginner (from Intermediate).

-   The dash in Mining Station A to reach Temple Access without Space Jump or Missiles is now Advanced (from Intermediate).

-   The dashes in Trial Grounds to Dark Transit Station without Space Jump are now Advanced (from Intermediate).

-   The dashes in Undertemple Shaft to reach Sacrificial Chamber Tunnel (and back) are now Advanced (from Intermediate).

-   The dash in Hall of Combat Mastery to reach the upper area after the glass is now Advanced (from Intermediate).

-   Bomb Guardian now has proper logic when shuffling Power Beam.

## [2.6.1] - 2021-05-05

-   Changed: Invalid values for the Multiworld magic item are ignored when detecting if the game is properly connected.

-   Fixed: "One-way anywhere" no longer shows up twice in preset warnings for multiworld

-   Fixed: Changing starting location to Ship or Save Stations now works again.

-   Fixed: Torvus Gate elevator is now properly hidden instead of Dark Torvus Ammo Station.

## [2.6.0] - 2021-05-02

-   **Major** - Added: New elevator randomization settings:
    * New mode: *One-way, elevator room with replacement*. One way elevator, but loops aren't guaranteed.
    * Select which elevators can be randomized.
    * Select possible destinations for *One-way, anywhere*.
    * Randomize Sky Temple Gateway, Sky Temple Energy Controller, Aerie Transport Station and Aerie elevators. *Warning*: These rooms have some details you must consider. Please read the elevators tab for more information.

-   **Major** - Added: The Energy Controllers in Agon Wastes, Torvus Bog and Sanctuary Fortress are always visible in the map, regardless if map is revealed by default. All regions are also always available for selection. This allows the light beam warps after U-Mos 2 to always be used.

-   **Major** - Added: An user preference (in *Customize in-game settings*) for the map to display names of unvisited rooms.
    When randomizing elevators, the elevator rooms are excluded to prevent spoiling their destinations. An option were added to disallow displaying names entirely, since otherwise you can use a Map Station to find the names.

-   Added: An option to disable the elevator sound effect, preventing it from playing endlessly in certain cases.

-   Added: When a crash happens, the game now displays an error screen instead of just stopping.

-   Added: The *Hint Item Names* tab now supports switching between all 3 Prime games.

-   Added: An option to use an experimental new pickup placement logic, able to place multiple pickups at once.

-   Added: Two additional joke hints. (Thanks CZeke and Geoffistopheles)

-   Added: It's now possible to add Infinite Beam Ammo, Infinite Missiles and Double Damage to the item pool.

-   Added: Player names are now colored yellow in hints.

-   Changed: Elevator names in the tracker uses their customized names, not the vanilla ones.

-   Changed: Optimized Randovania startup time and extensive logging of what's being done during it.

-   Changed: Improve scan text for expansions.

-   Changed: Some hints in multiworld games now also include the player names.

-   Changed: Missiles, Power Bombs and Ship Missiles are now only in logic after their respective main launcher, even if it's not required in game.

-   Changed: You can add up to 99 of any expansion to the pool, up from 64.

-   Fixed: The *Logic damage strictness* multipliers are no longer applied twice.

-   Fixed: *Up to* relative hints are no longer converted into *exactly* if the actual distance matches the displayed number.

-   Fixed: Dark Torvus Bog - Portal Chamber is no longer silently ignored as a starting location.

-   Fixed: Charging your beam to shoot when out of ammo now works even when customizing the ammo type required.

-   Fixed: Having the maximum number allowed of an expansion in a preset no longer causes permalink errors.

-   Fixed: Fixed the game defaulting to Combat Visor after an elevator.

-   Fixed: Multiworld spoiler logs now use 1-indexed player names for locations.

-   Removed: Using Dark Visor as the starting visor is no longer supported. (Game crashes on unmorph for unknown reasons)

### Logic Database Changes

-   Added: Method of reaching the pickup in Hive Gyro Chamber with Space Jump, Boost Ball, and a Boost Jump (Expert and above).

-   Added: Method of climbing Torvus Grove with Space Jump, Screw Attack, and Standable Terrain (Advanced and above).

-   Added: Method of reaching cannon in Great Bridge with Boost Ball and a Boost Jump (Expert and above).

-   Added: Method of reaching the main part of Hall of Combat Mastery with a Scan Dash and after blowing up the glass (Intermediate and above).

-   Added: Method of activating the portal in Portal Terminal with Screw Attack, Slope Jump, and No Bombs or Space Jump (Expert and above).

-   Added: Method of climbing Sacred Bridge with Bombs and a Bomb Space Jump (Advanced and above).

-   Changed: Logic paths that require Screw Attack without Space Jump now make sure to not have Space Jump to be valid.

-   Fixed: Spawn point of Aerie Transport Station is now the door, making DS2 required to take the elevator there.

## [2.5.2] - 2021-02-28

-   Added: The number of items in the pool is now included in the summary.

-   Fixed: Shuffling Combat Visor with item acquisition popups enabled no longer errors.

## [2.5.1] - 2021-02-26

-   Added: Drag and dropping rdvgame and rdvpreset files into the main Randovania window now imports that game file and preset, respectively.

-   Added: Discord bot now posts summary whenever a preset is attached to a message.

## [2.5.0] - 2021-02-19

-   Changed: Preset summary now only include differences from vanilla game.

-   Changed: The relative hint using an item category has been replaced with a relative hint using an area, with up to distance.

### Logic Database Changes

#### Added

-   Method of climbing Sanctuary Temple from the bottom with Bombs and Spider Ball (Intermediate and above).

-   Method of climbing Sanctuary Temple from the bottom with Screw Attack and Single Room Out of Bounds (Expert and above).

-   Method of reaching Worker's Path from the top level in Sanctuary Temple with Scan Visor and an Extended Dash (Expert and above).

-   Method of reaching Windchamber Gateway from Windchamber Tunnel in Grand Windchamber with a Boost Jump (Expert and above).

-   Method of reaching Temple Access in Mining Station A with a Boost Jump (Advanced and above).

-   Method of reaching pickup in Temple Access (Sanctuary) with Space Jump, Screw Attack, and Standable Terrain (Intermediate and above).

-   Method of climbing Temple Access (Sanctuary) with Space Jump, standing on a Rezbit, and dashing off the other Rezbit (Expert and above).

#### Changed

-   Increased weight for Energy Tanks to be selected as progression.

-   Reaching the pickup in Path of Roots from Torvus Lagoon with Gravity Boost, Space Jump, and a Slope Jump is now Intermediate (from Beginner).

-   Reaching the pickup in Grand Windchamber with Space Jump, Screw Attack, Slope Jump, Standable Terrain is now Advanced (from Intermediate).

-   Bomb Jumping over the 2nd light block heading to Hall of Eyes is now Intermediate (from Beginner).

-   Energy Tank requirements for Chykka have been lowered.

#### Fixed

-   Reliquary Grounds now has proper requirements for reaching Ing Reliquary with Light Suit.


## [2.4.2] - 2021-02-08

-   Fixed: Randovania no longer crashes if the connected Dolphin stops emulation.

## [2.4.1] - 2021-02-06

-   Added: Detect if the internal game copy was modified by a future version of Randovania, prompting for the user to press "Delete internal copy".

-   Changed: An error popup now shows up when exporting an ISO fails.

-   Removed: "Automatically track inventory" toggle, as the functionality was already removed.

-   Fixed: Randovania now considers any inventory item with amount above capacity, or capacity above the strict maximum as the game not being connected.

-   Fixed: Error message when the server rejects your client version not being displayed.

-   Fixed: Setting beam ammo expansions to 0 pickups no longer hides the boxes.

## [2.4.0] - 2021-02-01

-   **Major** - Added: The visor and beam you start the game equipped with is now configurable.

-   **Major** - Changed: In multiworld, items are now delivered at the same time as the message. It should also no longer fail to send with Nintendont.

-   Added: Additional joke hints were added.

-   Added: Method to climb to the portal Base Access with just Screw Attack (Intermediate and above).

-   Added: Method to reach the pickup in Grand Windchamber with Space Jump, Screw Attack, and a Slope Jump (Intermediate and above).

-   Added: Method to traverse Ventilation Area B from Bionenergy Production without Bombs by Screw Attacking into the tunnel and destorying the barriers with Missiles (Advanced and above).

-   Added: Method to reach the pickup in Path of Roots from Torvus Lagoon without Morph Ball (Beginner and above).

-   Added: Method to enter the tunnel in Underground Tunnel to Torvus Temple from Torvus Grove with an Instant Morph (Advanced and above).

-   Added: Method to reach the halfpipe pickup in Dark Torvus Arena with Space Jump and a Roll Jump (Expert and above).

-   Added: Method to climb to the upper level in Biostorage Station with Bomb Space Jump (Advanced and above).

-   Added: Method to reach the pickup in Grand Windchamber with a Space Jump, Bomb Space Jump, and a Scan Dash (Expert and above).

-   Added: Method to climb Mining Station B with Space Jump and a Slope Jump (Expert and above).

-   Added: Method to reach the portal in Mining Station B with Space Jump, Scan Visor, and Dashing for Single Room OoB (Expert and above).

-   Added: Method to cross Bitter Well to Phazon Site with Wall Boosts (Hypermode).

-   Added: Method to reach the bomb slot in Training Chamber with Gravity Boost and Air Underwater (Advanced and above).

-   Added: Method to open activate the Bomb Slot in Training Chamber with Darkburst or Sonic Boom (Hypermode).

-   Changed: Auto tracker internally uses a configuration file for the item positions.

-   Changed: The item pool tab when customizing presets now can edit major items directly.

-   Changed: Defeating Quadraxis with Power Bombs is now Advanced (from Beginner).

-   Changed: Bypassing the statue in Training Chamber from the back with Screw Attack and a Bomb Space Jump is now Expert (from Advanced).

-   Changed: Escaping Hive Temple without Spider Ball is now Expert (from Hypermode).

-   Changed: Bomb Space Jump in Great Bridge/Venomous Pond to reach Abandonded Worksite/Brooding Ground is now Expert (from Hypermode).

-   Changed: Using Seeker Missiles now requires either Combat Visor or Dark Visor.

-   Changed: Bomb Slots without Bombs in Sand Processing, Main Gyro Chamber, and Vault are now Advanced (from Expert).

## [2.3.0] - 2021-01-08

-   Added: Method to enter tunnels in Transit Tunnel East/Undertransit One from Catacombs/Dungeon to Training Chamber/Sacrificial Chamber with an Instant Morph (Intermediate and above).

-   Added: Method to reach the pickup on the Screw Attack wall in Aerial Training Site with a Roll Jump (Expert and above).

-   Added: Method to reach the pickup in Abandoned Worksite from the tunnel with a Boost Jump (Advanced and above).

-   Added: Method to bypass the statue in Training Chamber from the back with Screw Attack and a Bomb Space Jump (Advanced and above).

-   Added: Methods to reach the pickup in Mining Station B with Space Jump, Screw Attack, and Standable Terrain or after the puzzle with a Bomb Jump (Advanced and above).

-   Changed: In multiworld, keybearer hints now tells the player and broad category instead of just player.

-   Changed: Dark Alpha Splinter no longer strictly requires Power Beam.

-   Changed: Crossing Main Gyro Chamber with Screw Attack before stopping the gyro is now Hypermode (from Expert).

-   Changed: Phazon Grounds and Transport to Agon Wastes (Torvus) Seeker Locks without Seekers are now Expert (from Hypermode).

-   Fixed: Properly handle invalid ammo configurations in preset editor.

-   Fixed: Randovania no longer instantly crashes on macOS.

-   Fixed: Logic properly considers the Transport A gate being gone after entering from that side in Random Elevators.

## [2.2.0] - 2020-12-20

-   Added: 1 HP Mode, where all Energy Tanks and Save Stations leave you at 1 HP instead of fully healing.

-   Added: Added a detailed report of the generator's state when a game fails to generate.

-   Fixed: Generator will no longer ignore players that have no locations left. This would likely cause multiworld generation to fail more often.

-   Fixed: Error messages are properly shown if a game fails to generate.

-   Fixed: Alerts are now properly saved as displayed.

-   Fixed: Errors in the default preset no longer prevent Randovania from starting.

-   Changed: Optimized game generation, it now takes roughly 2/3 of the time.

-   Changed: Optimized game validation, it now also takes roughly 2/3 of the time.

-   Changed: Relative hints no longer cross portals.

-   Changed: In multiworld, keybearer hints now instead tells the player the item is for, instead of a category.

-   Changed: Decreased the chance of Power Bombs being late in a game.

-   Changed: Account name are updated every time you login via Discord.

-   Changed: Warning about dangerous presets in Multiworld sessions now include the player name.

-   Changed: Roll Jump in Meditation Vista to reach the pickup is now Hypermode (from Expert).

## [2.1.2] - 2020-12-05

-   Added: The Item Pool size now displays a warning if it's above the maximum.

-   Changed: The minimum random starting items is now considered for checking the pool size.

-   Fixed: Being kicked from an online session would leave the window stuck there forever.

-   Fixed: Bulk selecting areas for starting location no longer includes areas that aren't valid starting locations.

## [2.1.1] - 2020-12-02

-   Added: A prompt is now shown asking the user to install the Visual C++ Redistributable if loading the Dolphin backend fails.

-   Fixed: Changing ammo configuration breaks everything.

-   Fixed: Patching ISOs should work again.

-   Fixed: Clean installations can select presets again.

## [2.1.0] - 2020-12-02

-   Changed: Multiworld session history now auto-scrolls to the bottom

-   Changed: The lowest level for a trick is now called "Disabled" instead of "No Tricks".

-   Changed: Minimum Varia Suit Dark Aether is now 0.1, as 0 crashes the game.

-   Changed: Permalinks are now entirely different for different games.

-   Changed: Preset summary now specifies if hidden model uses ETM or random item.

-   Added: A very basic visualization of the map to the tracker.

-   Added: Trick Details can now be used with all 3 games.

-   Fixed: Changing a trick level to No Tricks no longer cause inconsistent behavior with the permalinks.

-   Removed: Intermediate path for reaching item in Main Reactor from Security Station B door without Screw Attack since it was broken and impossible.

-   Changed: Renamed "Before Pickup" to "Next to Pickup" in various locations for more clarity


## [2.0.2] - 2020-11-21

-   Added: Starting locations tab has checkboxes to easily select all locations in an area

-   Added: The map tracker now supports random elevators, translator gates and starting location.

-   Changed: The pickup spoiler in game details is now sorted.

-   Fixed: Multiworld sessions should no longer occasionally duplicate messages.

-   Fixed: Custom safe zone healing should now work in multiworld sessions.

-   Fixed: Occasional error with switching an observer into a player.

## [2.0.1] - Skipped

## [2.0.0] - 2020-11-15

This version is dedicated to SpaghettiToastBook, a great member of our community who sadly lost her life this year.

Her contributions to Randovania were invaluable and she'll be missed.

---

-   **Major** - New game mode: Multiworld. In this co-op multiplayer mode, there's one different world for each player which is filled with items for specific players.

-   **Major** - Tricks are more organized and can be customized more precisely to a player's desire.

### General

-   Removed: Presets no longer have a global trick level. Each trick is now configured separately.

-   Added: Options for configuring usage of new tricks:
    - Bomb Jump (renamed from Difficult Bomb Jump)
    - Bomb Slot without Bombs
    - Boost Jump
    - Combat
    - Difficult Movement
    - Extended Dash
    - Knowledge
    - Open Gates from Behind
    - Respawn Abuse
    - Screw Attack into Tunnels
    - Seeker Locks without Seekers
    - Single Room Out of Bounds
    - Standable Terrain

-   Changed: The following trick level difficulties were renamed:
    - Trivial -> Beginner
    - Easy -> Intermediate
    - Normal -> Advanced
    - Hard -> Expert
    - Minimal Checking -> Minimal Logic

-   Changed: Replaced Beginner Friendly with Starter Preset, which is now the default preset.

-   Fixed: Energy Tanks can now properly be used as progression.

### Hints

-   Added: Relative hints, where an item is described as being some rooms away from another item or room.

-   Added: Guaranteed hints which tells in which areas (Agon Wastes, Ing Hive, etc) contains the keys for each of your dark temples.
    These hints are placed purely randomly, similarly to the guaranteed Temple Bosses hints.

-   Added: Free hint spots after generation now prefer items from late in progression instead of pure random.

-   Removed: Hints with green item names/joke item names have been removed.

-   Removed: Temple Keys are no longer hinted by progression-based Luminoth lore hints.

-   Changed: All games now have precisely 2 joke hints, which no longer randomly replace a progression hint.

-   Changed: Hints from keybearer corpses now uses a broader category, which leaves unclear if it's an expansion or not.

### GUI

-   Added: An automatic item tracker based on a Dolphin running on the same computer or a special Nintendont build on the same Wifi.

-   Added: A dark theme has been added. It can be toggled in the Advanced menu.

-   Added: Requirements in the logic database can now use templates of requirements, allowing for easy re-use.

-   Added: Data Editor can now edit all fields of a node, from type, name and all type specific fields.

-   Added: Data Visualizer and Editor now can operate in the included database for Prime 1 and 3.

-   Added: The Data Editor now displays a warning if you're closing with unsaved changes.

-   Added: Randovania can generate a game by importing permalinks directly from a race on racetime.gg.

-   Added: Some tricks now have a description on the Trick Details popup.

-   Fixed: Some complex combination of requirements with different depths now are displayed correctly.

-   Fixed: The Data Visualizer no longer opens behind the Customize Preset window when using the Trick Details popup.

-   Changed: After generating a game, the details shows up in a new window instead of in a new tab.

-   Changed: In game details, the permalink is now placed inside a line edit, so the window doesn't stretch with long permalinks.

-   Changed: All cosmetic game changes are now configured in the same dialog as the in-game options.

### Quality of Life

-   Added: A button in the Open menu now opens the folder where previously generated games are placed.

-   Added: Charge Beam and Scan Visor now use their respective models in game instead of Energy Transfer Module.

-   Added: The rate of healing for Safe Zones is now configurable.

-   Fixed: Removed Aerie Access and Credits from possible starting locations.

-   Changed: The Mission Final screen now includes the seed hash instead of Permalink, as many permalinks are bigger than the screen.

-   Changed: The elevator scan now includes the world of the connected area.

### Internals/Developer

-   Added: Energy Tanks have doubled weight for the generator.

-   Added: It's now possible to set the default spawn point of an area.

-   Fixed: Fixed solver when an event only connects to a pickup, but that pickup has connections from other nodes.

-   Fixed: The Data Editor no longer errors when saving after creating a new node.

-   Fixed: Certain combinations of item requirements with damage requirements weren't being processed correctly.

-   Fixed: Duplicated requirements are now properly removed when simplifying requirements.

-   Fixed: Exclude from Room Randomizer is now properly set, restoring many logic paths.

-   Changed: Better error messages when there are references to unknown resources in the database.

-   Changed: The `database` command is no longer a subcommand of `echoes`. It also has the `--game` argument to choose which database to use.

-   Changed: The `_locations_internal` field is no longer needed for .rdvgame files.

### Logic Database changes

#### Added

-   General:
    - Methods to open all Seeker Missile Doors with Screw Attack (Advanced and above).
    - Method to activate most Bomb Slots without Bombs (Advanced and above).
    - Dark/Light/Annihilator doors and Dark/Light portals require either ammo or Charge Beam.

-   Sanctum, method to fight Emperor Ing without Spider Ball (Hypermode).

-   Transport A Access, method of reaching Temple Transport A door with a Wall Boost (Advanced and above).

-   Abandoned Base, method of reaching portal with Space Jump and Screw Attack (Intermediate and above).

-   Accursed Lake, method of collecting the item and leaving with Morph Ball, Light Suit, Gravity Boost, and Reverse Air Underwater (Advanced and above).

-   Hall of Honored Dead, method of leaving through the Morph tunnel without Space Jump (Expert and above).

-   Industrial Site, method of opening the gate to Hive Access Tunnel from behind with just Charge Beam (Intermediate and above).

-   Ing Windchamber, method of completing the puzzle with Power Bombs instead of Bombs (Beginner and above).

-   Landing Site, method of reaching Service Access door:
    - With Bombs and Screw Attack (Intermediate and above).
    - With Space Jump and Bomb Space Jump (Intermediate and above).

-   Meeting Grounds, method of reaching the tunnel with Space Jump and a Bomb Space Jump (Intermediate and above).

-   Temple Assembly Site:
    - Methods of reaching Dynamo Chamber door with a Bomb Jump (Beginner and above), a Dash (Intermediate and above), or a Roll Jump (Advanced and above).
    - Methods of reaching the portal without moving the light block with Single Room Out of Bounds and either Screw Attack or Space Jump (Expert and above).
    - Method of leaving from the portal with Single Room Out of Bounds and Screw Attack (Expert and above).

-   Windchamber Gateway:
    - Method of reaching the item with a Boost Jump (Advanced and above) and returning with an Extended Dash (Expert and above).
    - Method of reaching Path of Eyes door from Grand Windchamber door with an Extended Dash (Advanced and above).

-   Bioenergy Production, method to reach Storage C door or item from top level with Extended Dash (Expert and above).

-   Central Station Access/Warrior's Walk, method of climbing the ledge with an Instant Unmorph Jump (Hypermode).

-   Crossroads, method to reach the item from the half pipe with just Screw Attack (Advanced and above).

-   Dark Transit Station, method to reach the ledge from Duelling Range with a Bomb Jump (Beginner and above).

-   Portal Access, method of crossing to Judgement Pit using Screw Attack without Z-Axis (Beginner and above).

-   Doomed Entry, method to climb room with Space Jump and Screw Attack (Beginner and above).

-   Feeding Pit:
    - Method of reaching Ing Cache 1 door with Space Jump and Screw Attack (No Tricks and above).
    - Method of climbing to Watering Hole door without any items (Expert and above).
    - Method of escaping the pool using Light Suit and a Bomb Space Jump no Space Jump or Gravity Boost (Hypermode)

-   Main Reactor, method of reaching Dark Samus 1 fight from Ventilation Area A door with Space Jump, Bombs, and a Bomb Space Jump (Intermediate and above).

-   Mining Station B:
    - Method to climb to the Seeker door without Morph Ball and with Space Jump (Beginner and above).
    - Method to reach the portal without breaking the rock with Single Room Out of Bounds and Screw Attack (Expert and above).

-   Sandcanyon, method to reach the item with Space Jump and Single Room Out of Bounds (Expert and above).

-   Transport Center/Crossroads, method to climb the halfpipe with Space Jump (Advanced and above).

-   Abandoned Worksite:
    - Method of reaching the item with a Bomb Space Jump without Space Jump (Advanced and above).
    - Method of reaching the tunnel from Forgotten Bridge with a Slope Jump (Intermediate and above).

-   Catacombs:
    - Method to reach the Bomb Slot with Air Underwater and Screw Attack (Advanced and above).
    - Method to reach Transit Tunnel East with a Combat/Scan Dash (Advanced and above).
    - Method to reach the portal with Screw Attack (Intermediate and above).
    - Method to reach Transit Tunnel East/South with Morph Ball, Gravity Boost, and Reverse Air Underwater (Advanced and above).
    - Method to reach Transit Tunnel South with Jump Off Enemy (Advanced and above).

-   Dark Arena Tunnel, method of reaching either door with Screw Attack and Single Room Out of Bounds (Advanced and above).

-   Dark Forgotten Bridge:
    - Method to perform the gate clip to Dark Falls/Dark Arena Tunnel with a Ledge Clip Jump (Hypermode).
    - Method to reach Bridge Center from Putrid Alcove door with only Scan Visor (Advanced and above).
    - Method to reach Brooding Ground door from the bridge before rotating and with an Extended Dash (Expert and above).

-   Forgotten Bridge:
    - Method to reach Abandoned Worksite door from the bridge before rotating and with an Extended Dash (Expert and above).
    - Method to reach Bridge Center with Morph Ball, Gravity Boost, and Reverse Air Underwater (Advanced and above).

-   Gathering Hall:
    - Method to reach the Kinetic Orb Cannon with Gravity Boost and Bombs (Expert and above) or Gravity Boost and Space Jump (Beginner and above).
    - Method to reach Transit Tunnel South from Transit Tunnel West with Morph Ball, Gravity Boost, and Reverse Air Underwater (Advanced and above).
    - Method to reach the Spider Ball tracks with Morph Ball, Gravity Boost, and Reverse Air Underwater (Advanced and above).
    - Methods to escape the halfpipe after draining the water with Space Jump and Bomb Space Jump or Space Jump and Screw Attack (Advanced and above).

-   Great Bridge, method of reaching the lower Temple Access door from Path of Roots door with Screw Attack and Slope Jump (Intermediate and above).

-   Main Hydrochamber/Hydrodynamo Station, methods to climb rooms without Gravity Boost and with Air Underwater (Advanced and above), Space Jump, and Screw Attack (Hypermode).

-   Meditation Vista, methods of reaching the item with a Boost Jump (Advanced and above), Roll Jump (Expert and above), or Extended Dash (Hypermode).

-   Path of Roots, method of reaching the item using:
    - Morph Ball, Bombs and Space Jump (Advanced and above).
    - Morph Ball, Gravity Boost, and Reverse Air Underwater (Advanced and above).
    - Morph Ball, Bombs, and Standable Terrain (Hypermode).

-   Plaza Access, method of reaching the doors and the item with Screw Attack and Single Room Out of Bounds (Advanced and above).

-   Portal Chamber (Light World), method of reaching the portal from Torvus Lagoon door with Screw Attack and Single Room Out of Bounds (Advanced and above).

-   Putrid Alcove, method of getting the item and leaving without any items (Expert and above).

-   Sacrificial Chamber, method of crossing gap to Sacrificial Chamber Tunnel with Extended Dash (Expert and above).

-   Torvus Grove, method of climbing the room without Boost Ball (Expert and above).

-   Torvus Plaza:
    - Method of getting the item without Boost Ball and/or Spider Ball (Advanced and above).
    - Method of leaving the room with Space Jump and Bombs (Advanced and above).

-   Torvus Temple, method of reaching the pirate fight from the lower level with Screw Attack and Single Room Out of Bounds (Advanced and above).

-   Training Chamber:
    - Method to exit the spinner with Power Bombs instead of Bombs (Beginner and above).
    - Method to climb to the top of the statue with Gravity Boost and Bombs (Intermediate and above).
    - Method to climb to the top of the statue with Space Jump, Scan Dash, and Underwater Dash (Advanced and above).
    - Method to climb to the top of the statue with Space Jump and Extended Dash (Expert and Above).

-   Underground Tunnel, method to access Torvus Temple from Torvus Grove with Screw Attack (Expert and above).

-   Undertemple, method to have PB Guardian break PB door using bombs (Advanced and above).

-   Undertemple Access, method of reaching the item using Screw Attack and Jump Off Enemy (Hypermode).

-   Venomous Pond, method to reach the key from the Save Station with Screw Attack and Standable Terrain (Beginner and above).

-   Aerial Training Site, methods to cross the room from various nodes with Dashes, Roll Jumps, and Extended Dashes (Intermediate/Expert and above).

-   Aerie, method of collecting the item:
    - Without entering the Dark World (Expert and above).
    - With only Screw Attack (Beginner and above).

-   Dynamo Access, method to cross over the Spider Track with Space Jump and Standable Terrain (Beginner and above).

-   Dynamo Works:
    - Method of collecting the item with a Roll Jump and Instant Morph (Expert and above).
    - Method of reaching the upper door with a Bomb Space Jump (Beginnner and above).

-   Grand Abyss, methods of crossing the gap with Boost Jump (Advanced and above) or Extended Dash (Expert and above).

-   Hall of Combat Mastery:
    - Method of collecting the item with a Wall Boost (Expert and above).
    - Methods of reaching the item, and skipping the Spider Track to and from Central Area Transport East with Screw Attack (Intermediate and above).

-   Hive Entrance, method of reaching the Flying Ing Cache with Screw Attack and Single Room Out of Bounds (Hypermode).

-   Hive Dynamo Works:
    - Method of collecting the Flying Ing Cache item and leaving with Space Jump and Scan Visor (Advanced and above).
    - Method of reaching the Flying Ing Cache from portal side and vice versa with Screw Attack and Single Room Out of Bounds (Expert and above).

-   Hive Summit, method of reaching the portal:
    - With Space Jump and Standable Terrain (Intermediate and above).
    - With Space Jump, Boost Ball, Boost Jump, and Out of Bounds (Expert and above).

-   Hive Temple:
    - Method of fighting Quadraxis with Power Bombs instead of Bombs (Beginner and above).
    - Methods of leaving the room without Spider Ball after Quadraxis with Boost Ball or Space Jump (Hypermode).

-   Judgment Drop, method of reaching the portal with Space Jump and Single Room Out of Bounds (Expert and above).

-   Main Research, method of fighting Caretaker Drone without Bombs (Expert and above).

-   Reactor Core, method of reaching the item with only Space Jump (Expert and above).

-   Sanctuary Entrance, method to reach the cannon to the item with only Morph Ball, Spider Ball, and Power Bombs (Advanced and above).

-   Vault Attack Portal, method to cross either direction with just Screw Attack (Expert and above).

-   Watch Station, method of accessing the Spider Ball track to Watch Station Access door and Sentinel's Path door and back with an Instant Morph (Intermediate and above).

-   Watch Station Access, methods to cross the pit in either direction using:
    - Boost Ball and Boost Jump (Advanced and above).
    - Space Jump, Scan Visor, and Scan Dash (Advanced and above).

-   Workers Path, method of crossing the room from Sanctuary Temple with a Boost Jump (Advanced and above).

#### Fixed

-   Scan Visor Requirements:
    - Dash Requirements in many rooms
    - Grand Abyss Bridge terminal
    - Sand Processing item
    - Staging Area terminal
    - Torvus Lagoon terminal
    - Trooper Security Station Event coming from Communication Area
    - Various Dash Requirements

-   Dark Aether Damage Requirements have been added to every room in the Dark World.

-   Morph Ball requirements added to Morph Ball Doors and various rooms.

-   Invisible Objects and Dark Visor Requirements:
    - Screw Attack without Space Jump in Unseen Way (Intermediate and above)
    - Screw Attack without Space Jump in Phazon Grounds (Advanced and above)

-   Entrance to Agon Map Station now requires Bombs, Power Bombs, or Boost Ball if coming from either direction, or Screw Attack and Space Jump as well if coming from Mining Plaza.

-   Added Charge Beam and Beam Ammo Requirements to Profane Path and Sentinel's Path.

-   Sand Processing:
    - Now requires items to climb the room before draining the sand: Space Jump, with a Bomb Jump (Beginner and above) or with Screw Attack (Intermediate and above)
    - Screw Attacking into the tunnel is now Expert (from Hypermode).

-   Portal Site:
    - Now does not require the gate open to enter from Portal Access.
    - Now does not require the gate closed to enter from Crossroads.

-   Service Access now properly includes Wall Boost to Meeting Grounds from Landing Site on Advanced.

#### Changed

-   Many nodes with missing requirements have been updated/cleaned up.

-   Simplified nodes in many rooms for ease of logic navigation.

-   Various tricks have been changed to more accurately represent the required method.

-   Abandoned Base, Bomb Jump to transport is now Advanced (from Intermediate).

-   Accursed Lake, Dash to Safe Zone from Flying Ing Cache is now Intermediate (from Beginner).

-   Communication Area:
    - Standable Terrain to reach the item is now Beginner (from Intermediate).
    - Screw Attack without Space Jump to reach Storage Cavern A is now Beginner (from Intermediate).
    - Double Bomb Jump up Standable Terrain is now Intermediate (from Advanced).

-   GFMC Compound, Extended Dash to reach the item on the Ship without Space Jump is now Expert (from Hypermode).

-   Grand Windchamber, reaching the pickup with Terminal Fall Abuse after solving the Ing Windchamber puzzle is now Beginner (from Intermediate).

-   Path of Eyes, Bomb Jumps to get over Light blocks are now Beginner (from Intermediate).

-   Service Access, crossing upper tunnel without Boost Ball is now Advanced (from Intermediate).

-   Temple Assembly Site, method to reach the item with Screw Attack is now Beginner (from Intermediate).

-   Agon Temple, Slope Jumps to skip the fight barriers are now Beginner (from Advanced).

-   Battleground, climbing to top safe zone via Standable Terrain is now Beginner (from Intermediate).

-   Central Mining Station, Scan Dash to upper level from Central Station Access is now Expert (from Advanced).

-   Command Center Access, exiting tunnel without Space Jump is now Beginner (from Intermediate).

-   Doomed Entry, Slope Jump to reach the upper level from the portal is now Beginner (from Intermediate).

-   Double Path, crossing lower path without Space Jump is now Beginner (from Intermediate).

-   Feeding Pit, method to climb to Watering Hole with just Screw Attack is now Beginner (from Intermediate).

-   Mining Plaza, climbing the room with Screw Attack is now Beginner (from Intermediate).

-   Mining Station A, reaching Front of Lore Scan from Room Center with a Bomb Jump is now Intermediate (from Advanced).

-   Mining Station B:
    - Reaching Transit Station door from room center with Screw Attack after opening the portal is now Intermediate (from Hypermode).
    - Reaching the bomb slot to open the portal with Standable Terrain and Screw Attack is now Intermediate (from Advanced).
    - Reaching the bomb slot to open the portal with Slope Jump and Space Jump is now Advanced (from Expert).

-   Portal Access, returning from Judgment Pit without Space Jump is now Beginner (from Intermediate).

-   Trial Grounds, Standable Terrain to reach the door from the portal is now Beginner (from Intermediate).

-   Catacombs, reaching the portal with Morph Ball and Reverse Air Underwater is now Advanced (from Expert).

-   Crypt, Bomb Jump to Laser Platfrom from bottom Safe Zone is now Beginner (from Intermediate).

-   Forgotten Bridge, reaching Bridge Center with Bombs and Screw Attack is now Intermediate (from Advanced).

-   Gathering Hall:
    - Reaching Transit Tunnel South/West Doors from top door with Morph Ball and Roll Jump is now Expert (from Advanced).
    - Reaching Transit Tunnel East with Spider Ball and Boost Ball is now Beginner (from Intermediate).

-   Great Bridge:
    - Slope Jumps to reach Map Station from Bottom Level and from Map Station to Upper Level are now Beginner and Intermediate (from Intermediate and Advanced, respectively).
    - Bomb Space Jump with Space Jump to reach the Translator Gate is now Advanced (from Expert).

-   Poisoned Bog, reaching Portal Chamber door with just Screw Attack is now Advanced (from Intermediate).

-   Torvus Lagoon, reaching Portal Chamber from Temple Transport Access is now Intermediate (from Advanced).

-   Training Chamber, Standable Terrain to reach Fortress Transport Access from Top of Statue and back is now Beginner (from Intermediate).

-   Venomous Pond, reaching the key from the Save Station with Screw Attack is now Beginner (from Intermediate).

-   Aerial Training Site, Screw Attack at Z-Axis from Central Hive Area West door to the portal or Temple Security Access door is now Intermediate (from Advanced).

-   Dynamo Access, crossing over the Spider Track with a Slope Jump is now Beginner (from Intermediate).

-   Hall of Combat Mastery, Instant Morph tricks to the item and Central Area Transport East and back are now Advanced (from Intermediate).

-   Hive Dynamo Access, opening Echo Gate from behind is now Beginner (from Intermediate).

-   Hive Dynamo Works:
    - Reaching the Seeker Lock Safe Zone from Hive Dynamo Access door with Terminal Fall Abuse is now Beginner (from Intermediate).
    - Reaching the Flying Ing Cache from the tunnel with Screw Attack is now Beginner (from Intermediate).
    - Reaching the Flying Ing Cache from the tunnel and back with Standable Terrain is now Intermediate (from Advanced).
    - Opening the Seeker Lock from behind is now Beginner (from Intermediate).

-   Hive Summit, Standable Terrain to reach portal inside glass area is now Beginner (from Intermediate).

-   Hive/Temple Access, reaching the upper door with Screw Attack at Z-Axis is now Beginenr (from Intermediate).

-   Transit Station, reaching the top portal with Screw Attack is now Beginner (from Intermediate).

-   Vault:
    - Terminal Fall abuse to reach Grand Abyss door from bridge portal with Space Jump is now Beginner (from Intermediate).
    - Reaching the Bomb Slot with Screw Attack from the bridge portal is now Beginner (from Intermediate).

-   Watch Station, Screw Attack at Z-Axis from Watch Station door to Sentinel's Path door is now Beginner (from Intermediate).

-   Watch Station Access, reaching the Watch Station door from the pickup with just Screw Attack is now Beginner (from Intermediate).

## [1.2.2] - 2020-06-06

-   Changed: Re-organized the tabs in the preset customization window

-   Changed: The reset map tracker menu action is now visible on non-windows platforms.

-   Fixed: Exporting ISOs with Menu Mod should now work on macOS.

## [1.2.1] - 2020-05-30

-   Added: Randovania releases now includes a packages for macOS.

## [1.2.0] - 2020-05-25

-   *Major* - Added: The text of the scan that unlocks an elevator now includes the
    elevators destination.

-   *Major* - Added: Translator gates can be configured as Unlocked: the hologram will be invisible and can be scanned
    without any translator.

-   *Major* - Added: The default in-game options can now be configured from Randovania.

-   *Major* - Added: How much ammo each beam uses to shoot uncharged, charged and charge combos is now configurable,
    along with the ammo it uses.

-   *Major* - Changed: The database now uses a new format which allows for any combination of "Or"/"And" statements.
    The Data Visualizer and Editor were both updated to take advantage of this.

-   Added: An option to connect Sky Temple Gateway directly to the credits, skipping the final bosses.

-   Added: How much energy you get for each Energy Tank is now configurable.

-   Added: The in-game Hint System has been removed. The option for it remains, but does nothing.

-   Changed: The spoiler log now lists the order in which items where placed, with their location and hints,
    instead of a detailed playthrough for completion.

-   Changed: The logbook entries that contains hints are now named after the room they're in, with the categories
    being about which kind of hint they are.
    KNOWN ISSUE: While scanning something, the categories that show up are incorrect.

-   Added: Open -> Trick Details menu entry, similar to what's available in the
    Trick Level tab when customizing a preset.

-   Added: Play -> Import game file, to load spoiler logs.

-   Added: The "Heals?" checkbox in the database editor now works.

-   Added: The permalink import dialog now shows an error message for invalid permalinks.

-   Changed: One-way elevators now have a chance of warping to credits.

-   Changed: Clarified that the item from Space Jump Guardian and Power Bomb Guardian
    must be collected for the appropriate events to be triggered.

-   Changed: In Menu Mod, the list of rooms to warp to is now sorted.

-   Changed: The export-areas command line option now outputs details about requirements for each area.

-   Internal: A human-readable copy of the database is now kept next to the database file, for easier diffs.

-   Fixed: Debug logs can no longer be enabled for non-spoiler permalinks.

-   Added: Missile Expansions have a 1/8192 chance of using Dark Missile Trooper model.

-   Fixed: Progress bar no longer goes to an indefinite status when generation fails.

-   Added: Checkbox for automatically exporting a spoiler log next to the ISO.

-   Fixed: Only the last digit of the game id is changed, instead of the full game id.

### Logic Database changes

-   Fixed: Staging Area is now correctly considered a dark world room.

-   Fixed: The Ing Cache in Dark Oasis now requires Power Bombs.

-   Fixed: Bioenergy Production correctly requires Scan Visor for connections using the racks.

-   Added: In Bioenergy Production, method of reaching the Storage C door with Space Jump and Screw Attack (Easy and above)

-   Added: In Bioenergy Production, method of reaching the Storage C door using a roll jump (Normal and above).

-   Added: In Bioenergy Production, method of reaching the Ventilation Area B door using Screw Attack without Space Jump (Normal and above).

-   Added: In Bioenergy Production, additional upper level connections using Space Jump and Screw Attack.

-   Added: In Sandcanyon, method of reaching the center platform using a roll jump and boost ball (Hard and above).

-   Changed: In Command Center Access, the wall boosts to reach the lower Central Mining Station and Command Center doors from the morph ball tunnel are now Normal difficulty (from Hard).

-   Changed: In Portal Chamber (both light and dark Torvus) , all wall boosts are now Normal difficulty (from Hard).

-   Changed: In Undertransit Two, all wall boosts are now Easy difficulty (from Hard).

-   Changed: In Temple Security Access, all wall boosts are now Normal difficulty (from Hard).

-   Changed: In Watch Station, all wall boosts are now Normal difficulty (from Hard).

-   Added: In Watch Station, a wall boost method of reaching the Watch Station Access door from the Sentinel's Path door using Spider Ball and Boost Ball (Normal and above).

-   Changed: In Service Access, methods using a wall boost to reach the Meeting Grounds door from the upper Morph Ball tunnel are now Normal difficulty (from Hard).

-   Changed: In Great Bridge, the wall boost to reach the lower Temple Access Door from the Path of Roots door is now Easy difficulty (from Hard).

-   Changed: In Transit Tunnel East, the wall boost to reach the Training Chamber door from the Catacombs door is now Easy dififculty (from Hard).

-   Changed: In Transit Tunnel South, all wall boosts are now Easy difficulty (from Hard).

-   Added: In Hall of Honored Dead, a method of obtaining the item with Power Bombs (Trivial and above).

-   Added: Many Light Ammo/Dark Ammo/Morph Ball/Charge Beam requirements.

-   Added: In Bioenergy Production, methods of reaching the item and the door to Ventilation Area B using a Bomb Space Jump and Screw Attack without Space Jump (Hypermode).

-   Fixed: Biostorage Station now requires Space Jump or Scan Visor to reach the upper level (No Tricks and above).

-   Changed: In Sand Processing, the method of reaching the item without Boost Ball requires the Bomb Space Jump trick, and no longer requires Screw Attack.

-   Added: In GFMC Compound, a method of reaching the ship item with Screw Attack (Normal and above).

-   Added: In Main Gyro Chamber, a method of reaching the bottom of the gyro area from the middle of the room with Screw Attack (Easy and above).

-   Changed: In Workers Path, Morph Ball Bomb is no longer required.

-   Changed: In Main Reactor, unlocking the gate no longer requires Space Jump, and is now Trivial difficulty (from Easy).

-   Added: In Landing Site, a method of reaching the door to Service Access using Morph Ball Bomb and a Slope Jump (Normal and above).

-   Added: Methods of climbing Central Station Access and Warrior's Walk using Screw Attack (Hard and above) and a wall boost (Hypermode).

-   Added: A method of opening the echo gate in Hive Dynamo Access from the Hive Gyro chamber side using Sonic Boom or Darkburst (Easy and above).

-   Changed: In Reliquary Grounds, the method of reaching the door to Ing Reliquary using Screw Attack is now Normal difficulty (from Hard).

-   Added: In Reliquary Grounds, a method of reaching the door to Ing Reliquary using Morph Ball Bomb and Screw Attack without Space Jump (Easy and above).

-   Added: In Phazon Pit, a method of reaching the door to Phazon Grounds using a roll jump and boost ball (Hard and above).

-   Changed: Climbing Hall of Stairs with Space Jump is now Trivial difficulty (from Easy).

-   Added: In Transport Center, a method of reaching the elevator door from the portal using Screw Attack without Space Jump (Trivial and above).

-   Added: In Mining Station A, a method to reach the Temple Access door using Screw Attack (Trivial and above).

-   Added: In Gathering Hall, a method to reach the Transit Tunnel South from the Gathering Access door using Space Jump (Easy and above).

-   Added: In Industrial Site, a method of opening the Industrial Site gate from the wrong side using a missile (Trivial and above).

-   Fixed: Removing the Aerial Training Site barrier requires Scan Visor.



## [1.1.1] - 2020-03-11

-   Added: The preset summary now includes if menu mod is enabled.

-   Fixed: The cursor no longer snaps to the end on all changes, in the permalink
    input field.

-   Fixed: "Starting Items" is now properly implemented in the preset summary.

-   Changed: "Custom Items" is now "Item Pool" in the preset summary, and lists all
    deviations from the standard item pool.

## [1.1.0] - 2020-03-10

-   Added: The pickup notice for a locked expansion is more clear of what's going on.

-   Added: The "Save ISO" dialog now remembers the last output directory used.

-   Added: A copy of the game file is automatically saved to
    `%LOCALAPPDATA%\Randovania\game_history` whenever a game is generated. There's no
    interface in Randovania to view this history.

-   Changed: The "Save Spoiler" button now provides a default name for the game file.

-   Changed: Shortened permalinks with customized starting locations.

-   Changed: Preset are now exported to `.rdvpreset` files, to avoid Discord truncating the
    file names.

-   Fixed: When changing a preset name, the cursor no longer moves to end after any change.

### Logic Database changes

-   Fixed: The pickup in Undertransit One now requires Power Bombs, to avoid soft locks.

-   Fixed: The second Portal Chamber is now correctly considered a Dark Torvus Bog room.

## [1.0.0] - 2020-02-09

-   *Major* - Added: Support for multiple presets of options, as well as saving your own presets.

-   *Major* - Changed: The user experience for creating a new game has been changed completely.

-   Added: Three new methods of shuffling elevators: *Two-way, unchecked*, *One-way, elevator room*
    and *One-way, anywhere*. The elevators tab has more details of how these work.

-   Added: Add a setting for how strict the damage requirements are.

-   Added: It's now possible to exclude locations from having any progression on them.

-   Added: You can choose an arbitrary number of locations to choose randomly from for starting location.

-   Changed: A Luminoth Lore scan is less likely to have hints for what was already accessible
    when that scan was found.

-   Changed: Power Bombs and Progressive Grapple are now slightly more likely to appear earlier.

-   Changed: The hints randomly assigned at the end of generation are less likely to be repeats.

-   Changed: Loading a new game will automatically clear any existing one.

-   Changed: Minimal Checking now also checks of Dark Agon Temple Keys and Dark Torvus Temple Keys.

-   Removed: The Progressive Launcher has been removed.

-   Removed: The settings for fixing the translator gates have been removed for now, to be re-added
    on a future "Advanced" tab.

-   Removed: The create-permalink command line argument has been removed.

### Logic Database changes

-   Fixed: Spider Guardian fight now requires Dynamo Works Quads Gone to be triggered.

-   Fixed: Boost Guardian now properly requires Bombs.

-   Added: Escaping Dark Torvus Arena with a BSJ, for Normal. (See #581).

-   Added: Activating the Industrial Site gate backwards, using charged Annihilator Beam, for Trivial. (See #582).

## [0.29.1] - 2019-10-01

-   Fixed: Fix AttributeError preventing major/minor randomization from working.

-   Fixed: Seeds where no progression is needed to finish should no longer fail to generate.

## [0.29.0] - 2019-10-01

-   *Major* - There is now an option for a major/minor split randomization mode, in which expansions and
    non-expansion items are shuffled separately.

-   *Major* - Changed: Item hints and Sky Temple Key hints now distinguish between the light and dark worlds.
    For example, the room in which Quadraxis resides will be shown as "Ing Hive - Hive Temple" rather than
    "Sanctuary Fortress - Hive Temple".

-   *Major* - Added: the "Invisible Objects" trick in places where a visor would otherwise be used to be able to see
    something (such as an invisible platform).

-   *Major* - Added: Title screen now shows a three-word representation of the seed hash.

-   Added: As an experimental feature, it is now possible to shuffle Power Beam, Charge Beam, Scan Visor and Morph Ball.
    These items use Energy Transfer Module model in game.

-   Added: You can now place a pickup that temporarily gives Cannon Ball when collected. It uses Boost Ball's model.

-   Changed: Some item categories were given clearer names:
    - Dark Agon Keys, Dark Torvus Keys, and Ing Hive Keys are now referred to as "red Temple Keys" instead of
    "Temple Keys".
    - Items that aren't keys or expansions are collectively referred to as "major upgrades" instead of "major items".
    - Red Temple Keys and Sky Temple Keys are now collectively referred to as "Dark Temple Keys" instead of "keys".

-   Fixed: "Beam combos" are now called "charge combos".

-   Changed: The hints acquired from keybearer corpses now clarify that the item is the one contained in a Flying
    Ing Cache.

-   Changed: Each hint for the items guarded by Amorbis, Chykka, and Quadraxis now contains the corresponding
    Guardian's name.

-   Changed: The hint for the vanilla Light Suit location now has special text.

-   Changed: Item names in hints are now colored orange instead of red.

-   Changed: Some hints were added, some removed, and some modified.

-   Changed: Item scans were slightly edited.

-   Changed: The Sky Temple Key hints no longer use ordinal numbers.

-   Added: The seed hash is shown in Randovania's GUI after patching is done.

-   Changed: Generation will now be retried more times before giving up.

-   Changed: Joke hints are now used at most once each when placing hints.

-   Changed: The generator is now more likely to fill the worlds evenly.

-   Fixed: Added proper default nodes for rooms that were missing one, allowing those rooms to be selected as the
    starting room.

-   Fixed: Minimal Checking now correctly handles progressive suit and grapple.

-   Fixed: Config files with invalid JSON are now correctly dealt with.

-   Changed: Improved the performance of the resolver considerably.

-   Added: In the data visualizer, the damage requirements now have more descriptive names.

-   Added: In the data visualizer, requirements are now described with simpler to understand terms.

-   Changed: Windows releases are now created with PyInstaller 3.5.

-   Changed: The generator is now more likely to fill the worlds evenly.

### Logic Database changes

-   Changed: All NTSC-specific tricks are now in logic. These are always in logic, since the fixes from other versions
    are patched out.

-   Changed: Screw Attacking without Space Jump Boots in Hive Temple is no longer required on No Tricks.

-   Changed: In Hive Temple, scan dashing to the door to Temple Security Access is now Hypermode difficulty,
    from Hard and above.

-   Changed: The method to get the Main Research item with only Spider Ball was removed.

-   Fixed: Using charged Light Beam shots to get the item in Hazing Cliff now requires 5 or more Light Ammo.

-   Added: Method to open the gate in Main Reactor with Space Jump Boots and Screw Attack.

-   Changed: Opening the barrier in Crypt with Screw Attack is now always Easy and above.

-   Added: Method to climb to the door to Crypt Tunnel in Crypt via a Bomb Space Jump (Normal and above).

-   Added: Method to open Seeker Launcher blast shields with four missiles, Seeker Launcher, and Screw Attack (Easy
    and above). Underwater, the trick Air Underwater is also required, and the difficulty is Normal and above.

-   Fixed: Dark world damage during the Quadraxis fight is now correctly calculated.

-   Fixed: Requirements for crossing Sacred Path were added.

-   Added: Method to cross gap in the upper level of Command Center using Screw Attack without Space Jump Boots
    (Trivial and above).

-   Added: In Central Mining Station, a method to get to upper door to Command Center Access using a
    Bomb Space Jump (Easy and above) and another using Space Jump Boots and Screw Attack (Easy and above).

-   Added: Methods to climb Mining Plaza using the Morph Ball Bomb (Trivial and above) and using Screw Attack
    without Space Jump Boots (Easy and above).

-   Changed: In Forgotten Bridge, the difficulty of scan dashing to the door to Abandoned Worksite or the portal to
    Dark Forgotten Bridge was lowered to Easy, from Normal.

-   Added: In Forgotten Bridge, a method to get to the door to Grove Access from the portal to Dark Forgotten Bridge
    using only Screw Attack (Easy and above).

-   Added: In Forgotten Bridge, a method to get to the door to Abandoned Worksite via a roll jump (Easy and above).

-   Added: In Forgotten Bridge, a method to get to the bridge center from the door to Grove Access via a scan dash
    (Easy and above).

-   Added: In Hydrodynamo Station, a method to get from the room's top to the door to Save Station B with Screw Attack
    without Space Jump Boots (Trivial and above).

-   Changed: Climbing Hydrodynamo Station with only Gravity Boost and before all three locks are unlocked is now
    Trivial difficulty (from No Tricks).

-   Changed: Getting to the three doors in the middle section of Hydrodynamo Station using Air Underwater is now
    Normal difficulty (from Hard).

-   Fixed: A method to get the item in the Sunburst location by abusing terminal fall now has a damage requirement.

-   Added: A method to get to the turret in Sanctuary Entrance with only Space Jump Boots and Screw Attack, even
    after the bridge is destroyed.

-   Fixed: Lowering the portal barrier in Hive Dynamo Works now requires five missiles.

-   Added: Methods to cross Hive Dynamo Works using a roll jump (Easy and above) and using Space Jump Boots and
    Screw Attack (No Tricks).

-   Added: In Hive Dynamo Works, a method to cross the gap from the door to Hive Dynamo Access by abusing terminal
    fall (Easy and above).

-   Changed: In Hive Dynamo Works, returning from the Flying Ing Cache location using Space Jump Boots and
    Screw Attack is now Trivial difficulty (from Easy).

-   Added: Method to cross Watch Station Access from the door to Main Gyro Chamber using a Bomb Space Jump and
    Screw Attack without Space Jump Boots (Normal and above).

-   Added: In Watch Station Access, method to get from the scan post to the door to Watch Station by bomb jumping
    (Trivial and above) and by using Screw Attack without Space Jump Boots (Easy and above).

-   Fixed: The instant morph into the Morph Ball tunnel in Hall of Honored Dead now lists the Instant Morph trick.

-   Added: Method to get into the Morph Ball tunnel in Hall of Honored Dead using Space Jump Boots and Screw Attack
    (Easy and above).

-   Added: In Phazon Site, methods to get to the door to Bitter Well and to remove the barrier using Screw Attack
    without Space Jump Boots (both Easy difficulty).

-   Changed: The method to go over the Training Chamber statue from the back using Boost Ball and Spider Ball is
    now Normal difficulty (from Hard).

-   Added: In Phazon Site, a method to get to the door to Bitter Well by bomb jumping (Trivial and above).

-   Added: Many connections in Sacrificial Chamber.

-   Added: A method to get to the door to Fortress Transport Access from the top of the statue in Training Chamber
    using only Space Jump Boots (Easy and above). Morph Ball is also required if the statue hasn't been moved.

-   Added: A method to get to the doors to Transit Tunnel West/East in Training Chamber using Air Underwater (Normal
    and above).

-   Fixed: The method to get to the top of the Training Chamber statue using Gravity Boost and Spider Ball now lists
    the Instant Morph trick.

-   Added: In Training Chamber, a method of getting to the top of the statue from the door to Fortress Transport Access
    using just Space Jump Boots (Easy and above).

-   Added: Many connections in Windchamber Gateway.

-   Added: Method to get from the Kinetic Orb Cannon to the door to Transit Tunnel West via Grapple Beam in
    Gathering Hall.

-   Fixed: The slope jump in Abandoned Base now has a damage requirement.

-   Added: Method of getting the Temple Assembly Site item with Screw Attack and without Space Jump Boots.

-   Changed: The slope jump to get to the item in Temple Assembly Site is now Normal difficulty (from Hard).

-   Fixed: Requirements for crossing Dynamo Access were added.

-   Added: In Landing Site, method of reaching the door to Service Access from the Save Station using Space Jump and
    Screw Attack (No Tricks and above).

-   Fixed: The Culling Chamber item now has a damage requirement.

-   Changed: The trick to shoot the Seeker targets in Hive Dynamo Works from the wrong side is now Easy (from Trivial).

-   Fixed: The Watch Station Access roll jump now has a damage requirement.

-   Changed: The Watch Station Access roll jump is now Normal (from Easy).

-   Fixed: Added missing Space Jump Boots requirement for a Bomb Space Jump in Mining Station B.

-   Added: Method to unblock the portal in Mining Station B without Scan Visor (Normal and above).

-   Added: Method to get to the Darkburst location in Mining Station B with just Space Jump Boots and Screw Attack,
    and without using slope jumps or bomb space jumps (Hypermode difficulty).

-   Added: Method to manipulate Power Bomb Guardian into opening the Power Bomb Blast Shield on the door to
    Undertemple Access, using Boost Ball (Normal and above).

-   Fixed: The method to open the Hydrodynamo Station Seeker door using Screw Attack without Seeker Launcher now
    requires Gravity Boost to not have been collected.

-   Added: Method to get to the portal in Mining Station B with Space Jump Boots and Screw Attack (Trivial and above).

-   Fixed: Transport A Access, Collapsed Tunnel, Dynamo Chamber, Trooper Security Station, Mining Station Access, and
    Portal Access A now correctly require Morph Ball.

-   Fixed: Elevator rooms with missing Scan Visor requirements now have them.

-   Fixed: Removed erroneously added method to cross Sanctuary Entrance with Screw Attack without Space Jump Boots.

-   Fixed: Going through Sacred Bridge on No Tricks now requires Scan Visor and Morph Ball when coming from GFMC
    Compound.

-   Added: Method to skip Scan Visor and Morph Ball using Space Jump Boots in Sacred Bridge, when coming from GFMC
    Compound (Easy and above).

-   Fixed: Added Scan Visor requirement in Temple Transport Access (Sanctuary).

-   Changed: Connections in Venomous Pond were redone.

-   Changed: Getting to the door to Dark Transit Station in Trial Grounds with no items is now Hard difficulty, from
    Easy.

-   Added: Methods to get to the door to Dark Transit Station in Trial Grounds with Screw Attack without Space Jump
    Boots (Easy and above) and with a Bomb Space Jump (Normal and above).

-   Fixed: Added missing requirements for the Dark Samus 3 and 4 fight.

-   Changed: Fighting Dark Samus 2 with only Echo Visor is now Trivial difficulty, from Easy.

-   Fixed: Power Bomb doors now require Morph Ball, and Super Missile doors now require Power Beam and Charge Beam.

-   Added: Method to destroy the second web in Hive Tunnel when going through the room backwards using Sonic Boom
    (Easy and above).

## [0.28.1] - 2019-06-14

-   Fixed: Resetting settings would leave the launchers' configuration in an invalid state.

## [0.28.0] - 2019-06-12

-   *Major* - Changed: The resolver now keeps track of current energy during resolution.
    This ensures you'll always have enough Energy Tanks for trips to Dark Aether.

-   *Major* - Added: Scanning a keybearer corpse provides a hint of what is in the matching Flying
    Ing Cache.

-   Added: The tracker now persists the current state.

-   Added: Some generation failures are now automatically retried, using the same permalink.

-   Added: Buttons to see what a difficulty unlocks that doesn't involve tricks at all.

-   Changed: Increased Hint Scan value for logic to the intended value from the previous
    change.

-   Changed: There's no more hints with joke locations.

-   Changed: The lore hint in Mining Station A is now able to be scanned from the room center.

-   Added: A warning is now displayed when trying to disable validation.

-   Fixed: Seeker Missile's included missiles now respect the "needs Missile Launcher"
    option.

-   Changed: Progressive Launcher is now disabled by default.

-   Fixed: Clicking the connection's link in the Data Visualizer should now always work.

-   Changed: Hint Locations page now has a more usable UI.

-   Changed: On No Tricks, the logic will ensure that you can get Missiles, Seeker Launcher, and either
    Grapple Beam or both Space Jump Boots and Screw Attack before fighting Chykka.

-   Added: Methods to cross Workers Path with Screw Attack.

## [0.27.1] - 2019-05-30

-   Fixed: Specific trick levels are now persisted correctly across multiple sessions.

## [0.27.0] - 2019-05-28

-   *Major* - Changed: Optimized the seed generation step. It should now take roughly
    half as long or even faster.

-   *Major* - Added: It's now possible to configure the difficulty on a per-trick basis.

-   *Major* - Added: It's now possible to check where a certain trick is used on each
    difficulty.

-   Added: Hint Scans are valued more by the logic, making Translators more likely.

-   Changed: Joke item and locations now have a `(?)` added to make then slightly more
    obvious they're not serious.

-   Changed: Average ammo provided per expansion is now shown with more precision.

-   Added: `randovania echoes database list-dangerous-usage` command to list all
    paths that require a resource to not be collected.

-   Added: Methods to get to Sunburst location by reaching the platform with the cannon
    with a scan dash (Normal and above) or with just Space Jump Boots (Easy and above).

-   Added: Method to leave and enter the arena in Agon Temple with only Space Jump Boots
    (Trivial and above to enter; Easy and above to leave).

-   Added: Method to get to Darkburst location in Mining Station B via a Bomb Space Jump
    and without Screw Attack (Easy and above).

-   Fixed: In Hydrodynamo Station, going from the door to Hydrodynamo Shaft to the door to
    Save Station B now always requires all three locks in Hydrodynamo Station to be unlocked.

-   Added: Method to cross Phazon Pit using a Bomb Space Jump (Easy and above).

-   Added: Method to open the Seeker door in Hydrodynamo Station without the Seeker Launcher,
    using Screw Attack and one missile (Hard and Above).

-   Changed: The Ing Windchamber puzzle now only requires four missiles instead of five.

-   Changed: The cannon in Sanctuary Temple Access now only requires four missiles to
    activate instead of five.

-   Changed: Sanctuary Temple Access now requires a way to defeat the Quad to get through.

-   Added: Support for damage requirements without exactly one damage reduction item.

-   Changed: Seed validation should run faster and with fewer errors now.

-   Added: Another joke hint.

-   Changed: Updated credits.

-   Fixed: Crossing Sanctuary Entrance via the Spider Ball Track now requires Boost Ball.

-   Added: Method to cross Sanctuary Entrance with Screw Attack and without Space Jump Boots
    (Trivial and above).

-   Added: Method to cross Sanctuary Entrance, from the door to Power Junction to the door to
    Temple Transport Access, with Spider Ball and Power Bombs (Easy and above).

-   Fixed: The method to get the Sanctuary Entrance item without Spider Ball now requires
    Spider Guardian to not have been defeated.

-   Added: Method to get to and use the Vigilance Class Turret in Sanctuary Entrance using
    Space Jump Boots, Screw Attack, and Spider Ball. Spider Ball isn't required if Spider
    Guardian hasn't been defeated.

-   Fixed: In Sanctuary Entrance, going up the Spider Ball Track near the lore scan via the
    intended method now requires Boost Ball and the Morph Ball Bomb.

-   Added: Methods to go up the Spider Ball Track near the lore scan in Sanctuary Entrance
    with Spider Ball and only one of the following items:
    - Morph Ball Bomb (Trivial and above);
    - Boost Ball (Trivial and above);
    - Space Jump Boots (Easy and above).

-   Changed: In Sanctuary Temple, getting to the door to Controller Access via scan dashing
    is now Hard and above, from Normal and above.

-   Added: A tab with all change logs.

## [0.26.3] - 2019-05-10

-   Changed: Tracker now raises an error if the current configuration is unsupported.

-   Fixed: Tracker no longer shows an error when opening.

## [0.26.2] - 2019-05-07

-   Fixed: An empty box no longer shows up when starting a game with no
    extra starting items.

-   Fixed: A potential crash involving HUD Memos when a game is randomized
    multiple times.


## [0.26.1] - 2019-05-05

-   Fixed: The in-app changelog and new version checker now works again.

-   Fixed: Patching with HUD text on and using expansions locked by major item now works.

-   Changed: Missile target default is now 175, since Seeker Launcher now defaults to
    giving 5 missiles.


## [0.26.0] - 2019-05-05

-   **MAJOR** - Added: Option to require Missile Launcher and main Power Bombs for the
    respective expansions to work.

-   **MAJOR** - Added: Option to change which translator each translator gate in the
    game needs, including choosing a random one.

-   **MAJOR** - Added: Luminoth Lore scans now includes hints for where major items
    are located, as well as what the Temple Guardians bosses drop and vanilla Light Suit.

-   Added: Welcome tab, with instructions on how to use Randovania.

-   Added: Option to specify how many items Randovania will randomly place on your
    starting inventory.

-   Added: Option to change how much damage you take from Dark Aether when using
    Varia Suit and Dark Suit.

-   Added: Progressive Launcher: a progression between Missile Launcher and Seeker Launcher.

-   Changed: Logic considers the Translator Gates in GFMC Compound and Torvus Temple
    to be up from the start, preventing potential softlocks.

-   Changed: Escaping Main Hydrochamber after the Alpha Blogg with a Roll Jump is
    now Hard and above, from Easy and above.

-   Changed: The no-Boost return method in Dark Arena Tunnel is now Normal and above only.

-   Changed: The Slope Jump method in Great Bridge for Abandoned Worksite is now Hard
    and above, from Normal.

-   Changed: Crossing the statue in Training Chamber before it's moved with Boost and
    Spider is now Hard and above, from Hypermode.

-   Added: Option to disable the Sky Temple Key hints or to hide the Area name.

-   Changed: The location in the Sky Temple Key hint is now colored.

-   Changed: There can now be a total of 99 of any single Major Item, up from 9.

-   Changed: Improved elevator room names. There's now a short and clear name for all
    elevators.

-   Changed: The changed room names now apply for when elevators are vanilla as well.

-   Fixed: Going from randomized elevators to vanilla elevators no longer requires a
    clean unpack.

-   Added: `randovania echoes database list-resource-usage` now supports all types of
    resources.

-   Added: `list-resource-usage` and `list-difficulty-usage` now has the `--print-only-area`
    argument.

-   Changed: Areas with names starting with !! are now hidden in the Data Visualizer.

-   Added: Docks and Elevators now have usable links in the Data Visualizer. These links
    brings you to the matching node.

-   Added: The message when collecting the item in Mining Station B now displays when in
    the wrong layer.

-   Added: A warning now shows when going on top of the ship in GFMC Compound before
    beating Jump Guardian.

## [0.25.0] - 2019-03-24

-   Changed: Reworked requirements for getting the Missile in Crossroads from the doors. You can:
    - On Normal and above, with Boost, Bombs, Space Jump and Screw Attack
    - On Hard and above, with Bombs, Space Jump and Screw Attack
    - On Hypermode, with Bombs and Space Jump

-   Changed: Logic requirements for Dark Samus 2 fight are now the following:
    - On all trick levels, Dark Visor
    - On Easy and above, Echo Visor
    - On Normal and above, no items

-   Changed: The Slope Jump in Temple Assembly Site is now Hard and above, from Normal and above.

-   Changed: All occurrences of Wall Boost are now locked behind Hard or above.

-   Added: Added method to get the Power Bomb in Sanctuary Entrance with just Space Jump
    and Screw Attack. (See [#29](https://github.com/randovania/randovania/issues/29))

-   Added: Added method to cross Dark Arena Tunnel in the other direction without Boost.
    (See [#47](https://github.com/randovania/randovania/issues/47))

-   Added: Basic support for running Randovania on non-Windows platforms.

-   Added: You can now create Generic Nodes in the Data Editor.

-   Changed: Drop down selection of resources are now sorted in the Data Editor.

-   Changed: Shareable hash is now based only on the game modifications part of the seed log.

-   Fixed: Python wheel wasn't including required files due to mising \_\_init__.py

-   Fixed: error when shuffling more than 2 copies of any Major Item

-   Fixed: permalinks were using the the ammo id instead of the configured

## [0.24.1] - 2019-03-22

-    **MAJOR**: New configuration GUI for Major Items:
     - For each item, you can now choose between:
        - You start with it
        - It's in the vanilla location
        - It's shuffled and how many copies there are
        - It's missing
     - Configure how much beam ammo Light Beam, Dark Beam and Annihilator Beam gives when picked.
        - The same for Seeker Launcher and missiles.

-    **MAJOR**: New configuration GUI for Ammo:
     - For each ammo type, you choose a target total count and how many pickups there will be.

        Randovania will ensure if you collect every single pickup and every major item that gives
        that ammo, you'll have the target total count.

-    **MAJOR**: Added progressive items. These items gives different items when you collect then,
        based on how many you've already collected. There are two:
     - Progressive Suit: Gives Dark Suit and then Light Suit.
     - Progressive Grapple: Gives Grapple Beam and then Screw Attack.

-    **MAJOR**: Add option to split the Beam Ammo Expansion into a Dark Ammo Expansion and
        Light Ammo Expansion.

        By default there's 10 of each, with less missiles instead.


-    **MAJOR**: Improvements for accessibility:
     - All translator gates are now colored with the correct translator gate color they need.
     - Translators you have now show up under "Visors" in the inventory menu.
     - An option to start the game with all maps open, as if you used all map stations.
     - An option to add pickup markers on the map, that identifies where items are and if
        you've collected them already.
     - When elevators are randomized, the room name in the map now says where that elevator goes.
     - Changed the model for the Translator pickups: now the translator color is very prominent and easy to identify.

-    Added: Option to choose where you start the game

-    Added: Option to hide what items are, going from just changing the model, to including the
    scan and even the pickup text.

     You can choose to replace the model with ETM or with a random other item, for even more troll.

-    Added: Configure how many count of how many Sky Temple Keys you need to finish the game

-    Changed: Choosing "All Guardians" only 3 keys now

-    Changed: Timeout for generating a seed is now 5 minutes, up from 2.

0.24.0 was a beta only version.

## [0.23.0] - 2019-02-10

-   Added: New option to enable the "Warp to Start" feature.
-   Added: A "What's new" popup is displayed when launching a new version for the first time.
-   Fixed: changed text in Logic Settings to mention there _are_ hints for Sky Temple Keys.
-   Changed: Updated Claris' Randomizer, for the following fixes:
    -   Added the ability to warp to the starting room from save stations (-t).
    -   Major bug fix: The game will no longer immediately crash when not playing with Menu Mod.

## [0.22.0] - 2019-02-06

-   Changed: "Faster credits" and "Skip item acquisitions popups" are no longer included in permalinks.
-   Changed: Updated Claris' Randomizer, for the following fixes:
    -   Fixed an issue with two of the Sky Temple Key hints being accidentally switched.
    -   FrontEnd editing now works properly for PAL and Japanese versions.
    -   Attract video removal is now integrated directly into the Randomizer.
    -   Getting the Torvus Energy Controller item will no longer block you from getting the Torvus Temple item.

## [0.21.0] - 2019-01-31

-   **Major**: now using Claris' Randomizer version 4.0. See [Changelog](https://pastebin.com/HdK9jdps).

-   Added: Randovania now changes the game id to G2ME0R, ensuring it has different saves.
-   Added: Game name is now changed to 'Metroid Prime 2: Randomizer - SEEDHASH'. Seed hash is a 8 letter/number
      combination that identifies the seed being played.
-   Changed: the ISO name now uses the seed hash instead of the permalink. This avoids issues with the permalink containing /
-   Changed: Removed Agon Temple door lock after fighting Bomb Guardian, since this has been fixed in the Randomizer.
-   Fixed: Selecting an non-existent directory for Output Directory had inconsistent results

## [0.20.2] - 2019-01-26

-   Fixed: changed release zip to not use BZIP2. This fixes the native windows zip client being unable to extract.

0.20.1 was skipped due to technical issues.

## [0.20.0] - 2019-01-13

-   Added: an icon! Thanks to Dyceron for the icon.
-   Added: a simple Tracker to allow knowing where you can go with a given item state
-   Changed: Don't consider that Seeker Launcher give missiles for logic, so it's never
      considered a missile source.

## [0.19.1] - 2019-01-06

-   Fixed: Hydrodynamo Station's Door to Training Access now correctly needs Seekers
-   Added: New alternatives with tricks to get the pickup in Mining Plaza A.
-   Added: Trick to cross the Mining Plaza A backwards while it's closed.
-   Changed: Added a chance for Temple Keys not being always placed last.
-   Changed: Light Suit now has a decreased chance of being placed early.

0.19.0 was skipped due to technical issues.

## [0.18.0] - 2019-01-02

-   Added: Editor for Randovania's database. This allows for modifications and contributions to be made easily.
      There's currently no way to use the modified database directly.
-   Added: Options to place the Sky Temple Keys on Guardians + Sub-Guardians or just on Guardians.
-   Changed: Removed Space Jump method from Training Chamber.
-   Changed: Added Power Bomb as option for pickup in Hive Chamber B.
-   Changed: Shortened Permalinks when pickup quantities aren't customized.
-   Added: Permalinks now include the database version they were created for.
-   Fixed: Logic mistake in item distribution that made some impossible seeds.
-   Changed: For now, don't consider Chykka a "can only do once" event, since Floaty is not used.
-   Fixed: Permalinks now properly ignore the Energy Transfer Module.

## [0.17.2] - 2018-12-27

-   Fixed: 'Clear loaded game' now properly does its job.
-   Changed: Add an error message to capture potential Randomizer failures.
-   Changed: Improved README.

## [0.17.1] - 2018-12-24

-   Fixed: stray tooltips in GUI elements were removed.
-   Fixed: multiple typos in GUI elements.

## [0.17.0] - 2018-12-23

-   New: Reorganized GUI!
    -   Seed Details and Data Visualizer are now different windows opened via the menu bar.
    -   There are now three tabs: ROM Settings, Logic Settings and Item Quantities.
-   New: Option to disable generating an spoiler.
-   New: All options can now be exported and imported via a permalink.
-   Changed: Renamed "Logic" to "Trick Level" and "No Glitches" to "No Tricks". Appropriate labels in the GUI and files
    changed to match.
-   Internal: no longer using the py.path and dataset libraries

## [0.16.2] - 2018-12-01

-   Fixed: adding multiples of an item now works properly.

## [0.16.1] - 2018-11-25

-   Fixed: pressing the Reset button in the Item Quantity works properly.
-   Fixed: hiding help in Layout Generation will no longer hide the item names in Item Quantity.

## [0.16.0] - 2018-11-20

-   Updated item distribution: seeds are now less likely to have all items in the beginning, and some items less likely to appear in vanilla locations.
-   Item Mode (Standard/Major Items) removed for now.

## [0.15.0] - 2018-10-27

-   Added a timeout of 2 minutes to seed generation.
-   Added two new difficulties:
    -   Trivial: An expansion of No Glitches, where no tricks are used but some clever abuse of room layouts are used.
    -   Hypermode: The highest difficulty tricks, mostly including ways to skip Space Jump, are now exclusive to this difficulty.
-   Removed Controller Reset tricks. This trick doesn't work with Nintendont. This will return later as an additional configuration.

## [0.14.0] - 2018-10-07

-   **Major**: Added support for randomizing elevators.
-   Fixed spin boxes for item quantities changing while user scrolled the window.
    It is now needed to click on them before using the mouse wheel to change their values.
-   Fixed some texts being truncated in the Layout Generation window.
-   Fixed generation failing when adding multiple of some items.
-   Added links to where to find the Menu Mod.
-   Changed the order of some fields in the Seed Log.

## [0.13.2] - 2018-06-28

-   Fixed logic missing Amber Translator being required to pass by Path of Eyes.

## [0.13.1] - 2018-06-27

-   Fixed logic errors due to inability to reload Main Reactor after defeating Dark Samus 1.
-   Added prefix when loading resources based on type, improving logs and Data Visualizer.

## [0.13.0] - 2018-06-26

-   Added new logic: "Minimal Validation". This logic only checks if Dark Visor, Light Suit and Screw Attack won't lock each other.
-   Added option to include the Claris' Menu Mod to the ISO.
-   Added option to control how many of each item is added to the game.

## [0.12.0] - 2018-09-23

-   Improved GUI usability
-   Fixed Workers Path not requiring Cobalt Translator to enter

## [0.11.0] - 2018-07-30

-   Randovania should no longe create invalid ISOs when the game files are bigger than the maximum ISO size: an error is properly reported in that case.
-   When exporting a Metroid Prime 2: Echoes ISO if the maximum size is reached there's is now an automatic attempt to fix the issue by running Claris' "Disable Echoes Attract Videos" tool from the Menu Mod.
-   The layout log is automatically added to the game's files when randomizing.
-   Simplified ISO patching: by default, Randovania now asks for an input ISO and an output path and does everything else automatically.

## [0.10.0] - 2018-07-15

-   This release includes the capability to generate layouts from scratch and these to the game, skipping the entire searching step!

## [0.9.2] - 2018-07-10

-   Added: After killing Bomb Guardian, collecting the pickup from Agon Energy Controller is necessary to unlock the Agon Temple door to Temple Access.
-   Added a version check. Once a day, the application will check GitHub if there's a new version.
-   Preview feature: option to create item layouts, instead of searching for seeds. This is much more CPU friendly and faster than searching for seeds, but is currently experimental: generation is prone to errors and items concentrated in early locations. To use, open with randovania.exe gui --preview from a terminal. Even though there are many configuration options, only the Item Loss makes any difference.

## [0.9.1] - 2018-07-21

-   Fixed the Ing Cache in Accursed Lake didn't need Dark Visor.

## [0.9.0] - 2018-05-31

-   Added a fully featured GUI.

## [0.8.2] - 2017-10-19

-   Stupid mistake.

## [0.8.1] - 2017-10-19

-   Fix previous release.

## [0.8.0] - 2017-10-19

-   Save preferences.
-   Added Claris Randomizer to the binary release.

## [0.7.1] - 2017-10-17

-   Fixed the interactive .bat

## [0.7.0] - 2017-10-14

-   Added an interactive shell.
-   Releases now include the README.

## [0.5.0] - 2017-10-10

-   Releases now include standalone windows binaries<|MERGE_RESOLUTION|>--- conflicted
+++ resolved
@@ -7,7 +7,6 @@
 
 ## [8.1.0] - 2024-06-??
 
-<<<<<<< HEAD
 ### Metroid Dread
 
 #### Logic database
@@ -15,11 +14,11 @@
 ##### Dairon
 
 - Added: Door Types for the two Dairon Power Events for future-proofing (not the Missile or Wide doors) and updated the relevant connections.
-=======
+
 ### Metroid: Samus Returns
 
 - Added: Door Lock randomizer has been added.
->>>>>>> e3c599db
+
 
 ## [8.0.0] - 2024-05-01
 
