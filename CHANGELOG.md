--- conflicted
+++ resolved
@@ -20,15 +20,12 @@
 - Changed: Some joke hints are now shared between all games that use them.
 - Fixed: It is now properly impossible for multiple hints to point to the same location.
 - Fixed: A recent regression in the resolver that made it significantly slower has been fixed.
-<<<<<<< HEAD
+- Fixed: Generator action weights were being incorrectly calculated.
 - Fixed: Typo in dialog about generated game hash being different from expected.
 
 ### Door Lock Randomizer
 
 - Fixed: Bug in the revised door solver that would result in permanently locked doors being placed when they shouldn't.
-=======
-- Fixed: Generator action weights were being incorrectly calculated.
->>>>>>> 518a7852
 
 ### Metroid Dread
 
