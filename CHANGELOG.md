# Change Log

All notable changes to this project will be documented in this file.

The format is based on [Keep a Changelog](https://keepachangelog.com/en/1.0.0/)
and this project adheres to [Semantic Versioning](https://semver.org/spec/v2.0.0.html).

## [6.X.X] - 2023-08-??

- Added: Importing permalinks and rdvgames in a multiworld session now creates new worlds if missing.
- Added: An "Export Game" button has been added to "Session and Connectivity" tab as a shortcut to export any of your worlds.
- Changed: Text prompts now default to accepting when pressing enter.
- Fixed: The generation order for multiworld session now correctly handles any kind of names.
- Fixed: Any buttons for changing presets or deleting worlds are properly disabled when a game is being generated.
- Fixed: Import rdvgames for games that uses certain features, like Sky Temple Keys on Bosses or Metroid DNA in Dread, now works properly.
- Fixed: Session Browser now properly sorts by creation date and user count. It also now properly defaults to showing recent sessions first.
- Fixed: Tracking another user's inventory now properly keeps working after a connection loss.
- Fixed: Sorting the session history and audit log now works properly.

### Metroid Dread

- **Major** - Added: Multiworld support for Dread.
- Changed: Ryujinx (Legacy) is disabled when auto-tracker support is on, or in a multiworld.
- Fixed: Dairon - Navigation Station North can no longer be assigned a hint, which would then be replaced with DNA Hints.
- Added: A new auto-tracker layout featuring progressive items.

#### Logic Database

- Added: Slide from right to left in Cataris - Total Recharge Station South.
- Added: Grapple Movement to get from Lower Door to Wide Beam Block Room to Upper Door in Artaria - EMMI Zone Hub.
<<<<<<< HEAD
- Added: Crossing the water gap in Ferenia EMMI Zone Exit East with just Bombs (Hypermode IBJ and DBJ) or Cross Bombs and a Slide Bomb Boost (currently Movement Advanced).
=======
- Added: Use Speed Booster and Gravity Suit to escape Cataris - Kraid Arena after fighting Kraid.
>>>>>>> 32d7ce79
- Changed: Make it possible to get to the Diffusion Beam location without Morph Ball.
- Fixed: Entering Hanubia Orange EMMI Introduction from the right now requires having beaten the Red Chozo.
- Fixed: The Pseudo Wave Beam in Burenia - Burenia Hub to Dairon now correctly requires Wide Beam.
- Removed: In Cataris - Green EMMI Introduction, the advanced Pseudo Wave Beam to break the blob from below is removed.

### Metroid Prime 2: Echoes

- Added: Tracker layout "Debug Info", which also shows details useful for investigating errors.

## [6.0.1] - 2023-07-04

- Added: Option for disabling crash reporting and monitoring.
- Added: In multiworld sessions, you're prevented from selecting a preset that is incompatible with multiworld.
- Added: In multiworld sessions, world names must now be unique.
- Changed: The Privacy Policy has been updated to mention crash reporting and monitoring.
- Changed: Tweaked the error reporting for generating and exporting games.
- Fixed: Importing permalinks and spoilers in multiworld no longer fails.
- Fixed: Generation order is no longer hidden when Door Lock is enabled with Types mode.
- Fixed: Pickups providing negative resources can now be sent in multiworld games.
- Fixed: The prompt for a session name no longer deletes spaces at the end, making it easier to split words.
- Fixed: In multiworld sessions, the copy permalink button is properly disabled before a game is available.

## [6.0.0] - 2023-07-03

- **Major** - Multiworld support has been significantly changed! New features include:
  *  Sessions now have Worlds instead of rows with users, and users can be associated with any number of Worlds.
     * This means it's now possible to play a Multiworld entirely solo.
  *  You can connect to one Dolphin and any number of Nintendont at the same time.
  *  Multiple sessions can be opened at the same time.
  *  A session window is no longer required to be kept open. As long as Randovania is connected to a game, the server communication works.
- Added: It's now possible to drag presets directly into the root of the presets.
- Added: The order you place presets when drag and dropping is now saved.
- Added: New command line arguments `--local-data` and `--user-data` to allow configuring where Randovania saves its data.
- Added: New Door Lock rando mode - Types. In this mode, every single door of a type is swapped with another type. Generation times should be fast and be compatible with multiworld.
- Added: Interface to customize preset description.
- Added: It's now possible to save rdvgame files for race games. This is not available for multiworld.
- Added: When editing a Pickup Node, there's now a button to find an unused pickup index.
- Added: When viewing the spoiler log in a Multiworld session, it will now display the names for each world rather than "Player 1", "Player 2", etc.
- Changed: Discord login is now performed via your browser, instead of the Discord client.
- Changed: Door Lock mode Two-way is now named Doors. The functionality is unchanged.
- Changed: Improved preset descriptions, making them significantly simpler.
- Changed: Some preset options which are not ready for wide consumption have been hidden by default. To show all preset options, please select `Advanced > Show Experimental Settings`.
- Changed: In the Data Visualizer, requirements are now displayed using a tree widget, which allows for collapsing the and/or blocks.
- Changed: Optimized the solver by allowing more resources as additional resources, allowing more actions to be skipped until the necessary resources are found.
- Changed: For Multiworld, it's now preferred to have an additional pickups than placing it in another player's game, when there's no locations left in your game.
- Changed: Randovania now internally uses the term `Region` for what used to be called a `World`. This is mostly an internal change.
- Changed: Connecting to Dolphin is now hidden on macOS, as it never was supported.
- Changed: Door Lock rando generation is now up to 50% faster.
- Fixed: Issue where the resolver didn't find the paths that lead to taking the least damage.
- Fixed: The resolver no longer allows events as additional requirements. This fixes a problem that could lead to an event locking itself.
- Fixed: The `database render-region-graph` command now works properly.

### Cave Story

- Nothing.

### Metroid Dread

- **Major** - Added: Random Starting Locations is now supported. This enables all Save Stations, Navigation Stations, and Map Stations as possible starting options.
- Added: New cosmetic option to display Randovania's area names on the HUD, either always or after room transitions.
- Added: Door Lock Randomizer can randomize doors to be weak to Ice Missile, Storm Missile, Diffusion Beam, Bombs, Cross Bombs, Power Bombs.
- Added: New option under "Game Modifications" to choose how inconsistencies in Raven Beak's damage resistance are handled.
- Added: Auto tracker is now supported via a new game connection choice.
- Added: Exporting now checks if the RomFS folder has some required files.
- Changed: The doors in Itorash are now excluded from being shuffled in Door Lock Randomizer.

#### Patcher Changes

- Added: Belated April Fools 2023 preset. Enables door rando by default, as well as some surprise changes to the item pool. Make sure to see what advice ADAM has to give!
- Changed: Pickups can be configured to take away some of an item instead of giving more (e.g. missile tanks could take away missiles when collected).
- Fixed: Using Morph Ball in Proto Emmi sequence no longer crashes the game.

#### Logic Database

- Added: Grapple Movement (Beginner) for going up the left side of Burenia - Main Hub Tower Middle.
- Added: Movement (Intermediate) and Water Bomb Jump (Intermediate) for getting out of the water at the same spot.
- Added: Grapple Movement (Beginner) for the Grapple only method of reaching the Missile Tank in Main Hub Tower Top.
- Added: Use Speed Booster to skip breaking the blob submerged in water in Artaria Early Cloak room, requires Speed Booster Conservation (Beginner).
- Added: Use Flash Shift to go right after getting the pickup in Artaria EMMI Zone Spinner.
- Added: Use Flash Shift and Slide Jump to go from Artaria White EMMMI Arena to the top door to EMMI Zone Spinner.
- Added: A new way to reach the tunnel in EMMI Hub Zone with Spider Magnet, Flash Shift and Single-wall Wall Jump (Advanced).
- Added: Use a Shinespark to climb up from Above Screw Attack Blocks in Burenia Main Hub Tower Bottom with only Gravity Suit.
- Added: Use a Shinespark to climb up from Alcove Across Grapple Block in Burenia Main Hub Tower Bottom with only Speed Booster using Speed Booster Conservation Beginner.
- Added: Use a Shinespark with Gravity Suit to reach Ammo Recharge South at the bottom of Burenia Gravity Suit Tower before the Destroy Gravity Suit Floor event.
- Added: Use Spin Boost And Gravity Suit with different trick strategies to cross the big gap in Burenia Main Hub Tower Middle.
- Added: Use a Shinespark with Gravity Suit to reach the Spider Magnet wall in Burenia Main Hub Tower Middle from the bottom of the room.
- Added: Climb up to the Charge Beam Door in Burenia Main Hub Tower Middle using Gravity Suit and Flash Shift.
- Added: Climb up from the Charge Beam Door in Burenia Main Hub Tower Middle using Gravity Suit, a Slide Jump, Spin Boost and a Wall Jump.
- Added: Allow using Shinesparks in Gravity Suit Tower by storing speed in the upper part of Gravity Suit Room, also when Door Lock rando is enabled.
- Added: Pseudo-Wave Beam to break the blob in Ferenia Wave Beam Tutorial, from the right.
- Added: Use Spider Magnet with Grapple Beam in Ghavoran Spider Magnet Elevator.
- Added: Use Speed Booster to get past the pool of water in Dairon Freezer before turning on the power.
- Added: Various trick alternatives to get past the pool of water in Dairon Freezer with Bomb Jumps.
- Added: Water Bomb Jump in Burenia Underneath Drogyga to get up to the left ledge with Normal Bomb, rated as Intermediate.
- Changed: Wall Jump from Flash Shift for reaching the left Dock to Main Hub Tower Top in Main Hub Tower Middle has been removed; it is now trickless.
- Changed: Wall Jump from Flash Shift for reaching the left Dock to Main Hub Tower Top in Main Hub Tower Middle has been removed; it is now trickless.
- Changed: Avoid treating Gravity Suit as a dangerous resource, by removing the "No Gravity Suit" constraint from the "Perform WBJ" template.
- Changed: Going through Artaria Lower Path to Cataris using Damage Boost no longer requires Morph Ball.
- Changed: Reduced the difficulty of the Wall Jump in Dairon Teleporter to Artaria, to reach the pickup from the teleporter, from Advanced to Intermediate.
- Changed: Using Wall Jump Advanced to climb across Moving Magnet Walls (Small) in Cataris, aka Adam Skip, now correctly requires Spider Magnet.
- Changed: The Upper Tunnel from Burenia Teleport to Ghavoran to Main Hub Tower Middle has been converted from a Morph Ball Tunnel to a Slide Tunnel. In order to use this tunnel with Slide, Gravity Suit is also required.
- Changed: In Burenia Teleport to Ghavoran, using Power Bombs to get back up from Early Gravity Speedboost Room now requires 2 ammo units of Power Bomb. The purpose is to account for using one unit on the way down in the first place.
- Changed: Water Bomb Jump in Artaria First Tutorial, after adding the water has been changed to Infinite Bomb Jump.
- Changed: Infinite Bomb Jump in Artaria Screw Attack Room to jump out of the water under the Recharge Station has been changed to Water Bomb Jump.
- Changed: Water Bomb Jump in Burenia Underneath Drogyga to get the pickup is now Beginner with Cross Bombs.
- Changed: Water Bomb Jump in Burenia Underneath Drogyga to get up to the left ledge with Cross Bomb is now Beginner.
- Changed: Bomb Jumping to the upper part of Ghavoran Map Station Access now requires Water Bomb Jump Intermediate with Normal Bomb and Beginner with Cross Bomb. This was previously trivial with both of those.
- Changed: Bomb Jumping to the upper part of Ghavoran EMMI Zone Exit Southeast with Cross Bombs is changed from trivial to Water Bomb Jump Intermediate.
- Changed: Bomb Jumping to the upper part of Ghavoran EMMI Zone Exit Southeast with Normal Bombs is changed from Infinite Bomb Jump Intermediate to both Water Bomb Jump Intermediate and Diagonal Bomb Jump Intermediate.
- Fixed: Correctly require breaking the blob in Burenia Teleport to Ghavoran to be able to go from Main Hub Tower Middle to Teleport to Ghavoran through the upper Tunnel.
- Fixed: Burenia Hub to Dairon Transport Blob from Below giving the wrong event resource.
- Removed: Use Cross Bombs to skip the blob submerged in water in Artaria Early Cloak room. The point of this connection is to skip breaking the blob, which is no longer dangerous when you have the Morph Ball.

### Metroid Prime

- Changed: Divided the "Other" tab into "Quality of Life" and "Chaos".
- Changed: QoL Game Breaking, QoL Cosmetic, QoL pickup scans, Varia-only Heat Protection and Deterministic RNG settings are now always enabled. A new chaos option "Legacy Mode" has been added as a catch-all replacement, including the PB Refill from 5.8.0.
- Changed: Pickups can be configured to take away some of an item instead of giving more (e.g. missile tanks could take away missiles when collected).
- Removed: One-Way door lock randomizer has been removed. This has actually been the case since 5.3.0!
- Fixed: The "Unlock Save Station doors" option should now correctly unlock them.

#### Logic Database

#### Chozo Ruins

- Changed: Reorganized Morph Ball pickup in Ruined Shrine to better fit database good practices.

### Metroid Prime 2: Echoes

- **Major** - Added: Door Lock randomizer has been added. Note that this feature requires enabling the new patcher.
- Added: New random elevators mode: Shuffle Regions. In this mode, we keep the game world consistent by shuffling the regions around Temple Grounds, and then changing the elevators to match. See [this map](randovania/data/gui_assets/echoes_elevator_map.png) for reference.
- Added: When the new patcher is enabled, Security Station B starts in the post-Dark Samus appearance. This change is supported by logic.
- Changed: Pickups can be configured to take away some of an item instead of giving more (e.g. missile tanks could take away missiles when collected).
- Changed: When the new patcher is enabled, some cosmetic effects are removed from Torvus Temple in an attempt to make it crash less.
- Changed: For Multiworld ISOs, the game name now mentions the session name and world name.
- Removed: The elevator sound effect removal is no longer an option and is now automatically enabled in the appropriate circumstances.
- Fixed: The progress bar when exporting a seed is now much more accurate.

#### Logic Database

- Fixed: Re-Added Vanilla Method to access Storage C to logic.
- Changed: Movement trick level for reaching the door to Security Station B from Bioenergy Production with a NSJ Screw jump extension from Advanced to Beginner.
- Changed: Combat/Scan Dash trick level for reaching the door to Security Station B from Bioenergy Production with a Scan Dash from Expert to Intermediate.
- Added: 142 videos to the logic database
- Added: Method to climb Forgotten Bridge with Jump Off Enemy (Advanced)
- Added: Scan Dash to grab the half pipe item in Dark Torvus Arena with Combat/Scan Dash (Intermediate)
- Added: Method to collect the pickup in Reactor Core using the top Rezbit, Bombs, Bomb Space Jump (Advanced), Standable Terrain (Advanced), Movement (Advanced), and Jump Off Enemies (Expert).
- Added: Method to reach the top cannon in Sanctuary Entrance using Bombs, Space Jump Boots, Bomb Space Jump (Advanced), and Standable Terrain (Advanced).
- Added: Method to collect the pickup in Abandoned Worksite using just Screw Attack, and Screw Attack into Tunnels/Openings (Advanced).
- Added: Method to collect the pickup in Bioenergy Production using Boost Ball, Spider Ball, Screw Attack, and Movement (Advanced).

## [5.8.0] - 2023-06-05

- Added: It's now possible to save rdvgame files for race games. This is not available for multiworld.
- Changed: Use the user's new discord display name instead of their username, for users that migrated.
- Fixed: Batch generation now properly prevents Windows from going to sleep.

### Metroid Prime

- Fixed: Generator unable to pass through one-way permanently locked doors such as the ones in uncrashed Frigate
- Fixed: Exporting games with both Door Lock Rando and Room Rando will now preserve both modifications
- Added: Missile Stations refill Power Bomb. In this version, this is always enabled.

#### Logic Database

- Added: 55 videos to logic database, bringing the total available via the [Video Directory](https://randovania.github.io/Metroid%20Prime/) to 224

##### Tallon Overworld

- Added: Biotech Research Area 1 - Easier gravityless NSJ method from room center to Deck Beta Security Hall
- Added: Root Cave - L-Jump method to reach upper area

#### Magmoor Caverns

- Added: Twin Fires Tunnel - Transport to Talon -> Twin Fires, NSJ & SJ dashes now require standable terrain

##### Phendrana Drifts

- Added: Hunter Cave - Lower Edge Tunnel -> Hunter Cave Access, NSJ requires a slope jump or bomb jump after the grapple point to reach the platform with the doors.
- Added: Hunter Cave - Hunter Cave Access -> Lower Edge Tunnell, NSJ requires an L-Jump to reach the platforms across the water without falling in. Added Gravity logic if falling in (matches Lake Tunnel -> Lower Edge Tunnel).

##### Phazon Mines

- Fixed: Fungal Hall B - Scan dash method now requires scan visor
- Fixed: Ventillation Shaft - Combat dash to climb room now requires door lock rando to be off

## [5.7.0] - 2023-05-05

- Added: Skip usual Door Lock randomizer logic when the only valid lock option is unlocked doors.
- Added: When major/minor mode is enabled, the count of majors and minors is also displayed next to how many items are the in the pool.
- Fixed: Unsupported features are now disallowed from use in Multiworld sessions.

### Cave Story

- Fixed: Exporting on Linux no longer fails due to Rest Area in Plantation using "lounge" instead of "Lounge".

### Metroid Dread

- Fixed: All pickups in the pool are now correctly assigned major or minor.

#### Logic Database

- Fixed: Experiment Z-57's pickup is now a major item location in Major/Minor split.

### Metroid Prime

- Added: Selecting an ISO that isn't for Metroid Prime is now explicitly refused when exporting.
- Fixed: All pickups in the pool are now correctly assigned major or minor.
- Fixed: Room Rando no longer overrides the results of Door Lock Rando when exporting.

#### Logic Database

- Fixed: The Artifact of Truth pickup is now a major location for Major/Minor split.

### Metroid Prime 2: Echoes

- Added: Selecting an ISO that isn't for Metroid Prime 2 is now explicitly refused when exporting.
- Fixed: Energy Tanks are now considered major items in Major/Minor split.

## [5.6.1] - 2023-04-??

- Nothing.

## [5.6.0] - 2023-04-02

- Added: Trick Details popup now lists the usages in each area.
- Added: Opening the Data Visualizer from the Trick Details while customizing a preset now automatically configured the trick filters based on the preset being edited.
- Changed: Setting trick filters in the Data Visualizer based on a preset now sets all tricks, even those at disabled.
- Changed: Optimize Solver by choosing actions in a smarter order. Prefer actions of types that are likely to progress th. Postpone dangerous actions. This should make the solver able to validate seeds where it previously timed out. Solving should in general be faster in general.
- Fixed: Solver bug that made it unable to detect dangerous actions, which could result in some possible seeds being considered impossible.
- Fixed: Searching for Multiworld sessions by name is no longer case sensitive.

### Metroid Prime 2: Echoes

#### Logic Database

- Added: Proper combat requirements for the Amorbis fight.
- Removed: Incorrect and improper connections to and from the Amorbis fight.

### Metroid Prime

#### Logic Database

- Added: 48 videos to logic database, bringing the total available via the [Video Directory](https://randovania.github.io/Metroid%20Prime/) 216

### Metroid Dread

#### Logic Database

- Added: Use Flash Shift and Spin Boost with Wall Jump (Beginner) in Burenia Main Hub Tower Bottom to reach the tunnel.
- Changed: The logic for Spin Boost Room in Ghavoran now requires either the template to fight the Chozo X or Highly Dangerous logic to climb out of the room.
- Changed: Simplified various database connections.
- Changed: All three kinds of Chozo X fights now consider Use Spin Boost a valid means of dodging.
- Fixed: Missile ammo requirement when fighting Chozo X with Storm Missile. The numbers were previously too high and the numbers with and without the combat trick were swapped.
- Fixed: Resolve bug with fighting the Twin Robots fights, where to fight them using only missiles for damage always required both the expert level combat trick and the 153 missiles that are intended for trickless.
- Fixed: Add missing fight requirement to fight the Chozo X in Elun when entering the arena from the left.
- Fixed: Add missing requirement to release the X before leaving Elun.

## [5.5.1] - 2023-02-28

- Added: Game Details now contains a tab describing all door locks, when Door Lock rando is enabled.
- Changed: Certain spoiler tabs in Game Details now only show up when relevant, such as Elevators spoiler only when elevators are shuffled.
- Changed: Generation Order in Game Details is now hidden when there's incompatible settings, such as Door Lock rando.
- Changed: A nicer error message is now given when generating with a preset with configuration errors, such as no starting locations.
- Changed: A nicer error message is now given when an error occurs when loading a game layout file.
- Fixed: Customizing an included preset should properly place the resulting preset nested to that preset.
- Fixed: Customizing a preset should no longer reset where it's been placed at.
- Fixed: Generated games now keep track of extra starting pickups instead of starting items, fixing some cases you'd start with the middle of a progressive chain.
- Fixed: Changing trick filters in the Data Visualizer no longer resets the selected connection.
- Fixed: Using trick filters in the Data Visualizer no longer unnecessarily expands templates or remove comments.
- Fixed: Using trick filters in the Data Visualizer now properly removes extra requirements when tricks are removed.
- Fixed: Hiding the pickup collection message now correctly works for other player's pickups in a multiworld.

### Metroid Prime

#### Patcher Changes

- Fixed: Several soft-locks and janky cutscenes when shuffling the Essence elevator
- Fixed: Research Lab Aether wall not breaking when approached from behind (QoL Game Breaking)
- Fixed: Watery Hall lore scan being replaced with QoL Scan Point text
- Fixed: Escape sequence counting up instead of down
- Fixed: Small Samus spawning in ship instead of on top
- Added: Ridley shorelines, biotech research 2, and exterior docking hangar actors now scale with boss size

#### Logic Database

##### Tallon Overworld

- Fixed: Landing Site - PAL SJF is now only logical if Dock Rando is disabled
- Added: Life Grove - Alternate method to skip Bombs and SJ (Scan Dash Expert) to reach item *Found by Vertigo*
- Added: Life Grove - Trick to skip wallboosts when also skipping SJ and Bombs *Found by Vertigo*

##### Chozo Ruins

- Changed: Main Plaza - Lowered Half-Pipe roll-in to Expert ([See Video](https://youtu.be/ne8ap0xa_UE))
- Changed: Ruined Shrine - Wave door to half-pipe item is now L-Jump instead of R-Jump
- Added: Hive Totem - Fight Skip Intermediate Combat Dash
- Added: Hive Totem - Fight Skip "TAS Walk" Advanced Movement+Knowledge
- Added: Crossway Access West - Advanced Standable Terrain (Skips Morph) *Found by toasterparty*

##### Magmoor Caverns

- Fixed: Twin Fires Tunnel - Combat dash is now only logical if Dock Rando is disabled
- Added: Monitor Station - NSJ Heat Run Expert *Found by JustinDM*
- Added: Twin Fires Tunnel - NSJ Bunny Hop Expert Movement *Found by JustinDM*

##### Phendrana Drifts

- Changed: Quarantine Cave - More detailed Thardus Fight requirements (e.g. Plasma Beam, PBs, Boost)
- Changed: Labs - More detailed combat requirements
- Added: Chozo Ice Temple - Expert NSJ Bombless Climb *Found by MeriKatt*
- Added: Quarantine Cave - Thardus Skip Hypermode Slope Jump *Found by JustinDM*
- Added: Quarantine Cave - Expert R-Jumps to skip grapple *Found by toasterparty*
- Added: Control Tower - SJ/DBJ/BSJ/Wallboost tricks(s) to skip fight both ways
- Added: Transport to Magmoor Caverns South - Alternate NSJ Spider Skip BSJ Advanced *Found by Cyberpod*

##### Phazon Mines

- Fixed: Mine Security Station - Starting Room/Elevator doesn't account for doors locking
- Fixed: Mine Security Station - Entering from Storage Depot A doesn't check for lowered barrier
- Fixed: Metroid Quarantine A - Wallboost doesn't require Spider Ball
- Added: Main Quarry - Intermediate Wallboost to skip Bombs for item
- Added: Main Quarry - Intermediate Knowledge+Movement to skip Bombs for item *Found by toasterparty*
- Added: Metroid Quarantine A - Advanced Dashes to skip PBs
- Added: Metroid Quarantine A - Alternate R-Jump from item to door
- Added: Metroid Quarantine A - NSJ Expert Dashes from item to door
- Added: Fungal Hall Access - NSJ Advanced BSJs *Found by JustinDM*

### Metroid Prime 2: Echoes

- Added: Updated A-Kul's scan with the 2022 Echoes Randomizer tournament winner.
- Added: When the experimental patcher is enabled, Dynamo Chamber and Trooper Security Station now start in post-layer change state.

### Metroid Dread

- **Major** - Added: Door Lock randomizer has been added. In this mode, the weapons needed to open doors in the game are also changed, with full support of our logic database.
- Added: A new cosmetic option for adding an in-game death counter to the HUD.
- Added: Exporting with a custom path now checks for conflicts with the input path.
- Fixed: Ryujinx no longer hangs when stopping emulation.

## [5.5.0] - Skipped

## [5.4.1] - 2023-02-16

- Added: Linux releases are now also published to Flathub.
- Fixed: Canceling the prompt from "View previous versions" no longer causes an error.

## [5.4.0] - 2023-02-06

- Added: Experimental generation setting for staggering the placement of selected pickups.
- Added: Experimental generation setting for removing redundant possible actions.
- Added: Automatic reporting of exceptions for the client, and monitoring for requests to the server.
- Added: New pixel icons for Prime 1 & 2 autotracker
- Added: New 8x3 layouts for all Prime 1 & 2 autotracker styles
- Fixed: The minor/major split setting is obeyed much more accurately by the generator.
- Fixed: Starting with ammo no longer causes all requirements for that ammo to be ignored.
- Fixed: The generator no longer attempts placing pickups based on alternatives to satisfied requirements, such as Missile Expansions for Quadraxis while already having Light Beam.
- Fixed: Minor typos in the UI are fixed.
- Fixed: Canceling certain actions will no longer cause the UI to react as if it were an error.
- Changed: Unsupported features are now restricted to dev builds.
- Changed: Requirements where different amount of the same item, such as both Missile = 5 and Missile = 1, are expected are now properly simplified.

  This results in certain pickup combinations no longer being considered for placement in the generator, such as Sunburst for unlocking the Industrial Site from behind.

### Metroid Prime

- Changed: All included presets now have "Unlocked Save Station doors" enabled.
- Changed: "Unlocked Save Station doors" no longer remove the lock in Chozo Ruins - Save Station 3.

#### Patcher Changes

- Added: CGC Tournament Winners to Artifact Temple lore scan
- Fixed: Chapel IS giving the player lightshow on 2nd pass
- Fixed: Items in every room incompatibility with shuffled essence elevator
- Changed: Always apply Elite Quarters item softlock patch regardless of cutscene skip mode

#### Logic Database

- Fixed: Collecting the Missile Expansion in Burn Dome before the fight no longer causes the generation to fail.

### Metroid Prime 2: Echoes

- Changed: Inverted Aether is now an unsupported feature.

### Metroid Dread

- Fixed: Energy Parts are now considered minor items, and Missile+ Tanks are now considered major items.

#### Patcher Changes

- Changed: Main Power Bomb has a different color than Power Bomb tanks
- Changed: Cutscene in Hanubia - Tank Room was removed because it teleports the player to the lower section, which can softlock the player
- Fixed: You now retain Drogyga's and Corpius's item if you reload checkpoint after defeating them. This eliminates a way of rendering a seed impossible to complete.

#### Logic Database

- Added: New trick "Flash Shift Skip" to account for skipping Flash Shift gates.
- Added: Traverse to the bottom of Ferenia: Space Jump Room Access with some more options.
- Added: Pseudo-Wave Beam (Beginner) for the two blobs in Cataris - Teleport to Dairon.
- Added: Water Bomb Jump to reach the item in Cataris - Teleport to Dairon without Gravity Suit.
- Added: Flash Shift (Intermediate), Morph Ball (Intermediate), and Spin Boost (Beginner) wall jumps for climbing up Experiment Z-57's arena.
- Added: Spin Boost and Slide Jump (Beginner) for climbing the upper part of Experiment Z-57's room.
- Added: Speed Booster Conservation (Intermediate) for climbing to either the top platform or Double Obsydomithon Room in Cataris - Teleport to Artaria (Blue).
- Added: Grapple Movement (Beginner) to climb Cataris - Moving Magnet Walls (Tall).
- Added: Flash Shift (Intermediate), Morph Ball (Advanced), and Spin Boost with Spider Magnet wall jumps to climb Cataris - Moving Magnet Walls (Tall).
- Added: Speed Booster Conservation (Beginner) to collect the lower item in Cataris - Teleport to Ghavoran without Gravity Suit.
- Added: Damage Boost (Intermediate) for reaching the teleport in Cataris - Teleport to Ghavoran with Spider Magnet.
- Added: "Adam Skip" added to logic as Wall Jump (Advanced) in Cataris - Moving Magnet Walls (Small).
- Added: Space Jump method of Cross Bomb Skip (Hypermode) to skip needing Speed for the item in Cataris - EMMI Zone Item Tunnel.
- Added: Spin Boost Movement (Intermediate) and Speed Booster Conservation (Beginner) for getting up Hanubia - Central Unit without Space Jump or Infinite Bomb Jump.
- Added: Spin Boost method to climb Hanubia - Escape Room 3.
- Added: Morph Ball Single-Wall Wall Jumps to get to the Nav Station in Itorash - Transport to Hanubia.
- Added: Flash Shift Skip (Intermediate) with Bombs to skip the Flash Shift gate in Teleport to Ferenia.
- Added: Aim Down Clips (Intermediate/Advanced) to go to and from Storm Missile Gate Room without Morph Ball.
- Added: Shine Sink Clip/Aim Down Clip (Intermediate) and Speed Booster Conservation (Advanced) to reach the bottom of Teleport to Ghavoran from the top level.
- Added: Aim Down Clip (Expert) to reach the blobs in Gravity Suit Tower from the top level.
- Added: Aim Down Clip (Intermediate) in Main Hub Tower Middle to Main Hub Tower Bottom.
- Added: Shine Sink Clip/Aim Down Clip (Intermediate) in Gravity Suit room top door to bottom door.
- Added: Climb Golzuna Tower using Spin Boost and Flash Shift using Wall Jump (Intermediate).
- Added: Movement (Intermediate), Simple IBJ, or Spin Boost to reach top tunnel in Vertical Bomb Maze.
- Added: Flash Shift Skip (Beginner) in Purple EMMI Introduction; (Intermediate) with normal bombs.
- Added: Moving from Ferenia - Transport to Ghavoran to Pitfall Puzzle Room with Spin Boost, Flash Shift, or Speed Booster.
- Added: Using Normal Bomb Jump with a Cross Bomb at the top, for sideways movement, to reach the item in Artaria Proto EMMI Introduction.
- Changed: Increased difficulty of Flash Shift Wall Jump to reach the Raven Beak elevator from Intermediate to Advanced.
- Changed: Simplified many room nodes and connections.
- Changed: Shine Sink Clip in Main Hub Tower Middle to Main Hub Tower Bottom is now Intermediate (from Expert).
- Changed: Using Flash Shift to collect the fan pickup in Burenia Hub to Dairon is now Advanced (from Beginner).
- Changed: All three fan skips are now classified as Movement instead of Infinite Bomb Jump.
- Changed: Convert most of the harder IBJ instances to new Diagonal Bomb Jump trick.
- Changed: Increase difficulty of the few harder IBJs that weren't changed to Diagonal Bomb Jumps. This should better reflect the fact that Intermediate IBJ is applied for performing Simple IBJ with Normal Bombs.
- Fixed: Correctly require Morph Ball in all cases where Power Bombs are used.
- Fixed: Replace some instances of Beginner Infinite Bomb Jump in Ferenia with the Simple Infinite Bomb Jump template. This ensures that the missing bomb or cross bomb item is required.
- Fixed: Reaching the upper tunnel in Ferenia - Speedboost Slopes Maze properly accounts for the ability to destroy the beamblocks using Wave Beam, Diffusion Beam, explosives, or Movement (Beginner)
- Fixed: Usage of Infinite Bomb Jump in Ferenia Separate Tunnels Room now correctly requires the respective Bomb type. The trick is now set at different difficulty depending on which bomb type is being used.
- Removed: Infinite Bomb Jump for reaching Wave Beam Tutorial from the cold rooms.
- Removed: Shinespark in Ghavoran Total Recharge Station North. This one requires either short boost or charging speed in the room to the left. Removing this for now.

## [5.3.0] - 2023-01-05

- Added: You can now open a tracker for other player's inventories in a multiworld session.
- Changed: LogbookNodes are now called HintNodes.

### Metroid Prime

#### Patcher Changes

- Fixed: Spring ball has been nerfed to prevent abusing steep terrain marked as standable.
- Fixed: Spring ball cooldown is now properly reset when morphing/unmorphing.
- Fixed: Vanilla blast shields not being removed in door lock randomizer.

### Metroid Prime 2: Echoes

- Changed: The Auto Tracker icon for Spider Ball now uses the Dark Suit model instead of the Prime 1 model.

#### Logic Database

- Changed: Sand Processing - Screw Attack clip to access the halfpipe from Main Reactor side without Missiles is now Intermediate and without Space Jump (from Expert).
- Fixed: Main Gyro now properly accounts for solving the puzzles.

### Metroid Dread

#### Patcher Changes

- Fixed: Incorrect color during animation of killing an EMMI.

#### Logic Database

- Added: Climbing Z-57 Arena with Spin Boost and Ice Missiles (Beginner).
- Changed: Major/Minor Item Location Updates: Energy Tanks -> Major, Energy Parts -> Minor, Drogyga -> Major, Missile+ Tanks -> Major
- Removed: Water Bomb Jump in Ghavoran - Map Station Access Secret.

## [5.2.1] - 2022-12-01

- Fixed: Exporting Metroid Prime 2 when converting Metroid Prime models now works.
- Fixed: Experimental Metroid Prime 2 patcher no longer errors with some settings.

## [5.2.0] - 2022-12-01

- Added: Help -> Dependencies window, to see all dependencies included in Randovania, including their versions and licenses.
- Added: A warning is now displayed when using presets with unsupported features enabled. These features are not present in the UI.
- Added: When the generated game fails due to the solver, you're now offered to retry, cancel or keep the generated game.
- Changed: Experimental games are no longer available on stable versions.
- Fixed: Solver debug now contains previously missing rollback instances.

### Cave Story

- Nothing.

### Metroid Dread

- Added: The Power Beam tiles in the Artaria EMMI Zone Speed Boost puzzle have been changed to Speed Boost tiles to prevent softlocks.
- Added: Entering Golzuna's arena without releasing the X displays a message explaining why the boss won't spawn.
- Added: All doors locked while fighting an EMMI now unlock immediately upon defeating it.
- Changed: Exporting for Ryujinx now also utilizes the Dread Depackager, for a smaller mod size. This requires an up to date Ryujinx.
- Fixed: You now retain Kraid's item if you reload checkpoint after defeating him. This eliminates a way of rendering a seed impossible to complete.

#### Logic Database

- Added: New Highly Dangerous Logic setting for enabling situations that may be unrecoverable upon saving.
- Added: Cross Bomb alternative for crossing Flash Gates.
- Added: Pseudo-wave beam trick for destroying the bottom blob in Cataris' Central Unit Access.
- Added: Traversal through Ghavoran Total Recharge Station North without Morph Ball, before pulling the grapple block, by destroying the left Enky.
- Changed: Cataris' Thermal Device Room North now forces picking the Energy Tank pickup and the Magnet Wall Thermal Device event before going to the Final Thermal Device, or uses Highly Dangerous Logic.
- Changed: Removed the Cataris EMMI Zone Door Trigger event now that the door remains unsealed.
- Fixed: Going to the red teleporter in Cataris no longer forces needing to use bombs.

### Metroid Prime

- Fixed: The infinite scanning bug has been fixed.

### Metroid Prime 2: Echoes

- Added: A new experimental option, Inverted Aether. In this mode, it's the Light Aether atmosphere that is dangerous! All safe zones are moved to Light Aether, but that's not enough so it's still extremely dangerous. This mode has no logic.

#### Logic Database

- Added: Intermediate Slope Jump and Intermediate Wall Boost to get next to the pickup in Communication Area.
- Added: Beginner Movement for crossing Hall of Combat Mastery from the Portal Side with NSJ Screw Attack after the tunnel is destroyed.
- Changed: Standable Terrain to reach the upper Command Center Access door in Central Mining Station with Space Jump and Screw Attack has had its difficulty decreased from Intermediate to Beginner.

## [5.1.0] - 2022-10-01

- Added: You can now view past versions of the presets and revert your preset to it.
- Added: A Playthrough tab where you can run the validator has been added to the Game Details window.
- Added: Deleting a preset now has a confirmation dialog.
- Added: A development mode for permalinks, to help investigate issues.
- Changed: Discord slash command for FAQ has better usability on mobile.
- Changed: The parent for a preset is now stored in your preferences, instead of in the preset itself.
- Fixed: The solver can no longer consider collecting a location a requirement to collecting itself. This is a regression from 4.3.0.

### Discord Bot

- Added: `/website` command that gives instructions to where Randovania's website is.
- Changed: `/randovania-faq` is now just `/faq`.
- Changed: `/database-inspect` is now just `/database`.

### Cave Story

- Nothing.

### Metroid Dread

- Fixed: The target DNA count is no longer limited to 6 when modifying an existing preset, or changing tabs.
- Fixed: Exporting multiple games at once is not properly prevented with an error message. It was never possible and fail in unclear ways.

#### Logic Database

- Added: Event in Underlava Puzzle Room 2 for breaking the speed blocks so that going between the two parts can be accounted for
- Added: Event for the trigger that reopens the door to Central Unit Access, allowing it logical to go back through
- Added: Other various methods of going through rooms
- Added: New Diffusion Abuse trick for pushing Wide Beam blocks and activating the lava buttons in Cataris.
- Added: Cross Bomb Skip (Advanced) for Dairon's Cross Bomb Puzzle Room item
- Added: Power Bombs method for the Speed Booster Conservation for Dairon's Cross Bomb Puzzle Room item
- Changed: Separated the First Tunnel Blob event into two to account for Diffusion/Wave not needing to be in the tunnel
- Changed: Deleted some unnecessary tile nodes
- Changed: Various instances of Wall Jump (Beginner) to trivial
- Changed: Some Grapple options to include Grapple Movement
- Changed: Some Movement tricks to Climb Sloped Tunnels
- Changed: Some Movement tricks to Skip Cross Bomb
- Changed: Rotating the spinner in Ghavoran - Flipper Room now requires either pulling the grapple block in Right Entrance, or activating the Freezer in Dairon.
- Changed: Allow pickup in Ghavoran Elun Transport Access by charging speed via navigation room
- Changed: Help solver by adding Morph Ball requirment on connections to event to flip the spinner in Ghavoran Flipper Room
- Changed: Shooting occluded objects requires at least Intermediate Knowledge
- Fixed: Accounted for whether the player could have Varia or not when trudging through lava
- Fixed: Accounted for the upper parts of Thermal Device Room North being heated without pressing the lava button
- Fixed: Ghavoran Orange backdoor properly connects to Above Pulse Radar
- Fixed: Purple EMMI Arena properly accounting for Gravity Suit to climb the tower.
- Fixed: Ferenia - Space Jump Room Access properly requires a way of destroying the blocks to get to the lower door.
- Changed: Collecting the item in Burenia - Underneath Drogyga before flooding the room by defeating Drogyga now requires Highly Dangerous Logic to be enabled.

### Metroid Prime

- Fixed: Shuffle Item Position is now properly randomized, along with other things shuffled patcher-side.
- Added: You may now force all Save Station doors to be blue, improving QOL for both random start and door lock rando.

### Metroid Prime 2: Echoes

- Fixed: Exporting multiple games at once is not properly prevented with an error message. It was never possible and fail in unclear ways.
- Added: The winners of the Cross-Game Cup have been added to A-Kul's scan.

## [5.0.2] - 2022-09-19

### Metroid Dread

- Fixed: Exporting Metroid Dread games on the Linux builds no longer causes an error.
- Added: FAQ entry about Speed Booster/Phantom Cloak/Storm Missile not working.
- Added: FAQ entry about Golzuna and Experiment Z-57 spawn conditions.
- Added: FAQ entry about the Wide Beam door in Dairon - Teleport to Cataris.

## [5.0.1] - 2022-09-12

- Fixed: The README and front page now lists Metroid Dread as a supported game.

### Metroid Dread

- Fixed: The differences tab no longer mentions Kraid and Corpius checkpoints being removed, as that's not a thing.
- Fixed: Missing credits in Randovania itself for SkyTheLucario's new map icons.

## [5.0.0] - 2022-09-10

- **Major** - Added: Metroid Dread has been added with full single-player support.
- **Major** - Added: An installer is now provided for Windows. With it rdvgame files are associated to open with Randovania, for ease of use. A shortcut for opening just the auto tracker is also provided.
- **Major** - Changed: The UI has been significantly revamped, with each game having their own section and an easy to use selector.
- Changed: The multi-pickup placement, using the new weighting, is now the default mode. The old behavior has been removed.
- Changed: Error messages when a permalink is incompatible have been improved with more details.
- Changed: The Customize Preset dialog now creates each tab as you click then. This means the dialog is now faster to first open, but there's a short delay when opening certain tabs.
- Changed: Progressive items now have their proper count as the simplified shuffled option.
- Fixed: Hints can now once again be placed during generation.
- Fixed: Exceptions when exporting a game now use the improved error dialog.
- Fixed: Gracefully handle unsupported old versions of the preferences file.
- Fixed: Excluding all copies of a progressive item, or the non-progressive equivalent, no longer hides them from the editor.
- Fixed: Changing the selected backend while it's being used should no longer cause issues.
- Fixed: Unexpected exceptions during generation now properly display an error message.
- Fixed: Trick usage in preset summary now ignores tricks that are hidden from the UI.
- Fixed: /database-inspect command no longer shows EventPickup nodes.
- Fixed: Data Editor is now correctly named Data Editor instead of Data Visualizer.

### Cave Story

- The hints fix affects Cave Story.

### Metroid Prime

- **Major** - Added: Enemy Attribute Rando. Enemy stat values such as speed and scale can be randomized within a range you specify.

### Metroid Prime 2: Echoes

- The hints fix affects Metroid Prime 2: Echoes.

## [4.5.1] - 2022-08-03

- Fixed: The History and Audit Log are now properly updated when joining a game session.
- Fixed: Your connection state is properly updated when joining a game session.

## [4.5.0] - 2022-08-01

- Added: Preferences are now saved separately for each version. This means newer Randovania versions don't break the preferences of older versions.
- Added: Exporting presets now fills in default file name.
- Added: Logging messages when receiving events from the server.
- Changed: Internal changes to server for hopefully less expired sessions.
- Fixed: The discord bot no longer includes the lock nodes.

### Cave Story

- Nothing.

#### Patcher Changes

- Nothing.

#### Logic Database

- Nothing.

### Metroid Prime

- **Major** - Added: Door lock rando. Door locks can now be randomized, with many options to fine-tune your experience. This feature is incompatible with multiworld.
- **Major** - Added: Option to show icons on the map for each uncollected item in the game under "Customize Cosmetic Options..."

#### Patcher Changes

- Fixed: Exporting with `QoL Cosmetic` disabled
- Fixed: Zoid's deadname appearing in credits
- Changed: Patches now consume fewer layers on average

#### Logic Database

- Fixed: Phazon Mining Tunnel now accounts only for Bombs when coming from Fungal Hall B
- Fixed: The Central Dynamo drone event is now accounted for to go through Dynamo Access
- Added: Beginner Wall Boost to lock onto the spider track in Metroid Quarantine A
- Added: Advancing through rooms containing Trooper Pirates now requires either the proper beam(s), basic defensive capabilities (varies slightly by room), or Combat (Intermediate) where appropriate
- Added: Advancing through rooms containing Scatter Bombus now requires Morph Ball, Wave Beam, Movement tricks, or basic defensive capabilities

### Metroid Prime 2: Echoes

- Nothing.

#### Patcher Changes

- Nothing.

#### Logic Database

- Nothing.

## [4.4.2] - 2022-06-05

- Fixed: Generating multiworld games where one Prime 1 player has item in every room while another Prime 1 player doesn't now works properly.
- Fixed: It's no longer possible to configure more than 99 shuffled copies of a major item, as that causes errors.
- Fixed: Using a trick to break a door lock is now properly displayed in the UI.
- Fixed: The description for expansions now mention they can be logical with multi-pickup placement.
- Fixed: The change log tab no longer causes the window to have absurd sizes on macOS.
- Removed: The broken option for enabling required mains for Metroid Prime 1. It was non-functional and incorrectly displayed.

## [4.4.1] - 2022-06-04

- **Major** - Added: When using multi-pickup placement, expansions are now considered for logic.
- Added: New experimental option for a different algorithm for how the generator weights locations for multi-pickup placement.
- Added: "Generate Game" tab now remembers which games and presets were expanded or collapsed.
- Added: The Game Session Window now has a counter for how many pickups it's currently trying to send to the server.
- Changed: Considerable more effort is made to keep hints relevant if there isn't enough things to be hinted in a game.
- Changed: Reduced the lag you get the first time you open the Games tab.
- Changed: Optimized the game generation. As example, Echoes' Starter Preset is 45% faster.
- Changed: Optimized the game validation. As example, Echoes' Starter Preset is 91% faster.
- Changed: The algorithm for how locations lose value over generation has changed. This should have bigger impact in big multiworlds.
- Changed: It's now possible to login again directly in the Game Session Window.
- Removed: The server and discord bot are entirely removed from the distributed executables, reducing its size.
- Removed: Metroid Dread is no longer available in releases, as it was never intended to be considered stable.
- Removed: All auto trackers based on pixel art style were removed by request of their artist.
- Fixed: The "Spoiler: Pickups" tab no longer shows locations that aren't present in the given preset.
- Fixed: The Game Session Window now better handles getting disconnected from the server.

### Cave Story

- Fixed: Hint Locations tab in Help no longer has an empty column named "2".

#### Patcher Changes

- Nothing.

#### Logic Database

- Nothing.

### Metroid Prime

- Added: "Cosmetic" option to force Fusion Suit
- Changed: Converting models from Echoes now always needs to be provided with an ISO.

#### Patcher Changes

- **Major** - Added: Models for Echoes' translators and split beam ammo are now also converted to Prime.
- Fixed: Spawning in Elite Quarters after killing OP no longer spawns the player OoB
- Fixed: Ridley boss random size on PAL/NTSC-J and Trilogy
- Fixed: Many rooms which, when submerged, the water box would be misaligned with the bounding box
- Fixed: Certain rooms where item position randomizer biased towards one side or OoB entirely
- Added: Results screen now shows Randovania version and seed hash

#### Logic Database

- Fixed: Gravityless SJ strat for Cargo Freight Lift to Deck Gamma is no longer dangerous
- Fixed: Main Plaza NSJ Grapple Ledge dash now correctly uses the Wasp damage boost method
- Fixed: Hall of the Elders Boost IUJ typos- BSJ is now IUJ and Combat is now Combat/Scan Dash
- Added: Thardus is now logical if you only have Thermal Visor with the Invisible Objects trick set to Intermediate
- Added: Flaghra now accounts for defeating it both before and after triggering the fight
- Added: Method to reach Main Quarry's crane platform with just Grapple Beam and Beginner Movement
- Added: Method to reach Main Quarry's crane platform with Expert Wall Boosts and Slope Jumps
- Added: Method of getting Crossway with only Boost Ball and Xxpert Movement
- Added: Method of climbing Connection Elevator to Deck Beta gravityless NSJ with Advanced Bomb Jump and Expert Slope Jump
- Added: NSJ/bombless strat of getting Gathering Hall's item with a Hypermode dash
- Added: Method of getting Crossway item with Advanced Bomb Jump and Expert BSJ, Scan Dash, and Standable Terrain
- Added: Method of climbing Reflecting Pool using the Stone Toad's wacky physics as Advanced Movement
- Added: Gravityless NSJ method of leaving Gravity Chamber with Advanced Wall Boost and Expert Slope Jumps and Underwater Movement
- Changed: Increased Elite Quarters BSJ to Advanced
- Changed: Increase lower Great Tree Hall Wall Boost to Hypermode
- Changed: Chozo Ruins Save Station 3 boostless/bombless strat to go through the tunnel has had its difficulty decreased to Advanced Movement and Intermediate Standable Terrain
- Changed: Hive Totem NSJ Slope Jump now uses Beginner Underwater Movement
- Changed: Monitor Station dash to Warrior Shrine is now Beginner with SJ

### Metroid Prime 2: Echoes

- Nothing.

#### Patcher Changes

- Nothing.

#### Logic Database

- Nothing.

## [4.4.0] - Not released

This release was skipped.

## [4.3.2] - 2022-05-13

### Metroid Prime

- Fixed: Lightshow during Chapel IS after Chapel item has been obtained and room has been reloaded

### Metroid Prime 2: Echoes

- Fixed: Significantly reduced lag spikes when loading a room containing Prime1 models.

## [4.3.1] - 2022-05-08

- Added: Phazon Suit hints are now included in the preset description.
- Fixed: Exporting Prime 1 games that have no Phazon Suit no longer fails if it's configured to have a hint.

## [4.3.0] - 2022-05-01

- Added: Destroying door locks is now properly tracked. In Echoes, this means removing a door lock from the back allows for logical access to where you were.
- Added: In Data Visualizer, it's now possible to set tricks to a certain level and simplify all visible connections based on that.
- Fixed: Maximum values for certain preset fields, such as Energy Tank capacity and Superheated Room Probability, can now properly be used.
- Fixed: A race condition with Randovania connected to Nintendont, where Randovania could incorrectly assume the game was idle if memory was read while it was executing the last sent task.
- Fixed: The map tracker now properly handles when multiple nodes gives the same resource/event.
- Changed: Online game list by default only shows 100 sessions, for performance reasons. Press "Refresh" to get all.

### Cave Story

- Nothing.

#### Patcher Changes

- Nothing.

#### Logic Database

- Nothing.

### Metroid Prime

- Added: Option to specify hint for Phazon Suit in Impact Crater (default=Show only area name)
- Added: April Fools Preset
- Added: Map images are now generated and written in the same folder as output ISO when generating room rando seeds and exporting them with spoilers enabled.
- Fixed: Random Superheated, Random Submerged and Dangerous Gravity Suit logic now trigger dialog warning in Multiword sessions
- Fixed: Adjusted min/max boss sizes to prevent softlocks
- Fixed: Default setting for screen Y offset now works
- Changed: The "Items in Every Room" Chaos Option now uses items from the Randovania pool (shows n/293 items when enabled). This means multiworld items can now appear at extra locations, and item text is now consistent with the rest of item placement.
- Changed: Two-way room rando now ensures that all rooms are part of the same network

#### Patcher Changes

- Fixed: Specifying custom heat-damage-per-second now properly affects non-vanilla superheated rooms
- Fixed: Some akward cutscene timing when playing skipped cutscenes in realtime
- Added: Random boss sizes now affects Flaahgra, Plated Beetle and Cloaked Drone
- Changed: Random boss sizes now affects bosses in cutscenes, additionally Omega Pirate's armor plates now scale properly
- Changed: When creating a new save file, the default selection is now "Normal" to help prevent accidentally starting the game on Hard mode
- Changed: Artifacts which do have no need to be collected are removed from the logbook

##### Room Rando
- Added: Include Square Frigate doors and morph ball tunnels during randomization
- Fixed: Crash when opening the map near certain rooms
- Fixed: Crashes due to two large rooms being connected.
- Fixed: Crash when rolling through some doors in morph ball
- Fixed: Central Dynamo reposition soft-lock
- Fixed: Inability to scan vertical doors
- Fixed: Incompatability with "No Doors" + "Room Rando"
- Changed: The door immediately behind the player is unlocked when teleporting to a new room. This gives the player one chance to backtrack before commiting to the warp.

#### Logic Database

- Nothing.

### Metroid Prime 2: Echoes

- Added: Preset descriptions now list custom beam ammo configuration.
- Changed: Optimized how long it takes to export a game that uses Prime 1 models.

#### Patcher Changes

- Nothing.

#### Logic Database

- Nothing.

## [4.2.1] - 2022-04-01

- Fixed: Popup for new changes fixed.

## [4.2.0] - 2022-04-01

- Added: Experimental option to force first progression to be local.
- Added: New pixel icons for the auto tracker.
- Changed: Standard tracker layouts for Prime, Echoes and Corruption now include a few more items.
- Changed: Auto tracker game icons for Echoes beams now use the HUD icons instead of the pickup models.
- Changed: Update to Qt 6.
- Changed: The import preset menu in game sessions now has the presets of a game sorted by name, with the default presets on top.
- Fixed: Randovania no longer hangs on start if there's a loop in the hierarchy of presets.
- Fixed: Generation no longer fails when one player has no pickups assigned during logic.

### Cave Story

- Nothing.

#### Patcher Changes

- Nothing.

#### Logic Database

- Nothing.

### Metroid Prime

- **Major** - Added: In multiworld, pickups from an Echoes player now uses the correct model from Echoes.
- **Major** - Added: **April Fool's Day Special!** New game modification category "Chaos Options" in "Other" tab. Chaos options are patcher-side only, and thus are not accounted for by the seed generator logic.
    - Enable Large Samus
    - Random Boss Sizes
    - Remove Doors
    - Random Superheated Rooms
    - Random Submerged Rooms
    - One-way Room Rando
- Added: Deterministic Maze RNG option for fairer racing
- Fixed: Echoes Combat Visor placed in a Prime player's world now uses the new Combat Visor model.
- Fixed: Deterministic Incinerator Drone RNG setting staying on even when checkbox was unchecked.

#### Patcher Changes

- Fixed: Soft-lock in Artifact Temple with Major Cutscene skips (players could leave during ghost cutscene and abort the layer change)
- Fixed: Items Anywhere could delete Artifact hints in rare cases
- Changed: Updated [Quality of Life documentation](https://github.com/toasterparty/randomprime/blob/randovania/doc/quality_of_life.md)
- Changed: Nerfed "Items in Every Room" (Extra items more likely to be missiles)

#### Logic Database

- Nothing.

### Metroid Prime 2: Echoes

- **Major** - Added: In multiworld, pickups from a Prime player now uses the correct model from Prime.

#### Patcher Changes

- Nothing.

#### Logic Database

- Nothing.

## [4.1.1] - 2022-03-12

- Added: The game details window now displays the Randovania version the game was generated with.
- Added: You can now import a game layout/spoiler file in multiworld sessions.
- Changed: A popup shows up while waiting for the game session list.
- Fixed: The error message when the client is incompatible is now properly displayed.
- Fixed: Player inventory is now properly sent to the server in multiworld sessions.


### Metroid Prime

#### Patcher Changes

- Fixed: Scan visor and X-Ray not displaying properly after taking an elevator when combat visor is shuffled.
- Fixed: Some users receiving OS error when exporting ISO with non-vanilla suit colors.


## [4.1.0] - 2022-03-01

- Added: /randovania-faq command was added to the Discord bot, which sends FAQ messages.
- Added: Randovania now checks if the entire database is strongly connected, allowing for manual exceptions.
- Added: You can now configure the priority given to each major item. Higher values are more likely show up earlier in the progression chain.
- Added: Generation failures now have a lot more details on what was missing for progression, facilitating finding issues with your preset.
- Added: The item pool screen now explicitly tells you expansions are not used for logic.
- Added: Implemented support for changing the title for a game session.
- Added: A button for duplicating a session, including the generated game and all rows.
- Added: Multiworld sessions can now be generated without spoilers.
- Added: Preset descriptions now include if some item has a different number of copies shuffled.
- Changed: Multiworld damage logic incompatibility warning now displays every time.
- Changed: On generation failure, a count of how many nodes are accessible is now displayed.
- Changed: Data Editor now lets you save non-experimental databases with integrity errors.
- Changed: Most command line arguments have been renamed.
- Changed: Simplified the item pool tab, with the usual case now having only a single line per item.
- Changed: Improved the text for quantities for ammo in the item pool tab.
- Changed: Experimental games are only shown in the menu if the option for experimental games is enabled.
- Changed: Only session admins are allowed to copy the permalink of a session.
- Changed: Modified how ConfigurableNodes (In Echoes, the Translator Gates) are handled in logic. This should have no visual differences, other than speeding up generation.
- Changed: Great internal changes were done to how hints are applied to the game. This should have no visible impact.
- Changed: The UI for 1HP Mode now only shows up for Echoes.
- Fixed: Map Tracker now properly handles multiple copies of pickups in all cases.
- Removed: The Database Editor can only be open when running from source. In releases, use `Open -> (Game) -> Data Visualizer` instead.
- Removed: All auto trackers based on pixel art style were removed over concerns about asset licensing.

### Cave Story

- Nothing.

#### Patcher Changes

- Nothing.

#### Logic Database

- Nothing.

### Metroid Prime 1

- Added: Option to use deterministic Incinerator Drone RNG for fairer racing
- Added: Spring Ball. Enable in preset configuration. Must have bombs in inventory to work.

#### Patcher Changes

- Added: QoL Game Breaking - Reserach Lab Aether Pirate now guaranteed to jump through glass when doing room backwards
- Fixed: Players could unmorph in Magmoor Workstation where they should not be able to
- Fixed: Abuse of QoL Game Breaking in Central Dynamo to skip the maze/drone
- Fixed: Exclude Phazon Elite Item from QoL Pickup Scans
- Fixed: Wavesun when playing with shuffled item positions
- Fixed: Main Plaza etank ledge door shield was slightly misaligned
- Fixed: Cannon remaining holstered after grapple when shuffling combat visor
- Fixed: Cannon remaining holstered after a specific type of R-Jump when shuffling combat visor
- Fixed: Unmorphing now returns you to your previous visor instead of default visor when shuffling combat visor for quality of life purposes

#### Logic Database

- Changed: Reduce difficulty of Monitor Station -> Warrior Shrine NSJ/No Bombs to intermediate dash and standable terrain (from advanced dash and expert standable) and included a video.

### Metroid Prime 2: Echoes

- When checking details for a game, the hint spoiler tab now includes the correct text for Dark Temple keys hints.

#### Patcher Changes

- Nothing.

#### Logic Database

- Added: Using Screw Attack as a trickless means to obtain Grand Windchamber item after seeker puzzles

## [4.0.1] - 2022-01-30

- Changed: The UI for 1HP Mode now only shows up for Echoes.
- Fixed: Support for non-NTSC Metroid Prime 1 ISOs restored.

## [4.0.0] - 2022-01-30

- **Major** - Added: Cave Story has been added with full single-player support.
- **Major** - Added: Data Visualizer/Editor now contains a visual representation of the nodes in the area.
This feature comes with plenty of quality of life functionality for editing the database.
- Added: A new tab has been added to the preset editor, Generation Settings, consolidating various settings such as minimal logic, multi-pickup placement, dangerous actions, etc.
- Added: The Logic Database can now have descriptions for nodes.
- Added: Game Details window can now spoil the item order, elevators, translator gates and hints.
- Added: Data Editor can now edit area names.
- Added: Data Editor can now view and edit resources.
- Added: Items now have tooltips in the Auto-Tracker.
- Added: One joke hint.
- Added: Descriptions for Minimal Logic for each game, with a better definition of what Minimal Logic is.
- Added: Randovania is now able to identify for what version of Randovania a given permalink is, if they're similar enough versions.
- Added: Permalinks now contain the seed hash, so Randovania can detect if there's a hash mismatch when importing.
- Changed: In the Game Session Window, the observers tab is now visible by default.
- Changed: The rdvgame file is now considerably more technical in order to require less game-specific code.
- Changed: Editing connections in the Data Editor now has an easier to use selector for non-item resources.
- Fixed: Data Visualizer no longer hides the comment for a single-element Or/And entry.
- Fixed: Data Editor now properly handles areas without nodes.
- Removed: It's no longer possible to delete a game session.
- Removed: It's no longer possible to leave the session when closing the window.

### Metroid Prime

- Added: Start in any (uncrashed) Frigate room
- Added: 1-way cycles and 1-way anywhere elevators can lead to (uncrashed) Frigate rooms
- Added: Essence Death and Frigate Escape Cutscene teleporter destinations can now be shuffled
- Added: Artifact hints can now be configured to show area and room name, just area name, or nothing at all
- Added: Cosmetic Option - Select HUD Color
- Added: Cosmetic Option - Rotate hue of all 4 suit textures and ball glow color
- Added: Cosmetic Option - Set default in-game options like Echoes
- Added: Experimental Option - Shuffle the coordinates of items within their respective rooms. Seeds may not be completable.
- Added: Experimental Option - Add random (non-logical) items to rooms which do not usually have items.
- Added: Shuffle Power Beam
- Added: Shuffle Combat Visor
- Added: New default preset: "Moderate Challenge".
- Changed: Minimal Logic no longer checks for Plasma Beam.
- Changed: Removed "Fewest Changes" preset.
- Changed: Updated "Starter Preset" to better match community preferences.

#### Known Issues:

- Nothing.

#### Patcher Changes

- Added: Support for NTSC-U 0-01, NTSC-J and NTSC-K (Gamecube)
- Added: List of tournament winners on lore scan in Artifact Temple
- Added: QoL Game Breaking now fixes several crashes on Frigate Orpheon
- Added: QoL Game Breaking now fixes the soft-lock in hive totem by making the blocks drop sooner
- Added: Option to disable item loss in Frigate (Enabled by default)
- Added: QoL Pickup Scans - Weeds by item in Landing Site now don't have scan point
- Added: Combat/Scan/Thermal/X-Ray all have unique custom models
- Fixed: Safeguard against blowing past layer limits.
- Fixed: On Major custscene skip, Elite Quarters now stays locked until the player picks up the item. The hudmemo is now tied to the item rather than the death animation.
- Fixed: Ruined fountain not always showing the right scan.
- Fixed: Phazon Suit Small Samus Morph Ball Glow
- Fixed: Vent shaft item not being scannable on QoL Pickup Scans
- Fixed: Automatic crash screen
- Fixed: Wavesun not collecting item/unlocking door
- Fixed: Locked door on Storage Depot B (NTSC 0-02)
- Fixed: Bug in Elite Quarters where game would crash during OP death cutscene if the player changed suit during the fight
- Changed: The vines in arboretum which cover the scan panel remain in the room on the ghost layer to help aid newer players.
- Changed: Exo and Essence stay dead permanently if traversing Impact Crater multiple times
- Changed: Increased Maximum Missile/Etank/Capacity for seeds with more expansion count than is available in vanilla

#### Logic Database

- Fixed: Magma Pool - Added missing suit or heated runs trick requirement for non-grapple methods of crossing the room
- Fixed: HAT - Updated spawn node
- Fixed: Quarantine Cave - Properly model when the fight is required and when it is not
- Fixed: Bug where Biohazard Containment didn't check Power Conduit Requirements if Super Missiles were available
- Fixed: Typo in Frozen Pike - Hunter Cave Access requires Slope Jump (Advanced), not Single-Room OoB (Advanced)
- Added: New Event - Gravity Chamber Item (Lower)
- Added: New Trick Category - Infinite Speed
- Added: Magma Pool - Added standable terrain method to cross the room with a video example
- Added: Main Plaza - Hypermode Dash to get Grapple Ledge
- Added: Elite Quarters - BSJ to skip scan visor
- Added: Reactor Core - NSJ Gravityless Bomb Jumps
- Added: Cargo Freight Lift - NSJ Gravityless Boost or Bombs climbs
- Added: Flick BSJ in watery hall OoB
- Added: NSJ Bombless Lower GTH Climb (Wallboost)
- Added: NSJ Bombless Quarantine Cave Elevator Spider Skip
- Added: NSJ Bombless Gravity Chamber Escape (Gravity Wallboost)
- Added: NSJ Bombless Lower Phen's Edge
- Added: NSJ Bombless Frozen Pike (Mid-Section)
- Added: NSJ Bombless Life Grove (Wallboost)
- Added: NSJ Bombless HOTE Climb (Boost IUJs)
- Added: NSJ Bombless Elite Control Access (Wallboost)
- Added: Elite Control Access Item (Damage Boost)
- Added: Central Dynamo Item w/ Infinite Speed
- Added: Bomb jump to skip grapple in Biotech Research Area 2
- Added: Great Tree Hall - Jump Off Enemies Bomb Jump (Advanced) to reach GTC NSJ
- Added: Wallboost FCS Climb
- Added: Logic for Traversing Twin Fires Tunnel to Workstation NSJ Gravity
- Added: Logic for Traversing Twin Fires Tunnel to Workstation NSJ Bombless
- Added: Logic for Traversing Twin Fires Tunnel to Workstation Missileless Grappless
- Added: Gravityless Grappless Morphless method for crossing FCS
- Added: Waste Disposal Wallboosts
- Added: Climb Connection Elevator to Deck Beta Gravityless
- Added: Combat Requirements for Essence fight
- Added: 2 Additional NSJ methods for reaching FCS item
- Added: Lava Lake Item NSJ Combat Dash
- Added: Triclops Pit Item SJ Beginner Standable
- Added: 3 new ways to climb Tower of Light (L-Jump, R-Jump, Slope Jump)
- Added: Underwater Movement (Beginner) to get to Tower Chamber with Space Jump
- Added: Underwater Movement (Intermediate) for NSJ Tower Chamber
- Added: Frigate Crash Site climb with Space Jump and L-Jump (Intermediate) and Standable Terrain (Beginner)
- Added: More logical paths for Ice Ruins West NSJ
- Added: Ice Ruins West Middle-Left Rooftop to Item Combat/Scan Dash
- Added: Beginner L-Jump to reach Main Quarry Save Station
- Added: Main Quarry Crane Platform to Waste Disposal NSJ Advanced Combat Dash
- Added: Main Quarry Crane Platform to Item Intermediate Scan Dash
- Added: Expert Gravity Wallboost to get to Tower Chamber
- Added: Beginner Gravity Wallboost to get to Watery Hall
- Added: Expert Trick for NSJ+Boost Crossway
- Added: Movement (Intermediate) to skip Spider Ball in Crossway
- Added: L-Jump to skip SJ on 3rd tier of ore processing puzzle
- Added: NSJ Ore Processing with Spider+Bombs (Expert)
- Added: Bombless Ore Processing Puzzle with Wallboost(Advanced)
- Added: Phendrana Canyon Hypermode Boost
- Added: NSJ Combat Dash (Expert) to Temple Entryway from lower part of room
- Added: Various tricks in Uncrashed Frigate
- Added: Ore Processing Door To Elevator Access A to Storage Depot B Standable L-Jump with Power Bombs
- Added: Combat logic for Dynamo Access and Elite Control Elite Pirate fights
- Added: Intermediate/Advanced Standables to enter/escape Elite Control after/without triggering Elite Pirate
- Added: Logic now can expect players to play in just scan visor, using bombs to open doors
- Added: Knowledge/Combat (Intermediate) trick to skip needing Power Beam for Exo fight
- Changed: Renamed Misc Logic Option to "Allow Dangerous Gravity Suit Logic"
- Changed: Increased difficulty of Connection Elevator to Deck Beta DBJs to Advanced
- Changed: HAT Wallboosts can be done using Gravity at the same difficulty
- Changed: Removed under-used "Complex Movement" trick category
- Changed: All Gravityless Slope Jumps are now categorized as "Underwater Movement without Gravity", as opposed to just NSJ ones
- Changed: Knowledge (Beginner) to Traverse Magmoor Workstation without Varia
- Changed: Magma Pool - Gravity Suit lava dive difficulty was reduced to L-Jump (Intermediate) and Standable Terrain (Beginner)
- Changed: Hall of the Elders - Now properly model needing to kill the 1 ghost to leave the room. Chargeless 1 ghost fight combat difficulty reduced to beginner.
- Changed: Added requirement for X-Ray Visor or Invisible Platforms to Triclops Pit Item NSJ tricks
- Changed: Monitor Station climb to Warrior Shrine Bomb Jump difficulty changed from Advanced to Intermediate
- Changed: Monitor Station NSJ Combat Dash to Warrior Shrine lowered difficulty from Advanced to Intermediate
- Changed: Increase the difficulty of Tower of Light climb with combat dash from 'Beginner' to 'Intermediate' lowered Standable Terrain from 'Intermediate' to 'Beginner'
- Changed: Frigate Crash Site Climb Space Jump Slope Jump Standable Terrain difficulty was reduced to Standable Terrain (Beginner)
- Changed: Removed Slope Jump and Standable requirement from Ice Ruins West NSJ
- Changed: Main Quarry Save Station NSJ Movement difficulty from Beginner to Intermediate
- Changed: Main Quarry Crane Platform to Waste Disposal Standable/Slope Jumpe no longer requires L-Jump
- Changed: Main Quarry Crane Platform to Waste Disposal NSJ Scan Dash difficiulty from Advanced to Intermediate
- Changed: Ore Processing Storage Depot B to Waste Disposal NSJ Standable difficulty from Intermediate to Beginner
- Changed: Ore Processing Storage Depot B to Waste Disposal R-Jump to L-Jump
- Changed: Elite Research Spinners without Boost from Advanced to Intermediate
- Changed: Ore Processing Door To Elevator Access A to Storage Depot B Standable difficulty from Intermediate to Advanced
- Changed: Sun Tower Early Wild now requires Intermediate Knowledge on all methods
- Changed: Less damage required for Watery Hall with Gravity Suit

### Metroid Prime 2: Echoes

- Changed: Minimal Logic no longer checks for Light Suit or Agon Keys.

#### Patcher Changes

- Fixed: Exporting an ISO when Randovania is in a read-only path now works properly.
- Added: Ability to set a custom HUD color

#### Logic Database

- Changed: Shrine Access Seeker Door without Seekers is now Hypermode (from Expert).


## [3.2.2] - 2022-01-17

- Fixed: Presets for unknown games (for example, from a dev version of Randovania) are now properly ignored.

## [3.2.1] - 2021-10-23

- Fixed: The spin box for starting Energy Tanks no longer goes above 14.
- Fixed: Errors from the Prime 1 patcher are now properly displayed in error messages.
- Fixed: Converting presets from previous games should no longer cause invalid expansion ammo count.
- Fixed: Converting presets with multiple major items that give ammo no longer cause incorrect per-expansion ammo count.
- Fixed: Changing the default beam in Echoes no longer throws an error with invalid included ammo.
- Fixed: Sky Temple Keys on Guardians/Sub-Guardians are now properly counted for the item pool size.
- Fixed: Sky Temple Keys on Guardians/Sub-Guardians now appears on the preset description.
- Fixed: Safety check that there's enough available locations for all non-progression at the end of generation has been re-added.
- Changed: Improved error message for certain kinds of invalid permalinks.
- Changed: Presets with negative ammo count for expansions are invalid.

### Metroid Prime

#### Patcher Changes

- Fixed: PAL ISOs now correctly work again.

## [3.2.0] - 2021-10-16

- **Major** - Added: The Logic Database can now have comments in requirements.
- **Major** - Changed: Expansions contents are now configured directly, instead of being calculated from a target.
- Added: Files in the "Previously generated games" folder now includes the name of the games used.
- Added: Custom names for Prime 1 elevators
- Added: Support for Minimal Logic has been added for Metroid Prime and Metroid Prime 3.
- Added: New auto tracker layouts for Metroid Prime 2, with two lines and three lines.
- Changed: Force one specific certificate root when connecting to the server.
- Changed: Custom elevator names across both games now used throughout the entire UI
- Changed: Data Editor now raises an error if two Pickup Nodes share the same index.
- Changed: When changing Echoes Goals, the slider of the number of keys is now hidden when "Collect Keys" goal is not selected.
- Changed: Customizing the item pool causes permalinks to not get as long as before.
- Changed: The Qt theme was changed, as the previous one had serious issues on certain platforms and certain elements.
- Fixed: Items that include ammo are now configurable to provide up to the ammo's capacity.
- Fixed: Certain invalid permalinks are now properly recognized as invalid.
- Fixed: In connections editor, changing a requirement to "And/Or" no longer places ui elements in the wrong place.
- Removed: Metroid Prime 2: Echoes FAQ entry about the weird hint categories, as the issue has been fixed.
- Removed: Menu option to open STB's Echoes item tracker in a new window.

### Metroid Prime - Patcher Changes

- Added: New Nothing model.
- Added: Missile Expansions for yourself has a 1 in 1024 of being shiny.
- Fixed: Mine security station softlock so that defeating the purple pirates first doesn't fail to switch the room to the non-cutscene layer.
- Fixed: Qol scan for Ice Ruins West pickup.
- Fixed: Warp-to-start crash.
- Changed: Fewer forced popup alert for multiworld purpose, and popups now lasts 3s instead of 5s.

#### Cutscene Skips

- Added: Cutscene skip for arboretum gate (competitive+).
- Added: Mine Security Station now longer force switches to Combat Visor.
- Changed: Shorelines Tower cutscene skip is now Minor.
- Changed: Workstation cutscene is now Competitive.
- Changed: Wave panel cutscene in Main Quarry is now Competitive.
- Changed: Elevator leaving cutscenes back are now Major.

### Metroid Prime 2: Echoes - Patcher Changes

- Added: Cosmetic option to customize hud color.
- Fixed: Scanning hints now displays the correct, edited categories.

### Metroid Prime - Logic Database

- Added: Method of reaching pickup in Root Cave from Arbor Chamber with a Dash (Intermediate and above).
- Added: Knowledge (Beginner) trick to leave Central Dynamo without completing the maze or fighting the drone.
- Added: Additional Lower Mines NSJ logic.
- Added: Movement tricks for logical forced damage in Magmoor Caverns, Phazon Mines, and Impact Crater.
- Added: Tricks for climbing Research Lab Aether NSJ
- Added: Tricks for traversing Magmoor Workstation bombless NSJ
- Added: More detailed boss/combat logic
- Fixed: Shorelines tower item being accessible from Ruins Entryway and not Temple Entryway.
- Fixed: Backwards Lower Mines logic
- Fixed: Ice Ruins West NSJ logic now accounts for adult sheegoth layer
- Fixed: Added missing requirements for releasing the metroid in Research Lab Aether

### Metroid Prime 2: Echoes - Logic Database

- Added: Method of climbing halfpipe in Meeting Grounds with Space Jump, Screw Attack, and Standable Terrain (Beginner and above)
- Added: Method of killing Quad MBs using Bombs or Power Bombs and Combat (Beginner)
- Added: Method of killing Quad MBs using Screw Attack (Space Jump) and Knowledge (Beginner)
- Added: Requirement to either kill the Quad MBs or defeat Spider Guardian in order to collect the item in Hall of Combat Mastery in the intended way
- Fixed: A few broken Dark Forgotten Bridge paths have now been fixed.
- Changed: Simplified Meeting Grounds logic slightly, by removing the redundant Top of Halfpipe node
- Changed: Killing Quad MBs now uses a template, as it's a complex set of requirements repeated in three separate rooms

### Discord Bot (Caretaker Class Drone)

- Changed: Room images uses two-way arrows if a connection is two-way, instead of two arrows.

## [3.1.4] - 2021-09-19

- Changed: Force one specific certificate root when connecting to the server.
- Fixed: Checking for updated versions will no longer close Randovania when no internet connectivity is present.
- Fixed: The server will properly reject clients with mismatched versions.

## [3.1.3] - 2021-09-19

- Added: Dialog that shows all enabled tricks in a preset and a list of all rooms that have some combination of tricks that ends up active in that preset.
  - This dialog can be accessed by right-clicking a preset on the "Generate Game" tab, or by pressing the "..." menu in the "Game Details" window.
- Added: Multiworld Help entry regarding maximum number of players.
- Added: Metroid Prime FAQ entry regarding the forced popup alert.
- Changed: Long lines of requirements (Check for all artifacts in Artifact Temple) are now word wrapped.
- Changed: When changing Echoes Goals, the slider of the number of keys is now hidden when "Collect Keys" goal is not selected.
- Changed: In the description of Prime 1 presets, Quality of Life now comes before Game Changes.
- Changed: Clarify that only "Two-way, between areas" guarantees that all areas are accessible.
- Changed: Progress bar when generating a game now reports how many actions were taken, instead of how many items are left.
- Fixed: Nodes with no outbound connections now clearly display this in the visualizer, instead of an error.
- Fixed: Updated multiworld damage warning to mention Magmoor Caverns as well.

### Discord Bot (Caretaker Class Drone)

- Added: The bot now responds to permalinks, presets and rdvgame files sent via direct messages.
- Added: Response for permalinks now offers the permalink's presets for download.
- Changed: `/database-inspect` area responses now has a node selection.

## [3.1.2] - 2021-09-15

- Fixed: In game session, pressing the "Generate game" button no longer errors.

### Discord Bot (Caretaker Class Drone)

- Changed: The response to `.rdvgame` files now include the seed hash and permalink.
- Changed: `/database-inspect` response now includes an image of the requested room layout.

## [3.1.1] - 2021-09-12

- Added: When importing a preset in a game session, there's now an option to import directly from a file.
- Added: In game session, it's now possible to export a preset directly to a file.
- Added: In game session, there's now a "Generate game (no retries)" button. This option attempts generation only a single
time, before giving the error message of why it failed. It's useful for investigating bad presets.
- Changed: When multiworld generation fails, the error message is now clearer on which players haven't reached the end.
- Changed: Preset summaries have been split better into categories.
- Removed: The "Never" option for dangerous actions has been removed from the UI, as it currently doesn't work.

### Discord Bot (Caretaker Class Drone)

- Changed: `/database-inspect` response is now more readable and includes the name of who requested it.

## [3.1.0] - 2021-09-05

- **Major** - Added: Setting for requiring a number of actions/progression before artifacts are placed, to prevent early artifacts.
  - Default Prime 1 presets now default to 6 minimum progression for artifacts.
- **Major** - Added: Setting for controlling how dangerous checks are handled in logic.
- Added: Setting for toggling the pickup scan QOL adjustments.
- Added: The seed hash label in Game Sessions is now selectable.
- Added: One joke hint, requested in 2019.
- Added: Data Visualizer now only shows target nodes for selection that are non-impossible.
- Added: Data Visualizer now highlights nodes that have a path to the selected node.
- Added: Improved the error message when the patcher executable is somehow missing.
- Added: New entries to the Multiworld Help for collecting items and cross game.
- Fixed: Randovania no longer errors when the last selected preset is for a hidden game.
- Fixed: Quality of Life page link in Metroid Prime preset customization is now fixed.
- Fixed: The tracker now properly restores states for games other than Echoes.
- Fixed: Fixed a crash that sometimes occurs when deleting presets.
- Fixed: Generator now directly accounts for events weighting actions.
- Changed: Removed customization of Qt theme for decreasing whitespace.
- Changed: Upgrades in the tracker fills an entire column first, instead of filling rows first.
- Changed: Tracker now properly saves the preset used when persisting the state.

### Metroid Prime - Patcher Changes

- Added `Pickup Scans` option to toggle the patching of item locations so that they can always be scanned.
- Magmoor Workstation item scannable through the purple door (QoL Pickup Scan)
- Fixed shorelines tower item custom scan sometimes showing the incorrect text for certain models
- Certain pickups now always have the popup alert on collection during multiworlds.
- If there are multiple pickups for other players next to each other, these pickups are forced to have a popup alert, so Randovania can properly detect they were picked up.
- Fixed PCA crash patch not being applied when playing small samus.

#### Cutscene Skips
- Added `Competitive` cutscene skip option.
- Moved Shorelines Tower cutscene to major (it sometimes has a reposition that is sometimes useful in routing)
- Removed Main Quarry Combat Visor switch
- Speed up opening of gate in ice temple
- Speed up opening of gate in sun tower
- Fixed Thardus cutscene skip softlock

### Metroid Prime - Logic Database

- Added: Method of reaching Ruins Entryway from Plaza Walkway in Phendrana Shorelines with a Dash (Intermediate).
- Added: Easier NSJ trick to climb Ruined Courtyard using the water puzzle platforms.
- Added: Charge Beam requirements were added to the following rooms with combat trick alternatives:
    - (Beginner) Elite research - Phazon Elite
    - (Beginner) Research Entrance
    - (Intermediate) Hall of the Elders - Wave and Ice bomb slots
    - (Intermediate) Sunchamber - Ghosts fight
    - (Intermediate) Mine Security Station with >= 200 energy
    - (Advanced) Mine Security Station
- Fixed: Main Plaza door to Plaza Access is now properly a normal door, instead of a permanently locked door.
- Fixed: Sun tower now requires Knowledge (Intermediate) to collect the Sunchamber layer change event without falling down.
- Fixed: Removed broken/redudant trick for reaching Temple Entryway ledge using cutscene reposition
- Fixed: Trivial logic for Plaza Walkway to Ruins Walkway
- Fixed: Replaced Bomb Jump (Intermediate) with Dash (Beginner) trick to cross the gap to reach the Courtyard Access door in Ice Ruins West.
- Fixed: NSJ logic now accounts for stalactite in Ice Ruins West.
- Fixed: Crossing the gap by Specimen Storage door no longer sometimes requires L-Jump (Intermediate) instead of Beginner.
- Changed: Improved readability of Ruined Courtyard logic.
- Changed: Reorganized Sunchamber logic to improve usage by generator/solver.
- Changed: Picking up Sunchamber Ghosts item NSJ is now L-Jump (Beginner) instead of Intermediate.
- Changed: Crossing TFT to TF with Gravity+SJ now requires Movement (Beginner)
- Changed: FCS Item Scan Dash method is now Intermediate without SJ.
- Added: FCS Grapple strat - Movement (Beginner)

### Metroid Prime 2: Echoes - Patcher Changes

- Added: A-Kul's scan in Sky Temple Gateway now displays a list of previous tournament winners.
- Changed: Echoes now uses a different game ID when saving ISOs with menu mod enabled, preventing issues from incompatible save files.
- Changed: The elevator sound effect is never removed when elevators are vanilla, ignoring the preference.

### Metroid Prime 2: Echoes - Logic Database
- Added: Method of reaching the pickup in Reactor Core with Space Jump, Bombs, Spider Ball, and Standable Terrain (Intermediate and above).
- Fixed: Lore Scan in Meeting Grounds no longer believes that Boost is required to scan it.
- Fixed: Reactor Core has been cleaned up slightly.
- Fixed: Spawn point in Accursed Lake is now correctly set.

### Discord Bot (Caretaker Class Drone)

- Added: The `/database-inspect` command to send the logic of a room to the channel.
- Added: Messages with rdvgame files also get a reply with a summary of the preset.
- Changed: Responses with preset descriptions no longer pings the original message.

## [3.0.4] - 2021-08-10

- Added: Game Sessions now have an accessible audit log, which includes whenever a player accesses the spoiler log.
- Added: Metroid Prime 1 racetime.gg rooms are now viewable in the racetime.gg browser, with filters for each game
- Fixed: Importing a permalink from the racetime.gg browser while a race is currently in progress now selects the correct racetime.gg room

## [3.0.3] - 2021-08-08

- Fixed: "Open FAQ" in the main window now works correctly.
- Fixed: Pressing Yes to ignore invalid configuration now works correctly.
- Changed: Randovania now silently handles some invalid configuration states.
- Changed: Improved handling of corrupted repository for old preset versions.

## [3.0.2] - 2021-08-05

- Added: In-game crashes in Metroid Prime now automatically show the error screen.

- Changed: Game Sessions - The window now uses docks for the different parts, meaning you can resize, reorder and even split off.

- Changed: Use different colors for artifact hints in Metroid Prime, for better readability on both scan box and logbook.

- Fixed: Exporting a Metroid Prime ISO with Warp to Start enabled and starting at certain elevator rooms no longer fails.

## [3.0.1] - 2021-08-01

- Changed: Disabled the option to stop exporting a Prime 1 ISO to avoid crashes.

- Fixed: Server will now re-authenticate with Discord, preventing users from logging with the incorrect account.

- Fixed: Game Sessions - History entries with invalid locations no longer cause error messages.

## [3.0.0] - 2021-07-30

-   **Major** - Metroid Prime 1 is now fully supported, including multiworld and auto tracker!

-   **Major** - Presets are now presented in a tree view, with custom presets being nested under another one. They're also saved separately from Randovania data.

-   **Major** - The auto tracker now have support for different layouts, with their own assets and game support. New themes with icons similar to the game were also added, provided by MaskedKirby.

-   Added: Credits in Metroid Prime 2 now contains a list of where all non-expansions were placed, including possibly other player's for a multiworld. The credits now takes 75 seconds instead of 60 to accomodate this.

-   Added: Button to export the presets used in a game file.

-   Added: Add text description to unusual items in the Item Pool tab.

-   Added: New Help tab with information on how to read the Data Visualizer.

-   Added: In the Map Tracker, it's now possible to right-click a location to see a path from last action to it.

-   Added: A menu option to open the logs folder.

-   Added: The timeout limit is now progressively more forgiving, the more timeouts that happen.

-   Added: Button to set all gates to "Random with Unlocked' for Prime 2.

-   Changed: The items in the starting items popup is now sorted.

-   Changed: Customizing Dark Aether damage is now considered by logic.

-   Changed: Pickup visibility method is now configured in the Item Pool tab.

-   Changed: Multiworld connection is slightly more conservative when giving items.

-   Changed: Updated the Multiworld Nintendont for hopefully more stability.

-   Changed: The session history in multiworld now has different columns for the players involved, pickup and where the pickup was. It's also possible to sort the table by any of these fields.

-   Changed: The ISO prompt dialog now remembers your last used vanilla ISO, for when you delete the internal copy. When opening the file pickers, these start now with the paths from the input fields.

-   Changed: Many Spin/Combo boxes no longer react to the mouse wheel when not focused.

-   Fixed: Closing the dangerous settings warning via the X button is now properly recognized as "don't continue".

-   Fixed: Hint Item Names no longer breaks if you swap games while the table is sorted.

-   Fixed: Hint Item Names now properly list Artifacts and Energy Cells.

-   Fixed: Map Tracker now properly handles unassigned elevators.

-   Fixed: Trick names in the preset are always sorted.

### Metroid Prime 2 - Logic Database Changes

-   **Major** - "Suitless Ingclaw/Ingstorm" trick added to cover traversing rooms with either Ingclaw Vapor or Ingstorm.

#### Added

-   Method of getting over the gate in Mining Station A in reverse with Space Jump and Screw Attack (Expert and above).

-   Method of bypassing the breakable glass in Sand Processing from Main Reactor with Space Jump and Screw Attack (Expert and above).

-   Method of climbing to the top level of Main Gyro Chamber with Space Jump, Screw Attack, and Bombs, and no Scan Visor (Advanced and above).

-   Method of climbing the Sand Processing bomb slot with a Slope Jump for Bombless Bomb Slots (Advanced and above).

-   Method of leaving Dark Agon Temple by opening the gate from OoB with Single Room OoB, Slope Jump, Standable Terrain, Bomb Space Jump, Space Jump, and the Agon Keys (Expert and above).

-   Great Bridge:
    - Method of reaching Abandoned Worksite door with Space Jump and Extended Dash (Advanced and above).
    - Method of reaching Abandoned Worksite and Torvus Map Station doors from Temple Access Dark door with Boost Ball and Boost Jump (Advanced and above).
    - Method of reaching the pickup with Screw Attack and Single Room Out of Bounds (Expert and above).

-   Method of Crossing Grand Windchamber (both ways) Without Space Jump using Extended Dash (Hypermode).

-   Method of reaching the pickup in Watch Station:
    - With Space Jump, Screw Attack, and Single Room OoB (Expert and above).
    - With only Space Jump and Single Room OoB (Hypermode)

-   Alpha Blogg now has proper requirements for multiple difficulties.

-   Method of Bomb Slots without Bombs in Sanctuary Fortress/Ing Hive - Controller Access/Hive Controller Access without Space Jump (Expert and above).

-   Methods of crossing Torvus Bog - Fortress Transport Access with Gravity Boost or Bombs (No Tricks/Advanced and above).

-   Method of traversing Vault without Space Jump or Screw Attack using Extended Dashes (Advanced and above).

-   Method of reaching Windchamber Gateway item with only Scan Visor using Extended Dashes (Expert and above).

-   Method of reaching Kinetic Orb Cannon in Gathering Hall using Extended Dashes (Expert and above).

-   Method of reaching the pickup in Accursed Lake with a dash (Advanced and above).

-   Method of reaching Temple Security Access from the portal in Aerial Training Site with an Extended Dash (Hypermode).

-   Method of reaching the pickup in Mining Plaza with an Extended Dash (Hypermode).

-   Method of completing the Main Gyro Puzzle with only Space Jump and Screw Attack (Advanced and above).

#### Changed

-   Reaching the pickup in Temple Transport B with a Wall Boost is now Hypermode (from Expert).

-   Reaching the pickup in Path of Roots with only Bombs is now Expert (from Hypermode).

-   Reaching the portal in Hydrodynamo Shaft with Air Underwater and Screw Attack is now Hypermode (from Expert).

-   Reaching the pickup in Dark Torvus Arena with a Roll Jump is now Hypermode (from Expert).

-   Trial Grounds, reaching the door:
    - From the portal with Space Jump and a Slope Jump is now Beginner (from Intermediate).
    - From the left safe zone with a Dash is now Intermediate (from Expert) and without anything is now Advanced (from Expert).

-   Opening the Seeker Lock without Seekers in Mine Shaft is now Advanced (From Expert)

-   Opening the Seeker Lock without Seekers in Plain of Dark Worship is now Expert (From Hypermode).

-   Reaching the Windchamber Gateway Door from Windchamber Tunnel with a Boost Jump is now Hypermode (From Expert).

-   Reaching the pickup in Medidation Vista with a Boost Jump is now Expert (From Advanced).

-   Quadraxis and Boost Guardian now have proper health and item requirements with tricks disabled.

-   Activating Controller Access rooms Bomb Slots without Bombs is now Advanced (from Expert).

-   Reaching the Abandoned Worksite/Brooding Ground door from the bridge in Dark/Forgotten Bridge with an Extended Dash is now Hypermode (from Expert).

-   The initial Terminal Fall Abuses in Vault from the scan portal are separate from the final and are now Advanced (from Expert).

-   Catacombs NSJ dash to Transit Tunnel South has been modified to account for Scan Visor, with the original difficulty being raised to Advanced (from Intermediate).

-   Undertemple Shaft NSJ dash from bottom to top of cannon is now Intermediate (from Advanced).

-   Morph Ball is no longer required to reach the portal from the Echo Gate in Profane Path Scan Dash method.

-   Various Standable Terrain tricks (Dark Agon - Portal Site, Temple Grounds - Sacred Path) have been lowered to Beginner/Intermediate (from Advanced). This is to
    attempt to fix an old database limitation from before tricks had their own difficulty levels.

-   The dashes in Gathering Hall from Transit Tunnel South/West to the Kinetic Orb Cannon are now Intermediate (from Advanced).

-   The Bomb Space Jump NSJ to reach Abandoned Worksite in Great Bridge is now Expert (from Hypermode).

-   The dash to reach the portal in Aerial Training Site from Central Hive Transport West is now Hypermode (from Expert).

-   The dash to leave Hive Temple after Quadraxis via Security Station is now Hypermode (from Expert).

-   The dashes in Command Center (top level) and Accursed Lake without Space Jump are now Beginner (from Intermediate).

-   The dash in Mining Station A to reach Temple Access without Space Jump or Missiles is now Advanced (from Intermediate).

-   The dashes in Trial Grounds to Dark Transit Station without Space Jump are now Advanced (from Intermediate).

-   The dashes in Undertemple Shaft to reach Sacrificial Chamber Tunnel (and back) are now Advanced (from Intermediate).

-   The dash in Hall of Combat Mastery to reach the upper area after the glass is now Advanced (from Intermediate).

-   Bomb Guardian now has proper logic when shuffling Power Beam.

## [2.6.1] - 2021-05-05

-   Changed: Invalid values for the Multiworld magic item are ignored when detecting if the game is properly connected.

-   Fixed: "One-way anywhere" no longer shows up twice in preset warnings for multiworld

-   Fixed: Changing starting location to Ship or Save Stations now works again.

-   Fixed: Torvus Gate elevator is now properly hidden instead of Dark Torvus Ammo Station.

## [2.6.0] - 2021-05-02

-   **Major** - Added: New elevator randomization settings:
    * New mode: *One-way, elevator room with replacement*. One way elevator, but loops aren't guaranteed.
    * Select which elevators can be randomized.
    * Select possible destinations for *One-way, anywhere*.
    * Randomize Sky Temple Gateway, Sky Temple Energy Controller, Aerie Transport Station and Aerie elevators. *Warning*: These rooms have some details you must consider. Please read the elevators tab for more information.

-   **Major** - Added: The Energy Controllers in Agon Wastes, Torvus Bog and Sanctuary Fortress are always visible in the map, regardless if map is revealed by default. All regions are also always available for selection. This allows the light beam warps after U-Mos 2 to always be used.

-   **Major** - Added: An user preference (in *Customize in-game settings*) for the map to display names of unvisited rooms.
    When randomizing elevators, the elevator rooms are excluded to prevent spoiling their destinations. An option were added to disallow displaying names entirely, since otherwise you can use a Map Station to find the names.

-   Added: An option to disable the elevator sound effect, preventing it from playing endlessly in certain cases.

-   Added: When a crash happens, the game now displays an error screen instead of just stopping.

-   Added: The *Hint Item Names* tab now supports switching between all 3 Prime games.

-   Added: An option to use an experimental new pickup placement logic, able to place multiple pickups at once.

-   Added: Two additional joke hints. (Thanks CZeke and Geoffistopheles)

-   Added: It's now possible to add Infinite Beam Ammo, Infinite Missiles and Double Damage to the item pool.

-   Added: Player names are now colored yellow in hints.

-   Changed: Elevator names in the tracker uses their customized names, not the vanilla ones.

-   Changed: Optimized Randovania startup time and extensive logging of what's being done during it.

-   Changed: Improve scan text for expansions.

-   Changed: Some hints in multiworld games now also include the player names.

-   Changed: Missiles, Power Bombs and Ship Missiles are now only in logic after their respective main launcher, even if it's not required in game.

-   Changed: You can add up to 99 of any expansion to the pool, up from 64.

-   Fixed: The *Logic damage strictness* multipliers are no longer applied twice.

-   Fixed: *Up to* relative hints are no longer converted into *exactly* if the actual distance matches the displayed number.

-   Fixed: Dark Torvus Bog - Portal Chamber is no longer silently ignored as a starting location.

-   Fixed: Charging your beam to shoot when out of ammo now works even when customizing the ammo type required.

-   Fixed: Having the maximum number allowed of an expansion in a preset no longer causes permalink errors.

-   Fixed: Fixed the game defaulting to Combat Visor after an elevator.

-   Fixed: Multiworld spoiler logs now use 1-indexed player names for locations.

-   Removed: Using Dark Visor as the starting visor is no longer supported. (Game crashes on unmorph for unknown reasons)

### Logic Database Changes

-   Added: Method of reaching the pickup in Hive Gyro Chamber with Space Jump, Boost Ball, and a Boost Jump (Expert and above).

-   Added: Method of climbing Torvus Grove with Space Jump, Screw Attack, and Standable Terrain (Advanced and above).

-   Added: Method of reaching cannon in Great Bridge with Boost Ball and a Boost Jump (Expert and above).

-   Added: Method of reaching the main part of Hall of Combat Mastery with a Scan Dash and after blowing up the glass (Intermediate and above).

-   Added: Method of activating the portal in Portal Terminal with Screw Attack, Slope Jump, and No Bombs or Space Jump (Expert and above).

-   Added: Method of climbing Sacred Bridge with Bombs and a Bomb Space Jump (Advanced and above).

-   Changed: Logic paths that require Screw Attack without Space Jump now make sure to not have Space Jump to be valid.

-   Fixed: Spawn point of Aerie Transport Station is now the door, making DS2 required to take the elevator there.

## [2.5.2] - 2021-02-28

-   Added: The number of items in the pool is now included in the summary.

-   Fixed: Shuffling Combat Visor with item acquisition popups enabled no longer errors.

## [2.5.1] - 2021-02-26

-   Added: Drag and dropping rdvgame and rdvpreset files into the main Randovania window now imports that game file and preset, respectively.

-   Added: Discord bot now posts summary whenever a preset is attached to a message.

## [2.5.0] - 2021-02-19

-   Changed: Preset summary now only include differences from vanilla game.

-   Changed: The relative hint using an item category has been replaced with a relative hint using an area, with up to distance.

### Logic Database Changes

#### Added

-   Method of climbing Sanctuary Temple from the bottom with Bombs and Spider Ball (Intermediate and above).

-   Method of climbing Sanctuary Temple from the bottom with Screw Attack and Single Room Out of Bounds (Expert and above).

-   Method of reaching Worker's Path from the top level in Sanctuary Temple with Scan Visor and an Extended Dash (Expert and above).

-   Method of reaching Windchamber Gateway from Windchamber Tunnel in Grand Windchamber with a Boost Jump (Expert and above).

-   Method of reaching Temple Access in Mining Station A with a Boost Jump (Advanced and above).

-   Method of reaching pickup in Temple Access (Sanctuary) with Space Jump, Screw Attack, and Standable Terrain (Intermediate and above).

-   Method of climbing Temple Access (Sanctuary) with Space Jump, standing on a Rezbit, and dashing off the other Rezbit (Expert and above).

#### Changed

-   Increased weight for Energy Tanks to be selected as progression.

-   Reaching the pickup in Path of Roots from Torvus Lagoon with Gravity Boost, Space Jump, and a Slope Jump is now Intermediate (from Beginner).

-   Reaching the pickup in Grand Windchamber with Space Jump, Screw Attack, Slope Jump, Standable Terrain is now Advanced (from Intermediate).

-   Bomb Jumping over the 2nd light block heading to Hall of Eyes is now Intermediate (from Beginner).

-   Energy Tank requirements for Chykka have been lowered.

#### Fixed

-   Reliquary Grounds now has proper requirements for reaching Ing Reliquary with Light Suit.


## [2.4.2] - 2021-02-08

-   Fixed: Randovania no longer crashes if the connected Dolphin stops emulation.

## [2.4.1] - 2021-02-06

-   Added: Detect if the internal game copy was modified by a future version of Randovania, prompting for the user to press "Delete internal copy".

-   Changed: An error popup now shows up when exporting an ISO fails.

-   Removed: "Automatically track inventory" toggle, as the functionality was already removed.

-   Fixed: Randovania now considers any inventory item with amount above capacity, or capacity above the strict maximum as the game not being connected.

-   Fixed: Error message when the server rejects your client version not being displayed.

-   Fixed: Setting beam ammo expansions to 0 pickups no longer hides the boxes.

## [2.4.0] - 2021-02-01

-   **Major** - Added: The visor and beam you start the game equipped with is now configurable.

-   **Major** - Changed: In multiworld, items are now delivered at the same time as the message. It should also no longer fail to send with Nintendont.

-   Added: Additional joke hints were added.

-   Added: Method to climb to the portal Base Access with just Screw Attack (Intermediate and above).

-   Added: Method to reach the pickup in Grand Windchamber with Space Jump, Screw Attack, and a Slope Jump (Intermediate and above).

-   Added: Method to traverse Ventilation Area B from Bionenergy Production without Bombs by Screw Attacking into the tunnel and destorying the barriers with Missiles (Advanced and above).

-   Added: Method to reach the pickup in Path of Roots from Torvus Lagoon without Morph Ball (Beginner and above).

-   Added: Method to enter the tunnel in Underground Tunnel to Torvus Temple from Torvus Grove with an Instant Morph (Advanced and above).

-   Added: Method to reach the halfpipe pickup in Dark Torvus Arena with Space Jump and a Roll Jump (Expert and above).

-   Added: Method to climb to the upper level in Biostorage Station with Bomb Space Jump (Advanced and above).

-   Added: Method to reach the pickup in Grand Windchamber with a Space Jump, Bomb Space Jump, and a Scan Dash (Expert and above).

-   Added: Method to climb Mining Station B with Space Jump and a Slope Jump (Expert and above).

-   Added: Method to reach the portal in Mining Station B with Space Jump, Scan Visor, and Dashing for Single Room OoB (Expert and above).

-   Added: Method to cross Bitter Well to Phazon Site with Wall Boosts (Hypermode).

-   Added: Method to reach the bomb slot in Training Chamber with Gravity Boost and Air Underwater (Advanced and above).

-   Added: Method to open activate the Bomb Slot in Training Chamber with Darkburst or Sonic Boom (Hypermode).

-   Changed: Auto tracker internally uses a configuration file for the item positions.

-   Changed: The item pool tab when customizing presets now can edit major items directly.

-   Changed: Defeating Quadraxis with Power Bombs is now Advanced (from Beginner).

-   Changed: Bypassing the statue in Training Chamber from the back with Screw Attack and a Bomb Space Jump is now Expert (from Advanced).

-   Changed: Escaping Hive Temple without Spider Ball is now Expert (from Hypermode).

-   Changed: Bomb Space Jump in Great Bridge/Venomous Pond to reach Abandonded Worksite/Brooding Ground is now Expert (from Hypermode).

-   Changed: Using Seeker Missiles now requires either Combat Visor or Dark Visor.

-   Changed: Bomb Slots without Bombs in Sand Processing, Main Gyro Chamber, and Vault are now Advanced (from Expert).

## [2.3.0] - 2021-01-08

-   Added: Method to enter tunnels in Transit Tunnel East/Undertransit One from Catacombs/Dungeon to Training Chamber/Sacrificial Chamber with an Instant Morph (Intermediate and above).

-   Added: Method to reach the pickup on the Screw Attack wall in Aerial Training Site with a Roll Jump (Expert and above).

-   Added: Method to reach the pickup in Abandoned Worksite from the tunnel with a Boost Jump (Advanced and above).

-   Added: Method to bypass the statue in Training Chamber from the back with Screw Attack and a Bomb Space Jump (Advanced and above).

-   Added: Methods to reach the pickup in Mining Station B with Space Jump, Screw Attack, and Standable Terrain or after the puzzle with a Bomb Jump (Advanced and above).

-   Changed: In multiworld, keybearer hints now tells the player and broad category instead of just player.

-   Changed: Dark Alpha Splinter no longer strictly requires Power Beam.

-   Changed: Crossing Main Gyro Chamber with Screw Attack before stopping the gyro is now Hypermode (from Expert).

-   Changed: Phazon Grounds and Transport to Agon Wastes (Torvus) Seeker Locks without Seekers are now Expert (from Hypermode).

-   Fixed: Properly handle invalid ammo configurations in preset editor.

-   Fixed: Randovania no longer instantly crashes on macOS.

-   Fixed: Logic properly considers the Transport A gate being gone after entering from that side in Random Elevators.

## [2.2.0] - 2020-12-20

-   Added: 1 HP Mode, where all Energy Tanks and Save Stations leave you at 1 HP instead of fully healing.

-   Added: Added a detailed report of the generator's state when a game fails to generate.

-   Fixed: Generator will no longer ignore players that have no locations left. This would likely cause multiworld generation to fail more often.

-   Fixed: Error messages are properly shown if a game fails to generate.

-   Fixed: Alerts are now properly saved as displayed.

-   Fixed: Errors in the default preset no longer prevent Randovania from starting.

-   Changed: Optimized game generation, it now takes roughly 2/3 of the time.

-   Changed: Optimized game validation, it now also takes roughly 2/3 of the time.

-   Changed: Relative hints no longer cross portals.

-   Changed: In multiworld, keybearer hints now instead tells the player the item is for, instead of a category.

-   Changed: Decreased the chance of Power Bombs being late in a game.

-   Changed: Account name are updated every time you login via Discord.

-   Changed: Warning about dangerous presets in Multiworld sessions now include the player name.

-   Changed: Roll Jump in Meditation Vista to reach the pickup is now Hypermode (from Expert).

## [2.1.2] - 2020-12-05

-   Added: The Item Pool size now displays a warning if it's above the maximum.

-   Changed: The minimum random starting items is now considered for checking the pool size.

-   Fixed: Being kicked from an online session would leave the window stuck there forever.

-   Fixed: Bulk selecting areas for starting location no longer includes areas that aren't valid starting locations.

## [2.1.1] - 2020-12-02

-   Added: A prompt is now shown asking the user to install the Visual C++ Redistributable if loading the Dolphin backend fails.

-   Fixed: Changing ammo configuration breaks everything.

-   Fixed: Patching ISOs should work again.

-   Fixed: Clean installations can select presets again.

## [2.1.0] - 2020-12-02

-   Changed: Multiworld session history now auto-scrolls to the bottom

-   Changed: The lowest level for a trick is now called "Disabled" instead of "No Tricks".

-   Changed: Minimum Varia Suit Dark Aether is now 0.1, as 0 crashes the game.

-   Changed: Permalinks are now entirely different for different games.

-   Changed: Preset summary now specifies if hidden model uses ETM or random item.

-   Added: A very basic visualization of the map to the tracker.

-   Added: Trick Details can now be used with all 3 games.

-   Fixed: Changing a trick level to No Tricks no longer cause inconsistent behavior with the permalinks.

-   Removed: Intermediate path for reaching item in Main Reactor from Security Station B door without Screw Attack since it was broken and impossible.

-   Changed: Renamed "Before Pickup" to "Next to Pickup" in various locations for more clarity


## [2.0.2] - 2020-11-21

-   Added: Starting locations tab has checkboxes to easily select all locations in an area

-   Added: The map tracker now supports random elevators, translator gates and starting location.

-   Changed: The pickup spoiler in game details is now sorted.

-   Fixed: Multiworld sessions should no longer occasionally duplicate messages.

-   Fixed: Custom safe zone healing should now work in multiworld sessions.

-   Fixed: Occasional error with switching an observer into a player.

## [2.0.1] - Skipped

## [2.0.0] - 2020-11-15

This version is dedicated to SpaghettiToastBook, a great member of our community who sadly lost her life this year.

Her contributions to Randovania were invaluable and she'll be missed.

---

-   **Major** - New game mode: Multiworld. In this co-op multiplayer mode, there's one different world for each player which is filled with items for specific players.

-   **Major** - Tricks are more organized and can be customized more precisely to a player's desire.

### General

-   Removed: Presets no longer have a global trick level. Each trick is now configured separately.

-   Added: Options for configuring usage of new tricks:
    - Bomb Jump (renamed from Difficult Bomb Jump)
    - Bomb Slot without Bombs
    - Boost Jump
    - Combat
    - Difficult Movement
    - Extended Dash
    - Knowledge
    - Open Gates from Behind
    - Respawn Abuse
    - Screw Attack into Tunnels
    - Seeker Locks without Seekers
    - Single Room Out of Bounds
    - Standable Terrain

-   Changed: The following trick level difficulties were renamed:
    - Trivial -> Beginner
    - Easy -> Intermediate
    - Normal -> Advanced
    - Hard -> Expert
    - Minimal Checking -> Minimal Logic

-   Changed: Replaced Beginner Friendly with Starter Preset, which is now the default preset.

-   Fixed: Energy Tanks can now properly be used as progression.

### Hints

-   Added: Relative hints, where an item is described as being some rooms away from another item or room.

-   Added: Guaranteed hints which tells in which areas (Agon Wastes, Ing Hive, etc) contains the keys for each of your dark temples.
    These hints are placed purely randomly, similarly to the guaranteed Temple Bosses hints.

-   Added: Free hint spots after generation now prefer items from late in progression instead of pure random.

-   Removed: Hints with green item names/joke item names have been removed.

-   Removed: Temple Keys are no longer hinted by progression-based Luminoth lore hints.

-   Changed: All games now have precisely 2 joke hints, which no longer randomly replace a progression hint.

-   Changed: Hints from keybearer corpses now uses a broader category, which leaves unclear if it's an expansion or not.

### GUI

-   Added: An automatic item tracker based on a Dolphin running on the same computer or a special Nintendont build on the same Wifi.

-   Added: A dark theme has been added. It can be toggled in the Advanced menu.

-   Added: Requirements in the logic database can now use templates of requirements, allowing for easy re-use.

-   Added: Data Editor can now edit all fields of a node, from type, name and all type specific fields.

-   Added: Data Visualizer and Editor now can operate in the included database for Prime 1 and 3.

-   Added: The Data Editor now displays a warning if you're closing with unsaved changes.

-   Added: Randovania can generate a game by importing permalinks directly from a race on racetime.gg.

-   Added: Some tricks now have a description on the Trick Details popup.

-   Fixed: Some complex combination of requirements with different depths now are displayed correctly.

-   Fixed: The Data Visualizer no longer opens behind the Customize Preset window when using the Trick Details popup.

-   Changed: After generating a game, the details shows up in a new window instead of in a new tab.

-   Changed: In game details, the permalink is now placed inside a line edit, so the window doesn't stretch with long permalinks.

-   Changed: All cosmetic game changes are now configured in the same dialog as the in-game options.

### Quality of Life

-   Added: A button in the Open menu now opens the folder where previously generated games are placed.

-   Added: Charge Beam and Scan Visor now use their respective models in game instead of Energy Transfer Module.

-   Added: The rate of healing for Safe Zones is now configurable.

-   Fixed: Removed Aerie Access and Credits from possible starting locations.

-   Changed: The Mission Final screen now includes the seed hash instead of Permalink, as many permalinks are bigger than the screen.

-   Changed: The elevator scan now includes the world of the connected area.

### Internals/Developer

-   Added: Energy Tanks have doubled weight for the generator.

-   Added: It's now possible to set the default spawn point of an area.

-   Fixed: Fixed solver when an event only connects to a pickup, but that pickup has connections from other nodes.

-   Fixed: The Data Editor no longer errors when saving after creating a new node.

-   Fixed: Certain combinations of item requirements with damage requirements weren't being processed correctly.

-   Fixed: Duplicated requirements are now properly removed when simplifying requirements.

-   Fixed: Exclude from Room Randomizer is now properly set, restoring many logic paths.

-   Changed: Better error messages when there are references to unknown resources in the database.

-   Changed: The `database` command is no longer a subcommand of `echoes`. It also has the `--game` argument to choose which database to use.

-   Changed: The `_locations_internal` field is no longer needed for .rdvgame files.

### Logic Database changes

#### Added

-   General:
    - Methods to open all Seeker Missile Doors with Screw Attack (Advanced and above).
    - Method to activate most Bomb Slots without Bombs (Advanced and above).
    - Dark/Light/Annihilator doors and Dark/Light portals require either ammo or Charge Beam.

-   Sanctum, method to fight Emperor Ing without Spider Ball (Hypermode).

-   Transport A Access, method of reaching Temple Transport A door with a Wall Boost (Advanced and above).

-   Abandoned Base, method of reaching portal with Space Jump and Screw Attack (Intermediate and above).

-   Accursed Lake, method of collecting the item and leaving with Morph Ball, Light Suit, Gravity Boost, and Reverse Air Underwater (Advanced and above).

-   Hall of Honored Dead, method of leaving through the Morph tunnel without Space Jump (Expert and above).

-   Industrial Site, method of opening the gate to Hive Access Tunnel from behind with just Charge Beam (Intermediate and above).

-   Ing Windchamber, method of completing the puzzle with Power Bombs instead of Bombs (Beginner and above).

-   Landing Site, method of reaching Service Access door:
    - With Bombs and Screw Attack (Intermediate and above).
    - With Space Jump and Bomb Space Jump (Intermediate and above).

-   Meeting Grounds, method of reaching the tunnel with Space Jump and a Bomb Space Jump (Intermediate and above).

-   Temple Assembly Site:
    - Methods of reaching Dynamo Chamber door with a Bomb Jump (Beginner and above), a Dash (Intermediate and above), or a Roll Jump (Advanced and above).
    - Methods of reaching the portal without moving the light block with Single Room Out of Bounds and either Screw Attack or Space Jump (Expert and above).
    - Method of leaving from the portal with Single Room Out of Bounds and Screw Attack (Expert and above).

-   Windchamber Gateway:
    - Method of reaching the item with a Boost Jump (Advanced and above) and returning with an Extended Dash (Expert and above).
    - Method of reaching Path of Eyes door from Grand Windchamber door with an Extended Dash (Advanced and above).

-   Bioenergy Production, method to reach Storage C door or item from top level with Extended Dash (Expert and above).

-   Central Station Access/Warrior's Walk, method of climbing the ledge with an Instant Unmorph Jump (Hypermode).

-   Crossroads, method to reach the item from the half pipe with just Screw Attack (Advanced and above).

-   Dark Transit Station, method to reach the ledge from Duelling Range with a Bomb Jump (Beginner and above).

-   Portal Access, method of crossing to Judgement Pit using Screw Attack without Z-Axis (Beginner and above).

-   Doomed Entry, method to climb room with Space Jump and Screw Attack (Beginner and above).

-   Feeding Pit:
    - Method of reaching Ing Cache 1 door with Space Jump and Screw Attack (No Tricks and above).
    - Method of climbing to Watering Hole door without any items (Expert and above).
    - Method of escaping the pool using Light Suit and a Bomb Space Jump no Space Jump or Gravity Boost (Hypermode)

-   Main Reactor, method of reaching Dark Samus 1 fight from Ventilation Area A door with Space Jump, Bombs, and a Bomb Space Jump (Intermediate and above).

-   Mining Station B:
    - Method to climb to the Seeker door without Morph Ball and with Space Jump (Beginner and above).
    - Method to reach the portal without breaking the rock with Single Room Out of Bounds and Screw Attack (Expert and above).

-   Sandcanyon, method to reach the item with Space Jump and Single Room Out of Bounds (Expert and above).

-   Transport Center/Crossroads, method to climb the halfpipe with Space Jump (Advanced and above).

-   Abandoned Worksite:
    - Method of reaching the item with a Bomb Space Jump without Space Jump (Advanced and above).
    - Method of reaching the tunnel from Forgotten Bridge with a Slope Jump (Intermediate and above).

-   Catacombs:
    - Method to reach the Bomb Slot with Air Underwater and Screw Attack (Advanced and above).
    - Method to reach Transit Tunnel East with a Combat/Scan Dash (Advanced and above).
    - Method to reach the portal with Screw Attack (Intermediate and above).
    - Method to reach Transit Tunnel East/South with Morph Ball, Gravity Boost, and Reverse Air Underwater (Advanced and above).
    - Method to reach Transit Tunnel South with Jump Off Enemy (Advanced and above).

-   Dark Arena Tunnel, method of reaching either door with Screw Attack and Single Room Out of Bounds (Advanced and above).

-   Dark Forgotten Bridge:
    - Method to perform the gate clip to Dark Falls/Dark Arena Tunnel with a Ledge Clip Jump (Hypermode).
    - Method to reach Bridge Center from Putrid Alcove door with only Scan Visor (Advanced and above).
    - Method to reach Brooding Ground door from the bridge before rotating and with an Extended Dash (Expert and above).

-   Forgotten Bridge:
    - Method to reach Abandoned Worksite door from the bridge before rotating and with an Extended Dash (Expert and above).
    - Method to reach Bridge Center with Morph Ball, Gravity Boost, and Reverse Air Underwater (Advanced and above).

-   Gathering Hall:
    - Method to reach the Kinetic Orb Cannon with Gravity Boost and Bombs (Expert and above) or Gravity Boost and Space Jump (Beginner and above).
    - Method to reach Transit Tunnel South from Transit Tunnel West with Morph Ball, Gravity Boost, and Reverse Air Underwater (Advanced and above).
    - Method to reach the Spider Ball tracks with Morph Ball, Gravity Boost, and Reverse Air Underwater (Advanced and above).
    - Methods to escape the halfpipe after draining the water with Space Jump and Bomb Space Jump or Space Jump and Screw Attack (Advanced and above).

-   Great Bridge, method of reaching the lower Temple Access door from Path of Roots door with Screw Attack and Slope Jump (Intermediate and above).

-   Main Hydrochamber/Hydrodynamo Station, methods to climb rooms without Gravity Boost and with Air Underwater (Advanced and above), Space Jump, and Screw Attack (Hypermode).

-   Meditation Vista, methods of reaching the item with a Boost Jump (Advanced and above), Roll Jump (Expert and above), or Extended Dash (Hypermode).

-   Path of Roots, method of reaching the item using:
    - Morph Ball, Bombs and Space Jump (Advanced and above).
    - Morph Ball, Gravity Boost, and Reverse Air Underwater (Advanced and above).
    - Morph Ball, Bombs, and Standable Terrain (Hypermode).

-   Plaza Access, method of reaching the doors and the item with Screw Attack and Single Room Out of Bounds (Advanced and above).

-   Portal Chamber (Light World), method of reaching the portal from Torvus Lagoon door with Screw Attack and Single Room Out of Bounds (Advanced and above).

-   Putrid Alcove, method of getting the item and leaving without any items (Expert and above).

-   Sacrificial Chamber, method of crossing gap to Sacrificial Chamber Tunnel with Extended Dash (Expert and above).

-   Torvus Grove, method of climbing the room without Boost Ball (Expert and above).

-   Torvus Plaza:
    - Method of getting the item without Boost Ball and/or Spider Ball (Advanced and above).
    - Method of leaving the room with Space Jump and Bombs (Advanced and above).

-   Torvus Temple, method of reaching the pirate fight from the lower level with Screw Attack and Single Room Out of Bounds (Advanced and above).

-   Training Chamber:
    - Method to exit the spinner with Power Bombs instead of Bombs (Beginner and above).
    - Method to climb to the top of the statue with Gravity Boost and Bombs (Intermediate and above).
    - Method to climb to the top of the statue with Space Jump, Scan Dash, and Underwater Dash (Advanced and above).
    - Method to climb to the top of the statue with Space Jump and Extended Dash (Expert and Above).

-   Underground Tunnel, method to access Torvus Temple from Torvus Grove with Screw Attack (Expert and above).

-   Undertemple, method to have PB Guardian break PB door using bombs (Advanced and above).

-   Undertemple Access, method of reaching the item using Screw Attack and Jump Off Enemy (Hypermode).

-   Venomous Pond, method to reach the key from the Save Station with Screw Attack and Standable Terrain (Beginner and above).

-   Aerial Training Site, methods to cross the room from various nodes with Dashes, Roll Jumps, and Extended Dashes (Intermediate/Expert and above).

-   Aerie, method of collecting the item:
    - Without entering the Dark World (Expert and above).
    - With only Screw Attack (Beginner and above).

-   Dynamo Access, method to cross over the Spider Track with Space Jump and Standable Terrain (Beginner and above).

-   Dynamo Works:
    - Method of collecting the item with a Roll Jump and Instant Morph (Expert and above).
    - Method of reaching the upper door with a Bomb Space Jump (Beginnner and above).

-   Grand Abyss, methods of crossing the gap with Boost Jump (Advanced and above) or Extended Dash (Expert and above).

-   Hall of Combat Mastery:
    - Method of collecting the item with a Wall Boost (Expert and above).
    - Methods of reaching the item, and skipping the Spider Track to and from Central Area Transport East with Screw Attack (Intermediate and above).

-   Hive Entrance, method of reaching the Flying Ing Cache with Screw Attack and Single Room Out of Bounds (Hypermode).

-   Hive Dynamo Works:
    - Method of collecting the Flying Ing Cache item and leaving with Space Jump and Scan Visor (Advanced and above).
    - Method of reaching the Flying Ing Cache from portal side and vice versa with Screw Attack and Single Room Out of Bounds (Expert and above).

-   Hive Summit, method of reaching the portal:
    - With Space Jump and Standable Terrain (Intermediate and above).
    - With Space Jump, Boost Ball, Boost Jump, and Out of Bounds (Expert and above).

-   Hive Temple:
    - Method of fighting Quadraxis with Power Bombs instead of Bombs (Beginner and above).
    - Methods of leaving the room without Spider Ball after Quadraxis with Boost Ball or Space Jump (Hypermode).

-   Judgment Drop, method of reaching the portal with Space Jump and Single Room Out of Bounds (Expert and above).

-   Main Research, method of fighting Caretaker Drone without Bombs (Expert and above).

-   Reactor Core, method of reaching the item with only Space Jump (Expert and above).

-   Sanctuary Entrance, method to reach the cannon to the item with only Morph Ball, Spider Ball, and Power Bombs (Advanced and above).

-   Vault Attack Portal, method to cross either direction with just Screw Attack (Expert and above).

-   Watch Station, method of accessing the Spider Ball track to Watch Station Access door and Sentinel's Path door and back with an Instant Morph (Intermediate and above).

-   Watch Station Access, methods to cross the pit in either direction using:
    - Boost Ball and Boost Jump (Advanced and above).
    - Space Jump, Scan Visor, and Scan Dash (Advanced and above).

-   Workers Path, method of crossing the room from Sanctuary Temple with a Boost Jump (Advanced and above).

#### Fixed

-   Scan Visor Requirements:
    - Dash Requirements in many rooms
    - Grand Abyss Bridge terminal
    - Sand Processing item
    - Staging Area terminal
    - Torvus Lagoon terminal
    - Trooper Security Station Event coming from Communication Area
    - Various Dash Requirements

-   Dark Aether Damage Requirements have been added to every room in the Dark World.

-   Morph Ball requirements added to Morph Ball Doors and various rooms.

-   Invisible Objects and Dark Visor Requirements:
    - Screw Attack without Space Jump in Unseen Way (Intermediate and above)
    - Screw Attack without Space Jump in Phazon Grounds (Advanced and above)

-   Entrance to Agon Map Station now requires Bombs, Power Bombs, or Boost Ball if coming from either direction, or Screw Attack and Space Jump as well if coming from Mining Plaza.

-   Added Charge Beam and Beam Ammo Requirements to Profane Path and Sentinel's Path.

-   Sand Processing:
    - Now requires items to climb the room before draining the sand: Space Jump, with a Bomb Jump (Beginner and above) or with Screw Attack (Intermediate and above)
    - Screw Attacking into the tunnel is now Expert (from Hypermode).

-   Portal Site:
    - Now does not require the gate open to enter from Portal Access.
    - Now does not require the gate closed to enter from Crossroads.

-   Service Access now properly includes Wall Boost to Meeting Grounds from Landing Site on Advanced.

#### Changed

-   Many nodes with missing requirements have been updated/cleaned up.

-   Simplified nodes in many rooms for ease of logic navigation.

-   Various tricks have been changed to more accurately represent the required method.

-   Abandoned Base, Bomb Jump to transport is now Advanced (from Intermediate).

-   Accursed Lake, Dash to Safe Zone from Flying Ing Cache is now Intermediate (from Beginner).

-   Communication Area:
    - Standable Terrain to reach the item is now Beginner (from Intermediate).
    - Screw Attack without Space Jump to reach Storage Cavern A is now Beginner (from Intermediate).
    - Double Bomb Jump up Standable Terrain is now Intermediate (from Advanced).

-   GFMC Compound, Extended Dash to reach the item on the Ship without Space Jump is now Expert (from Hypermode).

-   Grand Windchamber, reaching the pickup with Terminal Fall Abuse after solving the Ing Windchamber puzzle is now Beginner (from Intermediate).

-   Path of Eyes, Bomb Jumps to get over Light blocks are now Beginner (from Intermediate).

-   Service Access, crossing upper tunnel without Boost Ball is now Advanced (from Intermediate).

-   Temple Assembly Site, method to reach the item with Screw Attack is now Beginner (from Intermediate).

-   Agon Temple, Slope Jumps to skip the fight barriers are now Beginner (from Advanced).

-   Battleground, climbing to top safe zone via Standable Terrain is now Beginner (from Intermediate).

-   Central Mining Station, Scan Dash to upper level from Central Station Access is now Expert (from Advanced).

-   Command Center Access, exiting tunnel without Space Jump is now Beginner (from Intermediate).

-   Doomed Entry, Slope Jump to reach the upper level from the portal is now Beginner (from Intermediate).

-   Double Path, crossing lower path without Space Jump is now Beginner (from Intermediate).

-   Feeding Pit, method to climb to Watering Hole with just Screw Attack is now Beginner (from Intermediate).

-   Mining Plaza, climbing the room with Screw Attack is now Beginner (from Intermediate).

-   Mining Station A, reaching Front of Lore Scan from Room Center with a Bomb Jump is now Intermediate (from Advanced).

-   Mining Station B:
    - Reaching Transit Station door from room center with Screw Attack after opening the portal is now Intermediate (from Hypermode).
    - Reaching the bomb slot to open the portal with Standable Terrain and Screw Attack is now Intermediate (from Advanced).
    - Reaching the bomb slot to open the portal with Slope Jump and Space Jump is now Advanced (from Expert).

-   Portal Access, returning from Judgment Pit without Space Jump is now Beginner (from Intermediate).

-   Trial Grounds, Standable Terrain to reach the door from the portal is now Beginner (from Intermediate).

-   Catacombs, reaching the portal with Morph Ball and Reverse Air Underwater is now Advanced (from Expert).

-   Crypt, Bomb Jump to Laser Platfrom from bottom Safe Zone is now Beginner (from Intermediate).

-   Forgotten Bridge, reaching Bridge Center with Bombs and Screw Attack is now Intermediate (from Advanced).

-   Gathering Hall:
    - Reaching Transit Tunnel South/West Doors from top door with Morph Ball and Roll Jump is now Expert (from Advanced).
    - Reaching Transit Tunnel East with Spider Ball and Boost Ball is now Beginner (from Intermediate).

-   Great Bridge:
    - Slope Jumps to reach Map Station from Bottom Level and from Map Station to Upper Level are now Beginner and Intermediate (from Intermediate and Advanced, respectively).
    - Bomb Space Jump with Space Jump to reach the Translator Gate is now Advanced (from Expert).

-   Poisoned Bog, reaching Portal Chamber door with just Screw Attack is now Advanced (from Intermediate).

-   Torvus Lagoon, reaching Portal Chamber from Temple Transport Access is now Intermediate (from Advanced).

-   Training Chamber, Standable Terrain to reach Fortress Transport Access from Top of Statue and back is now Beginner (from Intermediate).

-   Venomous Pond, reaching the key from the Save Station with Screw Attack is now Beginner (from Intermediate).

-   Aerial Training Site, Screw Attack at Z-Axis from Central Hive Area West door to the portal or Temple Security Access door is now Intermediate (from Advanced).

-   Dynamo Access, crossing over the Spider Track with a Slope Jump is now Beginner (from Intermediate).

-   Hall of Combat Mastery, Instant Morph tricks to the item and Central Area Transport East and back are now Advanced (from Intermediate).

-   Hive Dynamo Access, opening Echo Gate from behind is now Beginner (from Intermediate).

-   Hive Dynamo Works:
    - Reaching the Seeker Lock Safe Zone from Hive Dynamo Access door with Terminal Fall Abuse is now Beginner (from Intermediate).
    - Reaching the Flying Ing Cache from the tunnel with Screw Attack is now Beginner (from Intermediate).
    - Reaching the Flying Ing Cache from the tunnel and back with Standable Terrain is now Intermediate (from Advanced).
    - Opening the Seeker Lock from behind is now Beginner (from Intermediate).

-   Hive Summit, Standable Terrain to reach portal inside glass area is now Beginner (from Intermediate).

-   Hive/Temple Access, reaching the upper door with Screw Attack at Z-Axis is now Beginenr (from Intermediate).

-   Transit Station, reaching the top portal with Screw Attack is now Beginner (from Intermediate).

-   Vault:
    - Terminal Fall abuse to reach Grand Abyss door from bridge portal with Space Jump is now Beginner (from Intermediate).
    - Reaching the Bomb Slot with Screw Attack from the bridge portal is now Beginner (from Intermediate).

-   Watch Station, Screw Attack at Z-Axis from Watch Station door to Sentinel's Path door is now Beginner (from Intermediate).

-   Watch Station Access, reaching the Watch Station door from the pickup with just Screw Attack is now Beginner (from Intermediate).

## [1.2.2] - 2020-06-06

-   Changed: Re-organized the tabs in the preset customization window

-   Changed: The reset map tracker menu action is now visible on non-windows platforms.

-   Fixed: Exporting ISOs with Menu Mod should now work on macOS.

## [1.2.1] - 2020-05-30

-   Added: Randovania releases now includes a packages for macOS.

## [1.2.0] - 2020-05-25

-   *Major* - Added: The text of the scan that unlocks an elevator now includes the
    elevators destination.

-   *Major* - Added: Translator gates can be configured as Unlocked: the hologram will be invisible and can be scanned
    without any translator.

-   *Major* - Added: The default in-game options can now be configured from Randovania.

-   *Major* - Added: How much ammo each beam uses to shoot uncharged, charged and charge combos is now configurable,
    along with the ammo it uses.

-   *Major* - Changed: The database now uses a new format which allows for any combination of "Or"/"And" statements.
    The Data Visualizer and Editor were both updated to take advantage of this.

-   Added: An option to connect Sky Temple Gateway directly to the credits, skipping the final bosses.

-   Added: How much energy you get for each Energy Tank is now configurable.

-   Added: The in-game Hint System has been removed. The option for it remains, but does nothing.

-   Changed: The spoiler log now lists the order in which items where placed, with their location and hints,
    instead of a detailed playthrough for completion.

-   Changed: The logbook entries that contains hints are now named after the room they're in, with the categories
    being about which kind of hint they are.
    KNOWN ISSUE: While scanning something, the categories that show up are incorrect.

-   Added: Open -> Trick Details menu entry, similar to what's available in the
    Trick Level tab when customizing a preset.

-   Added: Play -> Import game file, to load spoiler logs.

-   Added: The "Heals?" checkbox in the database editor now works.

-   Added: The permalink import dialog now shows an error message for invalid permalinks.

-   Changed: One-way elevators now have a chance of warping to credits.

-   Changed: Clarified that the item from Space Jump Guardian and Power Bomb Guardian
    must be collected for the appropriate events to be triggered.

-   Changed: In Menu Mod, the list of rooms to warp to is now sorted.

-   Changed: The export-areas command line option now outputs details about requirements for each area.

-   Internal: A human-readable copy of the database is now kept next to the database file, for easier diffs.

-   Fixed: Debug logs can no longer be enabled for non-spoiler permalinks.

-   Added: Missile Expansions have a 1/8192 chance of using Dark Missile Trooper model.

-   Fixed: Progress bar no longer goes to an indefinite status when generation fails.

-   Added: Checkbox for automatically exporting a spoiler log next to the ISO.

-   Fixed: Only the last digit of the game id is changed, instead of the full game id.

### Logic Database changes

-   Fixed: Staging Area is now correctly considered a dark world room.

-   Fixed: The Ing Cache in Dark Oasis now requires Power Bombs.

-   Fixed: Bioenergy Production correctly requires Scan Visor for connections using the racks.

-   Added: In Bioenergy Production, method of reaching the Storage C door with Space Jump and Screw Attack (Easy and above)

-   Added: In Bioenergy Production, method of reaching the Storage C door using a roll jump (Normal and above).

-   Added: In Bioenergy Production, method of reaching the Ventilation Area B door using Screw Attack without Space Jump (Normal and above).

-   Added: In Bioenergy Production, additional upper level connections using Space Jump and Screw Attack.

-   Added: In Sandcanyon, method of reaching the center platform using a roll jump and boost ball (Hard and above).

-   Changed: In Command Center Access, the wall boosts to reach the lower Central Mining Station and Command Center doors from the morph ball tunnel are now Normal difficulty (from Hard).

-   Changed: In Portal Chamber (both light and dark Torvus) , all wall boosts are now Normal difficulty (from Hard).

-   Changed: In Undertransit Two, all wall boosts are now Easy difficulty (from Hard).

-   Changed: In Temple Security Access, all wall boosts are now Normal difficulty (from Hard).

-   Changed: In Watch Station, all wall boosts are now Normal difficulty (from Hard).

-   Added: In Watch Station, a wall boost method of reaching the Watch Station Access door from the Sentinel's Path door using Spider Ball and Boost Ball (Normal and above).

-   Changed: In Service Access, methods using a wall boost to reach the Meeting Grounds door from the upper Morph Ball tunnel are now Normal difficulty (from Hard).

-   Changed: In Great Bridge, the wall boost to reach the lower Temple Access Door from the Path of Roots door is now Easy difficulty (from Hard).

-   Changed: In Transit Tunnel East, the wall boost to reach the Training Chamber door from the Catacombs door is now Easy dififculty (from Hard).

-   Changed: In Transit Tunnel South, all wall boosts are now Easy difficulty (from Hard).

-   Added: In Hall of Honored Dead, a method of obtaining the item with Power Bombs (Trivial and above).

-   Added: Many Light Ammo/Dark Ammo/Morph Ball/Charge Beam requirements.

-   Added: In Bioenergy Production, methods of reaching the item and the door to Ventilation Area B using a Bomb Space Jump and Screw Attack without Space Jump (Hypermode).

-   Fixed: Biostorage Station now requires Space Jump or Scan Visor to reach the upper level (No Tricks and above).

-   Changed: In Sand Processing, the method of reaching the item without Boost Ball requires the Bomb Space Jump trick, and no longer requires Screw Attack.

-   Added: In GFMC Compound, a method of reaching the ship item with Screw Attack (Normal and above).

-   Added: In Main Gyro Chamber, a method of reaching the bottom of the gyro area from the middle of the room with Screw Attack (Easy and above).

-   Changed: In Workers Path, Morph Ball Bomb is no longer required.

-   Changed: In Main Reactor, unlocking the gate no longer requires Space Jump, and is now Trivial difficulty (from Easy).

-   Added: In Landing Site, a method of reaching the door to Service Access using Morph Ball Bomb and a Slope Jump (Normal and above).

-   Added: Methods of climbing Central Station Access and Warrior's Walk using Screw Attack (Hard and above) and a wall boost (Hypermode).

-   Added: A method of opening the echo gate in Hive Dynamo Access from the Hive Gyro chamber side using Sonic Boom or Darkburst (Easy and above).

-   Changed: In Reliquary Grounds, the method of reaching the door to Ing Reliquary using Screw Attack is now Normal difficulty (from Hard).

-   Added: In Reliquary Grounds, a method of reaching the door to Ing Reliquary using Morph Ball Bomb and Screw Attack without Space Jump (Easy and above).

-   Added: In Phazon Pit, a method of reaching the door to Phazon Grounds using a roll jump and boost ball (Hard and above).

-   Changed: Climbing Hall of Stairs with Space Jump is now Trivial difficulty (from Easy).

-   Added: In Transport Center, a method of reaching the elevator door from the portal using Screw Attack without Space Jump (Trivial and above).

-   Added: In Mining Station A, a method to reach the Temple Access door using Screw Attack (Trivial and above).

-   Added: In Gathering Hall, a method to reach the Transit Tunnel South from the Gathering Access door using Space Jump (Easy and above).

-   Added: In Industrial Site, a method of opening the Industrial Site gate from the wrong side using a missile (Trivial and above).

-   Fixed: Removing the Aerial Training Site barrier requires Scan Visor.



## [1.1.1] - 2020-03-11

-   Added: The preset summary now includes if menu mod is enabled.

-   Fixed: The cursor no longer snaps to the end on all changes, in the permalink
    input field.

-   Fixed: "Starting Items" is now properly implemented in the preset summary.

-   Changed: "Custom Items" is now "Item Pool" in the preset summary, and lists all
    deviations from the standard item pool.

## [1.1.0] - 2020-03-10

-   Added: The pickup notice for a locked expansion is more clear of what's going on.

-   Added: The "Save ISO" dialog now remembers the last output directory used.

-   Added: A copy of the game file is automatically saved to
    `%LOCALAPPDATA%\Randovania\game_history` whenever a game is generated. There's no
    interface in Randovania to view this history.

-   Changed: The "Save Spoiler" button now provides a default name for the game file.

-   Changed: Shortened permalinks with customized starting locations.

-   Changed: Preset are now exported to `.rdvpreset` files, to avoid Discord truncating the
    file names.

-   Fixed: When changing a preset name, the cursor no longer moves to end after any change.

### Logic Database changes

-   Fixed: The pickup in Undertransit One now requires Power Bombs, to avoid soft locks.

-   Fixed: The second Portal Chamber is now correctly considered a Dark Torvus Bog room.

## [1.0.0] - 2020-02-09

-   *Major* - Added: Support for multiple presets of options, as well as saving your own presets.

-   *Major* - Changed: The user experience for creating a new game has been changed completely.

-   Added: Three new methods of shuffling elevators: *Two-way, unchecked*, *One-way, elevator room*
    and *One-way, anywhere*. The elevators tab has more details of how these work.

-   Added: Add a setting for how strict the damage requirements are.

-   Added: It's now possible to exclude locations from having any progression on them.

-   Added: You can choose an arbitrary number of locations to choose randomly from for starting location.

-   Changed: A Luminoth Lore scan is less likely to have hints for what was already accessible
    when that scan was found.

-   Changed: Power Bombs and Progressive Grapple are now slightly more likely to appear earlier.

-   Changed: The hints randomly assigned at the end of generation are less likely to be repeats.

-   Changed: Loading a new game will automatically clear any existing one.

-   Changed: Minimal Checking now also checks of Dark Agon Temple Keys and Dark Torvus Temple Keys.

-   Removed: The Progressive Launcher has been removed.

-   Removed: The settings for fixing the translator gates have been removed for now, to be re-added
    on a future "Advanced" tab.

-   Removed: The create-permalink command line argument has been removed.

### Logic Database changes

-   Fixed: Spider Guardian fight now requires Dynamo Works Quads Gone to be triggered.

-   Fixed: Boost Guardian now properly requires Bombs.

-   Added: Escaping Dark Torvus Arena with a BSJ, for Normal. (See #581).

-   Added: Activating the Industrial Site gate backwards, using charged Annihilator Beam, for Trivial. (See #582).

## [0.29.1] - 2019-10-01

-   Fixed: Fix AttributeError preventing major/minor randomization from working.

-   Fixed: Seeds where no progression is needed to finish should no longer fail to generate.

## [0.29.0] - 2019-10-01

-   *Major* - There is now an option for a major/minor split randomization mode, in which expansions and
    non-expansion items are shuffled separately.

-   *Major* - Changed: Item hints and Sky Temple Key hints now distinguish between the light and dark worlds.
    For example, the room in which Quadraxis resides will be shown as "Ing Hive - Hive Temple" rather than
    "Sanctuary Fortress - Hive Temple".

-   *Major* - Added: the "Invisible Objects" trick in places where a visor would otherwise be used to be able to see
    something (such as an invisible platform).

-   *Major* - Added: Title screen now shows a three-word representation of the seed hash.

-   Added: As an experimental feature, it is now possible to shuffle Power Beam, Charge Beam, Scan Visor and Morph Ball.
    These items use Energy Transfer Module model in game.

-   Added: You can now place a pickup that temporarily gives Cannon Ball when collected. It uses Boost Ball's model.

-   Changed: Some item categories were given clearer names:
    - Dark Agon Keys, Dark Torvus Keys, and Ing Hive Keys are now referred to as "red Temple Keys" instead of
    "Temple Keys".
    - Items that aren't keys or expansions are collectively referred to as "major upgrades" instead of "major items".
    - Red Temple Keys and Sky Temple Keys are now collectively referred to as "Dark Temple Keys" instead of "keys".

-   Fixed: "Beam combos" are now called "charge combos".

-   Changed: The hints acquired from keybearer corpses now clarify that the item is the one contained in a Flying
    Ing Cache.

-   Changed: Each hint for the items guarded by Amorbis, Chykka, and Quadraxis now contains the corresponding
    Guardian's name.

-   Changed: The hint for the vanilla Light Suit location now has special text.

-   Changed: Item names in hints are now colored orange instead of red.

-   Changed: Some hints were added, some removed, and some modified.

-   Changed: Item scans were slightly edited.

-   Changed: The Sky Temple Key hints no longer use ordinal numbers.

-   Added: The seed hash is shown in Randovania's GUI after patching is done.

-   Changed: Generation will now be retried more times before giving up.

-   Changed: Joke hints are now used at most once each when placing hints.

-   Changed: The generator is now more likely to fill the worlds evenly.

-   Fixed: Added proper default nodes for rooms that were missing one, allowing those rooms to be selected as the
    starting room.

-   Fixed: Minimal Checking now correctly handles progressive suit and grapple.

-   Fixed: Config files with invalid JSON are now correctly dealt with.

-   Changed: Improved the performance of the resolver considerably.

-   Added: In the data visualizer, the damage requirements now have more descriptive names.

-   Added: In the data visualizer, requirements are now described with simpler to understand terms.

-   Changed: Windows releases are now created with PyInstaller 3.5.

-   Changed: The generator is now more likely to fill the worlds evenly.

### Logic Database changes

-   Changed: All NTSC-specific tricks are now in logic. These are always in logic, since the fixes from other versions
    are patched out.

-   Changed: Screw Attacking without Space Jump Boots in Hive Temple is no longer required on No Tricks.

-   Changed: In Hive Temple, scan dashing to the door to Temple Security Access is now Hypermode difficulty,
    from Hard and above.

-   Changed: The method to get the Main Research item with only Spider Ball was removed.

-   Fixed: Using charged Light Beam shots to get the item in Hazing Cliff now requires 5 or more Light Ammo.

-   Added: Method to open the gate in Main Reactor with Space Jump Boots and Screw Attack.

-   Changed: Opening the barrier in Crypt with Screw Attack is now always Easy and above.

-   Added: Method to climb to the door to Crypt Tunnel in Crypt via a Bomb Space Jump (Normal and above).

-   Added: Method to open Seeker Launcher blast shields with four missiles, Seeker Launcher, and Screw Attack (Easy
    and above). Underwater, the trick Air Underwater is also required, and the difficulty is Normal and above.

-   Fixed: Dark world damage during the Quadraxis fight is now correctly calculated.

-   Fixed: Requirements for crossing Sacred Path were added.

-   Added: Method to cross gap in the upper level of Command Center using Screw Attack without Space Jump Boots
    (Trivial and above).

-   Added: In Central Mining Station, a method to get to upper door to Command Center Access using a
    Bomb Space Jump (Easy and above) and another using Space Jump Boots and Screw Attack (Easy and above).

-   Added: Methods to climb Mining Plaza using the Morph Ball Bomb (Trivial and above) and using Screw Attack
    without Space Jump Boots (Easy and above).

-   Changed: In Forgotten Bridge, the difficulty of scan dashing to the door to Abandoned Worksite or the portal to
    Dark Forgotten Bridge was lowered to Easy, from Normal.

-   Added: In Forgotten Bridge, a method to get to the door to Grove Access from the portal to Dark Forgotten Bridge
    using only Screw Attack (Easy and above).

-   Added: In Forgotten Bridge, a method to get to the door to Abandoned Worksite via a roll jump (Easy and above).

-   Added: In Forgotten Bridge, a method to get to the bridge center from the door to Grove Access via a scan dash
    (Easy and above).

-   Added: In Hydrodynamo Station, a method to get from the room's top to the door to Save Station B with Screw Attack
    without Space Jump Boots (Trivial and above).

-   Changed: Climbing Hydrodynamo Station with only Gravity Boost and before all three locks are unlocked is now
    Trivial difficulty (from No Tricks).

-   Changed: Getting to the three doors in the middle section of Hydrodynamo Station using Air Underwater is now
    Normal difficulty (from Hard).

-   Fixed: A method to get the item in the Sunburst location by abusing terminal fall now has a damage requirement.

-   Added: A method to get to the turret in Sanctuary Entrance with only Space Jump Boots and Screw Attack, even
    after the bridge is destroyed.

-   Fixed: Lowering the portal barrier in Hive Dynamo Works now requires five missiles.

-   Added: Methods to cross Hive Dynamo Works using a roll jump (Easy and above) and using Space Jump Boots and
    Screw Attack (No Tricks).

-   Added: In Hive Dynamo Works, a method to cross the gap from the door to Hive Dynamo Access by abusing terminal
    fall (Easy and above).

-   Changed: In Hive Dynamo Works, returning from the Flying Ing Cache location using Space Jump Boots and
    Screw Attack is now Trivial difficulty (from Easy).

-   Added: Method to cross Watch Station Access from the door to Main Gyro Chamber using a Bomb Space Jump and
    Screw Attack without Space Jump Boots (Normal and above).

-   Added: In Watch Station Access, method to get from the scan post to the door to Watch Station by bomb jumping
    (Trivial and above) and by using Screw Attack without Space Jump Boots (Easy and above).

-   Fixed: The instant morph into the Morph Ball tunnel in Hall of Honored Dead now lists the Instant Morph trick.

-   Added: Method to get into the Morph Ball tunnel in Hall of Honored Dead using Space Jump Boots and Screw Attack
    (Easy and above).

-   Added: In Phazon Site, methods to get to the door to Bitter Well and to remove the barrier using Screw Attack
    without Space Jump Boots (both Easy difficulty).

-   Changed: The method to go over the Training Chamber statue from the back using Boost Ball and Spider Ball is
    now Normal difficulty (from Hard).

-   Added: In Phazon Site, a method to get to the door to Bitter Well by bomb jumping (Trivial and above).

-   Added: Many connections in Sacrificial Chamber.

-   Added: A method to get to the door to Fortress Transport Access from the top of the statue in Training Chamber
    using only Space Jump Boots (Easy and above). Morph Ball is also required if the statue hasn't been moved.

-   Added: A method to get to the doors to Transit Tunnel West/East in Training Chamber using Air Underwater (Normal
    and above).

-   Fixed: The method to get to the top of the Training Chamber statue using Gravity Boost and Spider Ball now lists
    the Instant Morph trick.

-   Added: In Training Chamber, a method of getting to the top of the statue from the door to Fortress Transport Access
    using just Space Jump Boots (Easy and above).

-   Added: Many connections in Windchamber Gateway.

-   Added: Method to get from the Kinetic Orb Cannon to the door to Transit Tunnel West via Grapple Beam in
    Gathering Hall.

-   Fixed: The slope jump in Abandoned Base now has a damage requirement.

-   Added: Method of getting the Temple Assembly Site item with Screw Attack and without Space Jump Boots.

-   Changed: The slope jump to get to the item in Temple Assembly Site is now Normal difficulty (from Hard).

-   Fixed: Requirements for crossing Dynamo Access were added.

-   Added: In Landing Site, method of reaching the door to Service Access from the Save Station using Space Jump and
    Screw Attack (No Tricks and above).

-   Fixed: The Culling Chamber item now has a damage requirement.

-   Changed: The trick to shoot the Seeker targets in Hive Dynamo Works from the wrong side is now Easy (from Trivial).

-   Fixed: The Watch Station Access roll jump now has a damage requirement.

-   Changed: The Watch Station Access roll jump is now Normal (from Easy).

-   Fixed: Added missing Space Jump Boots requirement for a Bomb Space Jump in Mining Station B.

-   Added: Method to unblock the portal in Mining Station B without Scan Visor (Normal and above).

-   Added: Method to get to the Darkburst location in Mining Station B with just Space Jump Boots and Screw Attack,
    and without using slope jumps or bomb space jumps (Hypermode difficulty).

-   Added: Method to manipulate Power Bomb Guardian into opening the Power Bomb Blast Shield on the door to
    Undertemple Access, using Boost Ball (Normal and above).

-   Fixed: The method to open the Hydrodynamo Station Seeker door using Screw Attack without Seeker Launcher now
    requires Gravity Boost to not have been collected.

-   Added: Method to get to the portal in Mining Station B with Space Jump Boots and Screw Attack (Trivial and above).

-   Fixed: Transport A Access, Collapsed Tunnel, Dynamo Chamber, Trooper Security Station, Mining Station Access, and
    Portal Access A now correctly require Morph Ball.

-   Fixed: Elevator rooms with missing Scan Visor requirements now have them.

-   Fixed: Removed erroneously added method to cross Sanctuary Entrance with Screw Attack without Space Jump Boots.

-   Fixed: Going through Sacred Bridge on No Tricks now requires Scan Visor and Morph Ball when coming from GFMC
    Compound.

-   Added: Method to skip Scan Visor and Morph Ball using Space Jump Boots in Sacred Bridge, when coming from GFMC
    Compound (Easy and above).

-   Fixed: Added Scan Visor requirement in Temple Transport Access (Sanctuary).

-   Changed: Connections in Venomous Pond were redone.

-   Changed: Getting to the door to Dark Transit Station in Trial Grounds with no items is now Hard difficulty, from
    Easy.

-   Added: Methods to get to the door to Dark Transit Station in Trial Grounds with Screw Attack without Space Jump
    Boots (Easy and above) and with a Bomb Space Jump (Normal and above).

-   Fixed: Added missing requirements for the Dark Samus 3 and 4 fight.

-   Changed: Fighting Dark Samus 2 with only Echo Visor is now Trivial difficulty, from Easy.

-   Fixed: Power Bomb doors now require Morph Ball, and Super Missile doors now require Power Beam and Charge Beam.

-   Added: Method to destroy the second web in Hive Tunnel when going through the room backwards using Sonic Boom
    (Easy and above).

## [0.28.1] - 2019-06-14

-   Fixed: Resetting settings would leave the launchers' configuration in an invalid state.

## [0.28.0] - 2019-06-12

-   *Major* - Changed: The resolver now keeps track of current energy during resolution.
    This ensures you'll always have enough Energy Tanks for trips to Dark Aether.

-   *Major* - Added: Scanning a keybearer corpse provides a hint of what is in the matching Flying
    Ing Cache.

-   Added: The tracker now persists the current state.

-   Added: Some generation failures are now automatically retried, using the same permalink.

-   Added: Buttons to see what a difficulty unlocks that doesn't involve tricks at all.

-   Changed: Increased Hint Scan value for logic to the intended value from the previous
    change.

-   Changed: There's no more hints with joke locations.

-   Changed: The lore hint in Mining Station A is now able to be scanned from the room center.

-   Added: A warning is now displayed when trying to disable validation.

-   Fixed: Seeker Missile's included missiles now respect the "needs Missile Launcher"
    option.

-   Changed: Progressive Launcher is now disabled by default.

-   Fixed: Clicking the connection's link in the Data Visualizer should now always work.

-   Changed: Hint Locations page now has a more usable UI.

-   Changed: On No Tricks, the logic will ensure that you can get Missiles, Seeker Launcher, and either
    Grapple Beam or both Space Jump Boots and Screw Attack before fighting Chykka.

-   Added: Methods to cross Workers Path with Screw Attack.

## [0.27.1] - 2019-05-30

-   Fixed: Specific trick levels are now persisted correctly across multiple sessions.

## [0.27.0] - 2019-05-28

-   *Major* - Changed: Optimized the seed generation step. It should now take roughly
    half as long or even faster.

-   *Major* - Added: It's now possible to configure the difficulty on a per-trick basis.

-   *Major* - Added: It's now possible to check where a certain trick is used on each
    difficulty.

-   Added: Hint Scans are valued more by the logic, making Translators more likely.

-   Changed: Joke item and locations now have a `(?)` added to make then slightly more
    obvious they're not serious.

-   Changed: Average ammo provided per expansion is now shown with more precision.

-   Added: `randovania echoes database list-dangerous-usage` command to list all
    paths that require a resource to not be collected.

-   Added: Methods to get to Sunburst location by reaching the platform with the cannon
    with a scan dash (Normal and above) or with just Space Jump Boots (Easy and above).

-   Added: Method to leave and enter the arena in Agon Temple with only Space Jump Boots
    (Trivial and above to enter; Easy and above to leave).

-   Added: Method to get to Darkburst location in Mining Station B via a Bomb Space Jump
    and without Screw Attack (Easy and above).

-   Fixed: In Hydrodynamo Station, going from the door to Hydrodynamo Shaft to the door to
    Save Station B now always requires all three locks in Hydrodynamo Station to be unlocked.

-   Added: Method to cross Phazon Pit using a Bomb Space Jump (Easy and above).

-   Added: Method to open the Seeker door in Hydrodynamo Station without the Seeker Launcher,
    using Screw Attack and one missile (Hard and Above).

-   Changed: The Ing Windchamber puzzle now only requires four missiles instead of five.

-   Changed: The cannon in Sanctuary Temple Access now only requires four missiles to
    activate instead of five.

-   Changed: Sanctuary Temple Access now requires a way to defeat the Quad to get through.

-   Added: Support for damage requirements without exactly one damage reduction item.

-   Changed: Seed validation should run faster and with fewer errors now.

-   Added: Another joke hint.

-   Changed: Updated credits.

-   Fixed: Crossing Sanctuary Entrance via the Spider Ball Track now requires Boost Ball.

-   Added: Method to cross Sanctuary Entrance with Screw Attack and without Space Jump Boots
    (Trivial and above).

-   Added: Method to cross Sanctuary Entrance, from the door to Power Junction to the door to
    Temple Transport Access, with Spider Ball and Power Bombs (Easy and above).

-   Fixed: The method to get the Sanctuary Entrance item without Spider Ball now requires
    Spider Guardian to not have been defeated.

-   Added: Method to get to and use the Vigilance Class Turret in Sanctuary Entrance using
    Space Jump Boots, Screw Attack, and Spider Ball. Spider Ball isn't required if Spider
    Guardian hasn't been defeated.

-   Fixed: In Sanctuary Entrance, going up the Spider Ball Track near the lore scan via the
    intended method now requires Boost Ball and the Morph Ball Bomb.

-   Added: Methods to go up the Spider Ball Track near the lore scan in Sanctuary Entrance
    with Spider Ball and only one of the following items:
    - Morph Ball Bomb (Trivial and above);
    - Boost Ball (Trivial and above);
    - Space Jump Boots (Easy and above).

-   Changed: In Sanctuary Temple, getting to the door to Controller Access via scan dashing
    is now Hard and above, from Normal and above.

-   Added: A tab with all change logs.

## [0.26.3] - 2019-05-10

-   Changed: Tracker now raises an error if the current configuration is unsupported.

-   Fixed: Tracker no longer shows an error when opening.

## [0.26.2] - 2019-05-07

-   Fixed: An empty box no longer shows up when starting a game with no
    extra starting items.

-   Fixed: A potential crash involving HUD Memos when a game is randomized
    multiple times.


## [0.26.1] - 2019-05-05

-   Fixed: The in-app changelog and new version checker now works again.

-   Fixed: Patching with HUD text on and using expansions locked by major item now works.

-   Changed: Missile target default is now 175, since Seeker Launcher now defaults to
    giving 5 missiles.


## [0.26.0] - 2019-05-05

-   **MAJOR** - Added: Option to require Missile Launcher and main Power Bombs for the
    respective expansions to work.

-   **MAJOR** - Added: Option to change which translator each translator gate in the
    game needs, including choosing a random one.

-   **MAJOR** - Added: Luminoth Lore scans now includes hints for where major items
    are located, as well as what the Temple Guardians bosses drop and vanilla Light Suit.

-   Added: Welcome tab, with instructions on how to use Randovania.

-   Added: Option to specify how many items Randovania will randomly place on your
    starting inventory.

-   Added: Option to change how much damage you take from Dark Aether when using
    Varia Suit and Dark Suit.

-   Added: Progressive Launcher: a progression between Missile Launcher and Seeker Launcher.

-   Changed: Logic considers the Translator Gates in GFMC Compound and Torvus Temple
    to be up from the start, preventing potential softlocks.

-   Changed: Escaping Main Hydrochamber after the Alpha Blogg with a Roll Jump is
    now Hard and above, from Easy and above.

-   Changed: The no-Boost return method in Dark Arena Tunnel is now Normal and above only.

-   Changed: The Slope Jump method in Great Bridge for Abandoned Worksite is now Hard
    and above, from Normal.

-   Changed: Crossing the statue in Training Chamber before it's moved with Boost and
    Spider is now Hard and above, from Hypermode.

-   Added: Option to disable the Sky Temple Key hints or to hide the Area name.

-   Changed: The location in the Sky Temple Key hint is now colored.

-   Changed: There can now be a total of 99 of any single Major Item, up from 9.

-   Changed: Improved elevator room names. There's now a short and clear name for all
    elevators.

-   Changed: The changed room names now apply for when elevators are vanilla as well.

-   Fixed: Going from randomized elevators to vanilla elevators no longer requires a
    clean unpack.

-   Added: `randovania echoes database list-resource-usage` now supports all types of
    resources.

-   Added: `list-resource-usage` and `list-difficulty-usage` now has the `--print-only-area`
    argument.

-   Changed: Areas with names starting with !! are now hidden in the Data Visualizer.

-   Added: Docks and Elevators now have usable links in the Data Visualizer. These links
    brings you to the matching node.

-   Added: The message when collecting the item in Mining Station B now displays when in
    the wrong layer.

-   Added: A warning now shows when going on top of the ship in GFMC Compound before
    beating Jump Guardian.

## [0.25.0] - 2019-03-24

-   Changed: Reworked requirements for getting the Missile in Crossroads from the doors. You can:
    - On Normal and above, with Boost, Bombs, Space Jump and Screw Attack
    - On Hard and above, with Bombs, Space Jump and Screw Attack
    - On Hypermode, with Bombs and Space Jump

-   Changed: Logic requirements for Dark Samus 2 fight are now the following:
    - On all trick levels, Dark Visor
    - On Easy and above, Echo Visor
    - On Normal and above, no items

-   Changed: The Slope Jump in Temple Assembly Site is now Hard and above, from Normal and above.

-   Changed: All occurrences of Wall Boost are now locked behind Hard or above.

-   Added: Added method to get the Power Bomb in Sanctuary Entrance with just Space Jump
    and Screw Attack. (See [#29](https://github.com/randovania/randovania/issues/29))

-   Added: Added method to cross Dark Arena Tunnel in the other direction without Boost.
    (See [#47](https://github.com/randovania/randovania/issues/47))

-   Added: Basic support for running Randovania on non-Windows platforms.

-   Added: You can now create Generic Nodes in the Data Editor.

-   Changed: Drop down selection of resources are now sorted in the Data Editor.

-   Changed: Shareable hash is now based only on the game modifications part of the seed log.

-   Fixed: Python wheel wasn't including required files due to mising \_\_init__.py

-   Fixed: error when shuffling more than 2 copies of any Major Item

-   Fixed: permalinks were using the the ammo id instead of the configured

## [0.24.1] - 2019-03-22

-    **MAJOR**: New configuration GUI for Major Items:
     - For each item, you can now choose between:
        - You start with it
        - It's in the vanilla location
        - It's shuffled and how many copies there are
        - It's missing
     - Configure how much beam ammo Light Beam, Dark Beam and Annihilator Beam gives when picked.
        - The same for Seeker Launcher and missiles.

-    **MAJOR**: New configuration GUI for Ammo:
     - For each ammo type, you choose a target total count and how many pickups there will be.

        Randovania will ensure if you collect every single pickup and every major item that gives
        that ammo, you'll have the target total count.

-    **MAJOR**: Added progressive items. These items gives different items when you collect then,
        based on how many you've already collected. There are two:
     - Progressive Suit: Gives Dark Suit and then Light Suit.
     - Progressive Grapple: Gives Grapple Beam and then Screw Attack.

-    **MAJOR**: Add option to split the Beam Ammo Expansion into a Dark Ammo Expansion and
        Light Ammo Expansion.

        By default there's 10 of each, with less missiles instead.


-    **MAJOR**: Improvements for accessibility:
     - All translator gates are now colored with the correct translator gate color they need.
     - Translators you have now show up under "Visors" in the inventory menu.
     - An option to start the game with all maps open, as if you used all map stations.
     - An option to add pickup markers on the map, that identifies where items are and if
        you've collected them already.
     - When elevators are randomized, the room name in the map now says where that elevator goes.
     - Changed the model for the Translator pickups: now the translator color is very prominent and easy to identify.

-    Added: Option to choose where you start the game

-    Added: Option to hide what items are, going from just changing the model, to including the
    scan and even the pickup text.

     You can choose to replace the model with ETM or with a random other item, for even more troll.

-    Added: Configure how many count of how many Sky Temple Keys you need to finish the game

-    Changed: Choosing "All Guardians" only 3 keys now

-    Changed: Timeout for generating a seed is now 5 minutes, up from 2.

0.24.0 was a beta only version.

## [0.23.0] - 2019-02-10

-   Added: New option to enable the "Warp to Start" feature.
-   Added: A "What's new" popup is displayed when launching a new version for the first time.
-   Fixed: changed text in Logic Settings to mention there _are_ hints for Sky Temple Keys.
-   Changed: Updated Claris' Randomizer, for the following fixes:
    -   Added the ability to warp to the starting room from save stations (-t).
    -   Major bug fix: The game will no longer immediately crash when not playing with Menu Mod.

## [0.22.0] - 2019-02-06

-   Changed: "Faster credits" and "Skip item acquisitions popups" are no longer included in permalinks.
-   Changed: Updated Claris' Randomizer, for the following fixes:
    -   Fixed an issue with two of the Sky Temple Key hints being accidentally switched.
    -   FrontEnd editing now works properly for PAL and Japanese versions.
    -   Attract video removal is now integrated directly into the Randomizer.
    -   Getting the Torvus Energy Controller item will no longer block you from getting the Torvus Temple item.

## [0.21.0] - 2019-01-31

-   **Major**: now using Claris' Randomizer version 4.0. See [Changelog](https://pastebin.com/HdK9jdps).

-   Added: Randovania now changes the game id to G2ME0R, ensuring it has different saves.
-   Added: Game name is now changed to 'Metroid Prime 2: Randomizer - SEEDHASH'. Seed hash is a 8 letter/number
      combination that identifies the seed being played.
-   Changed: the ISO name now uses the seed hash instead of the permalink. This avoids issues with the permalink containing /
-   Changed: Removed Agon Temple door lock after fighting Bomb Guardian, since this has been fixed in the Randomizer.
-   Fixed: Selecting an non-existent directory for Output Directory had inconsistent results

## [0.20.2] - 2019-01-26

-   Fixed: changed release zip to not use BZIP2. This fixes the native windows zip client being unable to extract.

0.20.1 was skipped due to technical issues.

## [0.20.0] - 2019-01-13

-   Added: an icon! Thanks to Dyceron for the icon.
-   Added: a simple Tracker to allow knowing where you can go with a given item state
-   Changed: Don't consider that Seeker Launcher give missiles for logic, so it's never
      considered a missile source.

## [0.19.1] - 2019-01-06

-   Fixed: Hydrodynamo Station's Door to Training Access now correctly needs Seekers
-   Added: New alternatives with tricks to get the pickup in Mining Plaza A.
-   Added: Trick to cross the Mining Plaza A backwards while it's closed.
-   Changed: Added a chance for Temple Keys not being always placed last.
-   Changed: Light Suit now has a decreased chance of being placed early.

0.19.0 was skipped due to technical issues.

## [0.18.0] - 2019-01-02

-   Added: Editor for Randovania's database. This allows for modifications and contributions to be made easily.
      There's currently no way to use the modified database directly.
-   Added: Options to place the Sky Temple Keys on Guardians + Sub-Guardians or just on Guardians.
-   Changed: Removed Space Jump method from Training Chamber.
-   Changed: Added Power Bomb as option for pickup in Hive Chamber B.
-   Changed: Shortened Permalinks when pickup quantities aren't customized.
-   Added: Permalinks now include the database version they were created for.
-   Fixed: Logic mistake in item distribution that made some impossible seeds.
-   Changed: For now, don't consider Chykka a "can only do once" event, since Floaty is not used.
-   Fixed: Permalinks now properly ignore the Energy Transfer Module.

## [0.17.2] - 2018-12-27

-   Fixed: 'Clear loaded game' now properly does its job.
-   Changed: Add an error message to capture potential Randomizer failures.
-   Changed: Improved README.

## [0.17.1] - 2018-12-24

-   Fixed: stray tooltips in GUI elements were removed.
-   Fixed: multiple typos in GUI elements.

## [0.17.0] - 2018-12-23

-   New: Reorganized GUI!
    -   Seed Details and Data Visualizer are now different windows opened via the menu bar.
    -   There are now three tabs: ROM Settings, Logic Settings and Item Quantities.
-   New: Option to disable generating an spoiler.
-   New: All options can now be exported and imported via a permalink.
-   Changed: Renamed "Logic" to "Trick Level" and "No Glitches" to "No Tricks". Appropriate labels in the GUI and files
    changed to match.
-   Internal: no longer using the py.path and dataset libraries

## [0.16.2] - 2018-12-01

-   Fixed: adding multiples of an item now works properly.

## [0.16.1] - 2018-11-25

-   Fixed: pressing the Reset button in the Item Quantity works properly.
-   Fixed: hiding help in Layout Generation will no longer hide the item names in Item Quantity.

## [0.16.0] - 2018-11-20

-   Updated item distribution: seeds are now less likely to have all items in the beginning, and some items less likely to appear in vanilla locations.
-   Item Mode (Standard/Major Items) removed for now.

## [0.15.0] - 2018-10-27

-   Added a timeout of 2 minutes to seed generation.
-   Added two new difficulties:
    -   Trivial: An expansion of No Glitches, where no tricks are used but some clever abuse of room layouts are used.
    -   Hypermode: The highest difficulty tricks, mostly including ways to skip Space Jump, are now exclusive to this difficulty.
-   Removed Controller Reset tricks. This trick doesn't work with Nintendont. This will return later as an additional configuration.

## [0.14.0] - 2018-10-07

-   **Major**: Added support for randomizing elevators.
-   Fixed spin boxes for item quantities changing while user scrolled the window.
    It is now needed to click on them before using the mouse wheel to change their values.
-   Fixed some texts being truncated in the Layout Generation window.
-   Fixed generation failing when adding multiple of some items.
-   Added links to where to find the Menu Mod.
-   Changed the order of some fields in the Seed Log.

## [0.13.2] - 2018-06-28

-   Fixed logic missing Amber Translator being required to pass by Path of Eyes.

## [0.13.1] - 2018-06-27

-   Fixed logic errors due to inability to reload Main Reactor after defeating Dark Samus 1.
-   Added prefix when loading resources based on type, improving logs and Data Visualizer.

## [0.13.0] - 2018-06-26

-   Added new logic: "Minimal Validation". This logic only checks if Dark Visor, Light Suit and Screw Attack won't lock each other.
-   Added option to include the Claris' Menu Mod to the ISO.
-   Added option to control how many of each item is added to the game.

## [0.12.0] - 2018-09-23

-   Improved GUI usability
-   Fixed Workers Path not requiring Cobalt Translator to enter

## [0.11.0] - 2018-07-30

-   Randovania should no longe create invalid ISOs when the game files are bigger than the maximum ISO size: an error is properly reported in that case.
-   When exporting a Metroid Prime 2: Echoes ISO if the maximum size is reached there's is now an automatic attempt to fix the issue by running Claris' "Disable Echoes Attract Videos" tool from the Menu Mod.
-   The layout log is automatically added to the game's files when randomizing.
-   Simplified ISO patching: by default, Randovania now asks for an input ISO and an output path and does everything else automatically.

## [0.10.0] - 2018-07-15

-   This release includes the capability to generate layouts from scratch and these to the game, skipping the entire searching step!

## [0.9.2] - 2018-07-10

-   Added: After killing Bomb Guardian, collecting the pickup from Agon Energy Controller is necessary to unlock the Agon Temple door to Temple Access.
-   Added a version check. Once a day, the application will check GitHub if there's a new version.
-   Preview feature: option to create item layouts, instead of searching for seeds. This is much more CPU friendly and faster than searching for seeds, but is currently experimental: generation is prone to errors and items concentrated in early locations. To use, open with randovania.exe gui --preview from a terminal. Even though there are many configuration options, only the Item Loss makes any difference.

## [0.9.1] - 2018-07-21

-   Fixed the Ing Cache in Accursed Lake didn't need Dark Visor.

## [0.9.0] - 2018-05-31

-   Added a fully featured GUI.

## [0.8.2] - 2017-10-19

-   Stupid mistake.

## [0.8.1] - 2017-10-19

-   Fix previous release.

## [0.8.0] - 2017-10-19

-   Save preferences.
-   Added Claris Randomizer to the binary release.

## [0.7.1] - 2017-10-17

-   Fixed the interactive .bat

## [0.7.0] - 2017-10-14

-   Added an interactive shell.
-   Releases now include the README.

## [0.5.0] - 2017-10-10

-   Releases now include standalone windows binaries<|MERGE_RESOLUTION|>--- conflicted
+++ resolved
@@ -28,11 +28,8 @@
 
 - Added: Slide from right to left in Cataris - Total Recharge Station South.
 - Added: Grapple Movement to get from Lower Door to Wide Beam Block Room to Upper Door in Artaria - EMMI Zone Hub.
-<<<<<<< HEAD
 - Added: Crossing the water gap in Ferenia EMMI Zone Exit East with just Bombs (Hypermode IBJ and DBJ) or Cross Bombs and a Slide Bomb Boost (currently Movement Advanced).
-=======
 - Added: Use Speed Booster and Gravity Suit to escape Cataris - Kraid Arena after fighting Kraid.
->>>>>>> 32d7ce79
 - Changed: Make it possible to get to the Diffusion Beam location without Morph Ball.
 - Fixed: Entering Hanubia Orange EMMI Introduction from the right now requires having beaten the Red Chozo.
 - Fixed: The Pseudo Wave Beam in Burenia - Burenia Hub to Dairon now correctly requires Wide Beam.
