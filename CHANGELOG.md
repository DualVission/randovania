# Change Log

All notable changes to this project will be documented in this file.

The format is based on [Keep a Changelog](https://keepachangelog.com/en/1.0.0/)
and this project adheres to [Semantic Versioning](https://semver.org/spec/v2.0.0.html).

## [6.2.0] - 2023-09-??

- Added: "Help -> Verify Installation" menu option, to verify that your Randovania installation is correct. This is only present on Windows.
- Changed: Game generation is now up to 150% faster.
- Changed: The resolver now tries otherwise safe actions behind a point of no return before it tries actions that give dangerous resources. This makes the solve faster by avoiding some cases of backtracking.
- Fixed: Auto Tracker icons that were supposed to be always visible no longer show as disabled.

### Metroid Dread
- **Major** - Added: Elevator and Shuttle randomizer. The destination is shown on the elevator/shuttle's minimap icon and in the room name, if enabled. This will show different area names to the logic database for some items. 

- **Major** - Added: Split beams and missiles. When playing with non-progressive beams or missiles, each individual upgrade provides a unique effect instead of providing the effects of all previous upgrades.
- Added: An in-game icon will appear if the player becomes disconnected from the multiworld server. 
- Changed: The Starter Preset and April Fools 2023 preset now have non-progressive beams and missiles, instead of progressive.
- Changed: Bomb Shields are no longer vulnerable to Cross Bombs.

#### Logic Database

- Added: Diagonal Bomb Jump in Ferenia - Speedboost Slopes Maze.
- Added: Diagonal Bomb Jump in Burenia - Main Hub Tower Top, to the Missile Tank, using either Gravity Suit or an out of water bomb jump.
- Added: In Dairon - West Transport to Ferenia, use Wave Beam to push the Wide Beam Block from above, without Wide Beam.
- Added: Logic to handle having Ice Missiles without Super Missile.
- Added: In Ghavoran - Teleport to Burenia, Cross Bomb Skip using just Morph Ball to get to and from the Pickup. Rated one level higher than the corresponding usage with Flash Shift or Spin Boost.
- Added: Ledge Warp usage to flip the spinner in Ghavoran next the Transport to Elun, and in Elun to release the X.
- Changed: In Dairon - Teleport to Artaria, breaking the speed blocks is no longer "dangerous". This is done by removing the "Before Event" condition on breaking the blocks from above.
- Changed: In Artaria - Water Reservoir, breaking the blob is no longer "dangerous", as long as Slide is not randomized. This was previously dangerous because there's a connection in EMMI Zone Exit Southwest that makes use of Speed Booster, however, by simply adding a "Can Slide" option on the same condition, the logic now sees the blob as safe.
- Changed: In Burenia: Fighting Drogyga is now only "dangerous" if Highly Dangerous Logic is enabled. This is achieved by adding a Highly Dangerous Logic constraint on all instances where the logic uses "Before Drogyga" on connections in the Underneath Drogyga room.
- Changed: In Burenia - Main Hub Tower Middle, lowering the Spider Magnet Wall is now "dangerous" only when Highly Dangerous Logic is enabled. The connection from the bottom of the room to the Pickup Platform that uses Grapple Movement requires the Spider Magnet Wall to not be lowered now requires Highly Dangerous Logic. The randomizer currently doesn't have the necessary options to make this connection mandatory in any seeds anyway.
<<<<<<< HEAD
- Changed: In Artaria - EMMI Zone Spinner, the connection to the pickup that is available before flipping the spinner now also requires door lock rando to be enabled. The result is that the spinner event is now not a dangerous resource unless door lock rando is enabled.
- Changed: In Dairon - Yellow EMMI Introduction, using Speed Booster to go through the Shutter Gate, right to left, no longer requires Flash Shift Skip.
- Changed: In Cataris - Thermal Device Room South, the connections to the thermal door that closes after using the thermal device now logically remains open when door lock rando is disabled and the "Can Slide" and "Shoot Beam" templates are satisfied. This is a handwave that makes the thermal device no longer a dangerous resource.
- Changed: In Burenia - Teleport to Ferenia, using Speed Booster to get past the Shutter Gate now requires Speed Booster Conservation Beginner.
- Changed: In Ferenia - Purple EMMI Introduction, using Speed Booster to get past the Shutter Gate now requires Speed Booster Conservation Intermediate instead of Flash Shift Skip Beginner.
- Changed: Most instances of pushing Wide Beam Blocks by using Wave Beam through walls now no longer need Wide Beam. Notable exception is Dairon - West Transport to Ferenia, from below.
- Changed: Boss fight logic using Ice Missile without Super Missile is no longer an option, and effectively requires as many missiles as with normal Missiles.
=======
- Changed: Most instances of pushing Wide Beam Blocks by using Wave Beam through walls now no longer need Wide Beam. Notable exception is Dairon - West Transport to Ferenia, from below.
- Changed: Boss fight logic using Ice Missile without Super Missile is no longer an option, and effectively requires as many missiles as with normal Missiles.
- Changed: Exclude Ghavoran door between Flipper Room and Elun Transport Access from being shuffled as a Grapple Beam door in Door Lock rando. This is to enable a Ledge Warp to flip the Spinner from below.
- Changed: Revised logic for fighting Corpius
  - When using missiles without an ammo requirement, the X must not have been released.
  - Using Cross Bomb is moved to Combat Beginner
  - For Missiles, Super Missiles and Ice Missiles, the number of required missiles is reduced by 1, which matches the pre-existing comments. These alternatives remain Combat Intermediate.
  - For Missiles, Super Missiles and Ice Missiles, these can now also be used without combat tricks, but you need 1.5x as many units of Missiles ammo as the combat trick version.
  - Added Storm Missiles.
>>>>>>> 6fe69170
- Fixed: A typo in the room name Ferenia - East Transport to Dairon has been changed from East Transport to Darion.
- Fixed: In Burenia - Teleport to Ghavoran, to open the Plasma Beam door from below, add requirement to have Plasma Beam. This becomes relevant with Separate Beam Behavior.
- Fixed: In Artaria - Teleport to Dairon, to enter the teleport itself using Wave Beam, add requirements to have Wide Beam and Door Lock Rando being disabled. The former becomes relevant with Separate Beam Behavior.

### Metroid Prime

- Fixed: One-way elevator mode not able to generate.

### Metroid Prime 2: Echoes

- Added: New cosmetic suit options. Please note that these suits require the experimental patcher to be enabled.

#### Logic Database

- Added: 307 videos to the logic database. see the [Video Directory]
(https://randovania.github.io/Metroid%20Prime%202%20Echoes/) for the full collection 

##### Temple Grounds:

- Added:  NSJ Extended Dash (Expert) to cross Grand Windchamber through the middle platform.

##### Agon Wastes:

- Added: NSJ Extended Dash (Advanced) to reach Temple Access Door in Mining Station A.

##### Sky Temple Ground:

- Removed: Phazon Grounds NSJ, No SA -> Invisibil Objects (Hypermode) or Movement (Expert) and Dark Visor. Doesn't exist.

##### Sanctuary Fortress:

- Added: Extended Dash (Expert) to reach the Scan Post in Watch Station Access from Main Gyro Chamber Door.
- Added: Extended Dash (Expert) to reach Main Gyro Chamber Door in Watch Station Access from the Scan Post Side.
- Added: Workers Path - Screw Attack from Z-Axis (Intermediate) now requires Bomb Space Jump (Intermediate) from Dynamo Works
- Added: Workers Path - Bomb Jump (Advanced) method added to reach cannon NSJ from landing platform

## [6.1.1] - 2023-08-07


- Changed: Improve performance significantly when opening a Multiworld session with long history.
- Changed: Slightly improve performance when opening game details.
- Fixed: The correct error is displayed when the incorrect password is provided for Multiworld Sessions.

### Metroid Dread

- Fixed: The progress bar when exporting no longer reaches 100% earlier than intended in some situations.
- Added: Racetime seeds can now be directly imported into Randovania

## [6.1.0] - 2023-08-02

- **Major** - Removed: Starting sessions is no longer necessary and has been removed as an option. It's now always possible to clear a generated game.
- Added: Importing permalinks and rdvgames in a multiworld session now creates new worlds if missing.
- Added: The Generation Order spoiler now has a field to filter it.
- Added: An "Export Game" button has been added to "Session and Connectivity" tab as a shortcut to export any of your worlds.
- Added: It's now possible to filter the history tab in a Multiworld session.
- Added: Add Ready checkbox for Multiworld sessions.
- Added: A new tool was added to the Pickup tab of Game Details that lets you quickly find in which worlds your pickups are.
- Added: The time a world last had any activity is now displayed in the Multiworld session.
- Added: A toggle for allowing anyone to claim worlds in a Multiworld session.
- Added: Sending pickups to an offline world now updates the auto tracker.
- Added: Warnings now show up in Multiworld sessions if you're not connected to any of your worlds.
- Changed: The popup when replacing a preset for a Multiworld Session now has the same features as the solo game interface.
- Changed: Text prompts now default to accepting when pressing enter.
- Changed: Reorganized the top menu bar. The Advanced menu is now called Preferences, with an Advanced sub-menu. Opening the Login window is now in the Open menu.
- Changed: The handling for presets that can't be loaded have been improved.
- Changed: Finishing a session is now called hiding a session, and now can be undone.
- Fixed: Multiworld now properly respects major/minor configuration of each world.
- Fixed: The generation order for multiworld session now correctly handles any kind of names.
- Fixed: Any buttons for changing presets or deleting worlds are properly disabled when a game is being generated.
- Fixed: Import rdvgames for games that uses certain features, like Sky Temple Keys on Bosses or Metroid DNA in Dread, now works properly.
- Fixed: Session Browser now properly sorts by creation date and user count. It also now properly defaults to showing recent sessions first.
- Fixed: Tracking another user's inventory now properly keeps working after a connection loss.
- Fixed: Sorting the session history and audit log now works properly.
- Fixed: In Multiworld session, the Claim world button is now properly disabled when you don't have permissions.
- Fixed: Changing a preset no longer causes it to lose its position in the tree.
- Removed: Connecting to Dolphin on Linux executable builds is now hidden on known situations that it doesn't work properly.

### Metroid Dread

- **Major** - Added: Multiworld support for Dread.
- Changed: Ryujinx (Legacy) is disabled when auto-tracker support is on, or in a multiworld.
- Fixed: Dairon - Navigation Station North can no longer be assigned a hint, which would then be replaced with DNA Hints.
- Added: A new auto-tracker layout featuring progressive items.
- Added: Custom shields now have alternate and more accessible models, which can be toggled per-shield in Cosmetic Options.

#### Logic Database

- Added: 2 videos to the database
- Added: Slide from right to left in Cataris - Total Recharge Station South.
- Added: Grapple Movement to get from Lower Door to Wide Beam Block Room to Upper Door in Artaria - EMMI Zone Hub.
- Added: Crossing the water gap in Ferenia EMMI Zone Exit East with just Bombs (Hypermode IBJ and DBJ) or Cross Bombs and a Slide Bomb Boost (currently Movement Advanced).
- Added: Use Speed Booster and Gravity Suit to escape Cataris - Kraid Arena after fighting Kraid.
- Added: Using Wall Jump to get past the Flash Shift gate in Burenia - Teleport to Ferenia.
- Changed: Make it possible to get to the Diffusion Beam location without Morph Ball.
- Fixed: Entering Hanubia Orange EMMI Introduction from the right now requires having beaten the Red Chozo.
- Fixed: The Pseudo Wave Beam in Burenia - Burenia Hub to Dairon now correctly requires Wide Beam.
- Fixed: Logic issues surrounding ending the Chain Reaction sequence in Artaria, aka the Vanilla Varia Suit area.
- Removed: In Cataris - Green EMMI Introduction, the advanced Pseudo Wave Beam to break the blob from below is removed.
- Removed: In Ghavoran - Blue EMMI Introduction, the trickless Ballspark to climb the room has been removed.

### Metroid Prime

- Added: Experimental Option - `Skippable` Cutscene Mode. Keeps all cutscenes in the game but makes it so they can be skipped with the START button
- Added: Experimental Option - `Competitive (Experimental)` Cutscene Mode Removes some cutscenes from the game which hinder the flow of competitive play. All others are skippable. This will eventually replace the existing Competitive implementation.
- Added: Introduction of non-critical fixes and improvements to the base game such as fixed sound effects and removed tutorial popups. Those wanting an untainted experience of the vanilla game may still do so at their own risk by activating "Legacy Mode". For technical description of what's changed, see [qol.jsonc](https://github.com/toasterparty/randomprime/blob/randovania/generated/json_data/qol.jsonc)
- Added: Completely overhauled how custom Blast Shields and Doors look
- Added: Morph Ball Bomb and Charge Beam door locks now use Blast Shields so that they only need to be opened once with that weapon
- Added: New "Gamecube" pickup model which acts as a placeholder for all non-nothing items without a suitable model which can be displayed natively
- Added: The "Hints" page in the "Game" window now lists the location of the Phazon Suit hint.
- Changed: Non-NTSC enemies now have their health reset to match NTSC 0-00
- Changed: Blast Shields are much more visible in dark rooms
- Fixed: Random Elevators settings should no longer have mismatches between the UI and the preset regarding which elevators are excluded.
- Fixed: HoTE statue door can now handle a blast shield cover
- Fixed: Old scan points lingering in Door Lock Rando
- Fixed: Door Lock Rando shields now make explosion sounds

#### Logic Database

- Added: 52 videos to logic database, bringing the total available via the [Video Directory](https://randovania.github.io/Metroid%20Prime/) to 276

##### Chozo Ruins

- Added: The Hall of the Elders Ghost Skip from Reflecting Pool Access to reach Crossway Access South, using advanced level tricks.
- Added: Knowledge (Intermediate) for reaching Elder Chamber without fighting the Chozo Ghost.
- Added: Main Plaza - Tree item OoB logic.
- Added: Crossway - Easier boost only method for item.
- Changed: Tower of Light - Reduced gravityless SJ slope jump to tower chamber to Beginner.
- Fixed: Ice Beam has been removed from the connection to Elder Chamber in Hall of the Elders.
- Fixed: The Door in Tower of Light Access that leads to Ruined Shrine is now a normal Door instead of a Wave Beam Door.
- Changed: Ruined Nursery Bombless Standables Logic Adjustments
- Added: Ruined Nursery Bombless w/ Boost strat
- Added: Training Chamber Ghost Skip

##### Phendrana Drifts

- Changed: Quarantine Cave - Various cleanup with Thardus fight logic. Reworked visor requirements. Added Missile strategy (allows Ice Beam only fight logically).
- Added: Added Quarantine Cave NSJ Scan Dash to Q-Mon Tunnel
- Added: Dash to Q Mon from Room Center with SJ
- Added: Reverse Thardus Skip Logic (Scan and Scanless)
- Added: Thardus Hop
- Changed: Ice Ruins West Baby Sheegoth Jump Damage Requirements and Trick Adjustments
- Added: Gravity Chamber Pickup (Missile) NSJ w/o Grapple/Plasma Dash Method and Bombu Method

##### Phazon Mines

- Added: Metroid Hop to reach Missile from Quarantine Access A
- Changed: Various Metroid Quarantine A logic adjustments
- Fixed: NSJ Phazon Processing Center having too few requirements

### Metroid Prime 2: Echoes

- Added: Tracker layout "Debug Info", which also shows details useful for investigating errors.
- Added: The Coin Chest model from multiplayer is now used for offworld items instead of the ETM model.
- Changed: The Power Beam and the Morph Ball now use the Coin Chest model when shuffled, instead of the ETM model.
- Added: 4 new joke hints in the pool.
- Fixed: The gate in Command Center now opens correctly when using the new patcher.
- Fixed: Doors in Venomous Pond can no longer become blast shields.
- Fixed: The door from Sacrificial Chamber Tunnel to Sacrificial Chamber has been excluded from door lock rando.
- Fixed: Random Elevators settings should no longer have mismatches between the UI and the preset regarding which elevators are excluded.

#### Logic Database

- Added: 4 videos to logic database, see the [Video Directory](https://randovania.github.io/Metroid%20Prime%202%20Echoes/) for the full collection

## [6.0.1] - 2023-07-04

- Added: Option for disabling crash reporting and monitoring.
- Added: In multiworld sessions, you're prevented from selecting a preset that is incompatible with multiworld.
- Added: In multiworld sessions, world names must now be unique.
- Changed: The Privacy Policy has been updated to mention crash reporting and monitoring.
- Changed: Tweaked the error reporting for generating and exporting games.
- Fixed: Importing permalinks and spoilers in multiworld no longer fails.
- Fixed: Generation order is no longer hidden when Door Lock is enabled with Types mode.
- Fixed: Pickups providing negative resources can now be sent in multiworld games.
- Fixed: The prompt for a session name no longer deletes spaces at the end, making it easier to split words.
- Fixed: In multiworld sessions, the copy permalink button is properly disabled before a game is available.

## [6.0.0] - 2023-07-03

- **Major** - Multiworld support has been significantly changed! New features include:
  *  Sessions now have Worlds instead of rows with users, and users can be associated with any number of Worlds.
     * This means it's now possible to play a Multiworld entirely solo.
  *  You can connect to one Dolphin and any number of Nintendont at the same time.
  *  Multiple sessions can be opened at the same time.
  *  A session window is no longer required to be kept open. As long as Randovania is connected to a game, the server communication works.
- Added: It's now possible to drag presets directly into the root of the presets.
- Added: The order you place presets when drag and dropping is now saved.
- Added: New command line arguments `--local-data` and `--user-data` to allow configuring where Randovania saves its data.
- Added: New Door Lock rando mode - Types. In this mode, every single door of a type is swapped with another type. Generation times should be fast and be compatible with multiworld.
- Added: Interface to customize preset description.
- Added: It's now possible to save rdvgame files for race games. This is not available for multiworld.
- Added: When editing a Pickup Node, there's now a button to find an unused pickup index.
- Added: When viewing the spoiler log in a Multiworld session, it will now display the names for each world rather than "Player 1", "Player 2", etc.
- Changed: Discord login is now performed via your browser, instead of the Discord client.
- Changed: Door Lock mode Two-way is now named Doors. The functionality is unchanged.
- Changed: Improved preset descriptions, making them significantly simpler.
- Changed: Some preset options which are not ready for wide consumption have been hidden by default. To show all preset options, please select `Advanced > Show Experimental Settings`.
- Changed: In the Data Visualizer, requirements are now displayed using a tree widget, which allows for collapsing the and/or blocks.
- Changed: Optimized the solver by allowing more resources as additional resources, allowing more actions to be skipped until the necessary resources are found.
- Changed: For Multiworld, it's now preferred to have an additional pickups than placing it in another player's game, when there's no locations left in your game.
- Changed: Randovania now internally uses the term `Region` for what used to be called a `World`. This is mostly an internal change.
- Changed: Connecting to Dolphin is now hidden on macOS, as it never was supported.
- Changed: Door Lock rando generation is now up to 50% faster.
- Fixed: Issue where the resolver didn't find the paths that lead to taking the least damage.
- Fixed: The resolver no longer allows events as additional requirements. This fixes a problem that could lead to an event locking itself.
- Fixed: The `database render-region-graph` command now works properly.

### Cave Story

- Nothing.

### Metroid Dread

- **Major** - Added: Random Starting Locations is now supported. This enables all Save Stations, Navigation Stations, and Map Stations as possible starting options.
- Added: New cosmetic option to display Randovania's area names on the HUD, either always or after room transitions.
- Added: Door Lock Randomizer can randomize doors to be weak to Ice Missile, Storm Missile, Diffusion Beam, Bombs, Cross Bombs, Power Bombs.
- Added: New option under "Game Modifications" to choose how inconsistencies in Raven Beak's damage resistance are handled.
- Added: Auto tracker is now supported via a new game connection choice.
- Added: Exporting now checks if the RomFS folder has some required files.
- Changed: The doors in Itorash are now excluded from being shuffled in Door Lock Randomizer.

#### Patcher Changes

- Added: Belated April Fools 2023 preset. Enables door rando by default, as well as some surprise changes to the item pool. Make sure to see what advice ADAM has to give!
- Changed: Pickups can be configured to take away some of an item instead of giving more (e.g. missile tanks could take away missiles when collected).
- Fixed: Using Morph Ball in Proto Emmi sequence no longer crashes the game.

#### Logic Database

- Added: Grapple Movement (Beginner) for going up the left side of Burenia - Main Hub Tower Middle.
- Added: Movement (Intermediate) and Water Bomb Jump (Intermediate) for getting out of the water at the same spot.
- Added: Grapple Movement (Beginner) for the Grapple only method of reaching the Missile Tank in Main Hub Tower Top.
- Added: Use Speed Booster to skip breaking the blob submerged in water in Artaria Early Cloak room, requires Speed Booster Conservation (Beginner).
- Added: Use Flash Shift to go right after getting the pickup in Artaria EMMI Zone Spinner.
- Added: Use Flash Shift and Slide Jump to go from Artaria White EMMMI Arena to the top door to EMMI Zone Spinner.
- Added: A new way to reach the tunnel in EMMI Hub Zone with Spider Magnet, Flash Shift and Single-wall Wall Jump (Advanced).
- Added: Use a Shinespark to climb up from Above Screw Attack Blocks in Burenia Main Hub Tower Bottom with only Gravity Suit.
- Added: Use a Shinespark to climb up from Alcove Across Grapple Block in Burenia Main Hub Tower Bottom with only Speed Booster using Speed Booster Conservation Beginner.
- Added: Use a Shinespark with Gravity Suit to reach Ammo Recharge South at the bottom of Burenia Gravity Suit Tower before the Destroy Gravity Suit Floor event.
- Added: Use Spin Boost And Gravity Suit with different trick strategies to cross the big gap in Burenia Main Hub Tower Middle.
- Added: Use a Shinespark with Gravity Suit to reach the Spider Magnet wall in Burenia Main Hub Tower Middle from the bottom of the room.
- Added: Climb up to the Charge Beam Door in Burenia Main Hub Tower Middle using Gravity Suit and Flash Shift.
- Added: Climb up from the Charge Beam Door in Burenia Main Hub Tower Middle using Gravity Suit, a Slide Jump, Spin Boost and a Wall Jump.
- Added: Allow using Shinesparks in Gravity Suit Tower by storing speed in the upper part of Gravity Suit Room, also when Door Lock rando is enabled.
- Added: Pseudo-Wave Beam to break the blob in Ferenia Wave Beam Tutorial, from the right.
- Added: Use Spider Magnet with Grapple Beam in Ghavoran Spider Magnet Elevator.
- Added: Use Speed Booster to get past the pool of water in Dairon Freezer before turning on the power.
- Added: Various trick alternatives to get past the pool of water in Dairon Freezer with Bomb Jumps.
- Added: Water Bomb Jump in Burenia Underneath Drogyga to get up to the left ledge with Normal Bomb, rated as Intermediate.
- Changed: Wall Jump from Flash Shift for reaching the left Dock to Main Hub Tower Top in Main Hub Tower Middle has been removed; it is now trickless.
- Changed: Wall Jump from Flash Shift for reaching the left Dock to Main Hub Tower Top in Main Hub Tower Middle has been removed; it is now trickless.
- Changed: Avoid treating Gravity Suit as a dangerous resource, by removing the "No Gravity Suit" constraint from the "Perform WBJ" template.
- Changed: Going through Artaria Lower Path to Cataris using Damage Boost no longer requires Morph Ball.
- Changed: Reduced the difficulty of the Wall Jump in Dairon Teleporter to Artaria, to reach the pickup from the teleporter, from Advanced to Intermediate.
- Changed: Using Wall Jump Advanced to climb across Moving Magnet Walls (Small) in Cataris, aka Adam Skip, now correctly requires Spider Magnet.
- Changed: The Upper Tunnel from Burenia Teleport to Ghavoran to Main Hub Tower Middle has been converted from a Morph Ball Tunnel to a Slide Tunnel. In order to use this tunnel with Slide, Gravity Suit is also required.
- Changed: In Burenia Teleport to Ghavoran, using Power Bombs to get back up from Early Gravity Speedboost Room now requires 2 ammo units of Power Bomb. The purpose is to account for using one unit on the way down in the first place.
- Changed: Water Bomb Jump in Artaria First Tutorial, after adding the water has been changed to Infinite Bomb Jump.
- Changed: Infinite Bomb Jump in Artaria Screw Attack Room to jump out of the water under the Recharge Station has been changed to Water Bomb Jump.
- Changed: Water Bomb Jump in Burenia Underneath Drogyga to get the pickup is now Beginner with Cross Bombs.
- Changed: Water Bomb Jump in Burenia Underneath Drogyga to get up to the left ledge with Cross Bomb is now Beginner.
- Changed: Bomb Jumping to the upper part of Ghavoran Map Station Access now requires Water Bomb Jump Intermediate with Normal Bomb and Beginner with Cross Bomb. This was previously trivial with both of those.
- Changed: Bomb Jumping to the upper part of Ghavoran EMMI Zone Exit Southeast with Cross Bombs is changed from trivial to Water Bomb Jump Intermediate.
- Changed: Bomb Jumping to the upper part of Ghavoran EMMI Zone Exit Southeast with Normal Bombs is changed from Infinite Bomb Jump Intermediate to both Water Bomb Jump Intermediate and Diagonal Bomb Jump Intermediate.
- Fixed: Correctly require breaking the blob in Burenia Teleport to Ghavoran to be able to go from Main Hub Tower Middle to Teleport to Ghavoran through the upper Tunnel.
- Fixed: Burenia Hub to Dairon Transport Blob from Below giving the wrong event resource.
- Removed: Use Cross Bombs to skip the blob submerged in water in Artaria Early Cloak room. The point of this connection is to skip breaking the blob, which is no longer dangerous when you have the Morph Ball.

### Metroid Prime

- Changed: Divided the "Other" tab into "Quality of Life" and "Chaos".
- Changed: QoL Game Breaking, QoL Cosmetic, QoL pickup scans, Varia-only Heat Protection and Deterministic RNG settings are now always enabled. A new chaos option "Legacy Mode" has been added as a catch-all replacement, including the PB Refill from 5.8.0.
- Changed: Pickups can be configured to take away some of an item instead of giving more (e.g. missile tanks could take away missiles when collected).
- Removed: One-Way door lock randomizer has been removed. This has actually been the case since 5.3.0!
- Fixed: The "Unlock Save Station doors" option should now correctly unlock them.

#### Logic Database

##### Chozo Ruins

- Changed: Reorganized Morph Ball pickup in Ruined Shrine to better fit database good practices.

### Metroid Prime 2: Echoes

- **Major** - Added: Door Lock randomizer has been added. Note that this feature requires enabling the new patcher.
- Added: New random elevators mode: Shuffle Regions. In this mode, we keep the game world consistent by shuffling the regions around Temple Grounds, and then changing the elevators to match. See [this map](randovania/data/gui_assets/echoes_elevator_map.png) for reference.
- Added: When the new patcher is enabled, Security Station B starts in the post-Dark Samus appearance. This change is supported by logic.
- Changed: Pickups can be configured to take away some of an item instead of giving more (e.g. missile tanks could take away missiles when collected).
- Changed: When the new patcher is enabled, some cosmetic effects are removed from Torvus Temple in an attempt to make it crash less.
- Changed: For Multiworld ISOs, the game name now mentions the session name and world name.
- Removed: The elevator sound effect removal is no longer an option and is now automatically enabled in the appropriate circumstances.
- Fixed: The progress bar when exporting a seed is now much more accurate.

#### Logic Database

- Fixed: Re-Added Vanilla Method to access Storage C to logic.
- Changed: Movement trick level for reaching the door to Security Station B from Bioenergy Production with a NSJ Screw jump extension from Advanced to Beginner.
- Changed: Combat/Scan Dash trick level for reaching the door to Security Station B from Bioenergy Production with a Scan Dash from Expert to Intermediate.
- Added: 142 videos to the logic database
- Added: Method to climb Forgotten Bridge with Jump Off Enemy (Advanced)
- Added: Scan Dash to grab the half pipe item in Dark Torvus Arena with Combat/Scan Dash (Intermediate)
- Added: Method to collect the pickup in Reactor Core using the top Rezbit, Bombs, Bomb Space Jump (Advanced), Standable Terrain (Advanced), Movement (Advanced), and Jump Off Enemies (Expert).
- Added: Method to reach the top cannon in Sanctuary Entrance using Bombs, Space Jump Boots, Bomb Space Jump (Advanced), and Standable Terrain (Advanced).
- Added: Method to collect the pickup in Abandoned Worksite using just Screw Attack, and Screw Attack into Tunnels/Openings (Advanced).
- Added: Method to collect the pickup in Bioenergy Production using Boost Ball, Spider Ball, Screw Attack, and Movement (Advanced).

## [5.8.0] - 2023-06-05

- Added: It's now possible to save rdvgame files for race games. This is not available for multiworld.
- Changed: Use the user's new discord display name instead of their username, for users that migrated.
- Fixed: Batch generation now properly prevents Windows from going to sleep.

### Metroid Prime

- Fixed: Generator unable to pass through one-way permanently locked doors such as the ones in uncrashed Frigate
- Fixed: Exporting games with both Door Lock Rando and Room Rando will now preserve both modifications
- Added: Missile Stations refill Power Bomb. In this version, this is always enabled.

#### Logic Database

- Added: 55 videos to logic database, bringing the total available via the [Video Directory](https://randovania.github.io/Metroid%20Prime/) to 224

##### Tallon Overworld

- Added: Biotech Research Area 1 - Easier gravityless NSJ method from room center to Deck Beta Security Hall
- Added: Root Cave - L-Jump method to reach upper area

#### Magmoor Caverns

- Added: Twin Fires Tunnel - Transport to Talon -> Twin Fires, NSJ & SJ dashes now require standable terrain

##### Phendrana Drifts

- Added: Hunter Cave - Lower Edge Tunnel -> Hunter Cave Access, NSJ requires a slope jump or bomb jump after the grapple point to reach the platform with the doors.
- Added: Hunter Cave - Hunter Cave Access -> Lower Edge Tunnell, NSJ requires an L-Jump to reach the platforms across the water without falling in. Added Gravity logic if falling in (matches Lake Tunnel -> Lower Edge Tunnel).

##### Phazon Mines

- Fixed: Fungal Hall B - Scan dash method now requires scan visor
- Fixed: Ventillation Shaft - Combat dash to climb room now requires door lock rando to be off

## [5.7.0] - 2023-05-05

- Added: Skip usual Door Lock randomizer logic when the only valid lock option is unlocked doors.
- Added: When major/minor mode is enabled, the count of majors and minors is also displayed next to how many items are the in the pool.
- Fixed: Unsupported features are now disallowed from use in Multiworld sessions.

### Cave Story

- Fixed: Exporting on Linux no longer fails due to Rest Area in Plantation using "lounge" instead of "Lounge".

### Metroid Dread

- Fixed: All pickups in the pool are now correctly assigned major or minor.

#### Logic Database

- Fixed: Experiment Z-57's pickup is now a major item location in Major/Minor split.

### Metroid Prime

- Added: Selecting an ISO that isn't for Metroid Prime is now explicitly refused when exporting.
- Fixed: All pickups in the pool are now correctly assigned major or minor.
- Fixed: Room Rando no longer overrides the results of Door Lock Rando when exporting.

#### Logic Database

- Fixed: The Artifact of Truth pickup is now a major location for Major/Minor split.

### Metroid Prime 2: Echoes

- Added: Selecting an ISO that isn't for Metroid Prime 2 is now explicitly refused when exporting.
- Fixed: Energy Tanks are now considered major items in Major/Minor split.

## [5.6.1] - 2023-04-??

- Nothing.

## [5.6.0] - 2023-04-02

- Added: Trick Details popup now lists the usages in each area.
- Added: Opening the Data Visualizer from the Trick Details while customizing a preset now automatically configured the trick filters based on the preset being edited.
- Changed: Setting trick filters in the Data Visualizer based on a preset now sets all tricks, even those at disabled.
- Changed: Optimize Solver by choosing actions in a smarter order. Prefer actions of types that are likely to progress th. Postpone dangerous actions. This should make the solver able to validate seeds where it previously timed out. Solving should in general be faster in general.
- Fixed: Solver bug that made it unable to detect dangerous actions, which could result in some possible seeds being considered impossible.
- Fixed: Searching for Multiworld sessions by name is no longer case sensitive.

### Metroid Prime 2: Echoes

#### Logic Database

- Added: Proper combat requirements for the Amorbis fight.
- Removed: Incorrect and improper connections to and from the Amorbis fight.

### Metroid Prime

#### Logic Database

- Added: 48 videos to logic database, bringing the total available via the [Video Directory](https://randovania.github.io/Metroid%20Prime/) 216

### Metroid Dread

#### Logic Database

- Added: Use Flash Shift and Spin Boost with Wall Jump (Beginner) in Burenia Main Hub Tower Bottom to reach the tunnel.
- Changed: The logic for Spin Boost Room in Ghavoran now requires either the template to fight the Chozo X or Highly Dangerous logic to climb out of the room.
- Changed: Simplified various database connections.
- Changed: All three kinds of Chozo X fights now consider Use Spin Boost a valid means of dodging.
- Fixed: Missile ammo requirement when fighting Chozo X with Storm Missile. The numbers were previously too high and the numbers with and without the combat trick were swapped.
- Fixed: Resolve bug with fighting the Twin Robots fights, where to fight them using only missiles for damage always required both the expert level combat trick and the 153 missiles that are intended for trickless.
- Fixed: Add missing fight requirement to fight the Chozo X in Elun when entering the arena from the left.
- Fixed: Add missing requirement to release the X before leaving Elun.

## [5.5.1] - 2023-02-28

- Added: Game Details now contains a tab describing all door locks, when Door Lock rando is enabled.
- Changed: Certain spoiler tabs in Game Details now only show up when relevant, such as Elevators spoiler only when elevators are shuffled.
- Changed: Generation Order in Game Details is now hidden when there's incompatible settings, such as Door Lock rando.
- Changed: A nicer error message is now given when generating with a preset with configuration errors, such as no starting locations.
- Changed: A nicer error message is now given when an error occurs when loading a game layout file.
- Fixed: Customizing an included preset should properly place the resulting preset nested to that preset.
- Fixed: Customizing a preset should no longer reset where it's been placed at.
- Fixed: Generated games now keep track of extra starting pickups instead of starting items, fixing some cases you'd start with the middle of a progressive chain.
- Fixed: Changing trick filters in the Data Visualizer no longer resets the selected connection.
- Fixed: Using trick filters in the Data Visualizer no longer unnecessarily expands templates or remove comments.
- Fixed: Using trick filters in the Data Visualizer now properly removes extra requirements when tricks are removed.
- Fixed: Hiding the pickup collection message now correctly works for other player's pickups in a multiworld.

### Metroid Prime

#### Patcher Changes

- Fixed: Several soft-locks and janky cutscenes when shuffling the Essence elevator
- Fixed: Research Lab Aether wall not breaking when approached from behind (QoL Game Breaking)
- Fixed: Watery Hall lore scan being replaced with QoL Scan Point text
- Fixed: Escape sequence counting up instead of down
- Fixed: Small Samus spawning in ship instead of on top
- Added: Ridley shorelines, biotech research 2, and exterior docking hangar actors now scale with boss size

#### Logic Database

##### Tallon Overworld

- Fixed: Landing Site - PAL SJF is now only logical if Dock Rando is disabled
- Added: Life Grove - Alternate method to skip Bombs and SJ (Scan Dash Expert) to reach item *Found by Vertigo*
- Added: Life Grove - Trick to skip wallboosts when also skipping SJ and Bombs *Found by Vertigo*

##### Chozo Ruins

- Changed: Main Plaza - Lowered Half-Pipe roll-in to Expert ([See Video](https://youtu.be/ne8ap0xa_UE))
- Changed: Ruined Shrine - Wave door to half-pipe item is now L-Jump instead of R-Jump
- Added: Hive Totem - Fight Skip Intermediate Combat Dash
- Added: Hive Totem - Fight Skip "TAS Walk" Advanced Movement+Knowledge
- Added: Crossway Access West - Advanced Standable Terrain (Skips Morph) *Found by toasterparty*

##### Magmoor Caverns

- Fixed: Twin Fires Tunnel - Combat dash is now only logical if Dock Rando is disabled
- Added: Monitor Station - NSJ Heat Run Expert *Found by JustinDM*
- Added: Twin Fires Tunnel - NSJ Bunny Hop Expert Movement *Found by JustinDM*

##### Phendrana Drifts

- Changed: Quarantine Cave - More detailed Thardus Fight requirements (e.g. Plasma Beam, PBs, Boost)
- Changed: Labs - More detailed combat requirements
- Added: Chozo Ice Temple - Expert NSJ Bombless Climb *Found by MeriKatt*
- Added: Quarantine Cave - Thardus Skip Hypermode Slope Jump *Found by JustinDM*
- Added: Quarantine Cave - Expert R-Jumps to skip grapple *Found by toasterparty*
- Added: Control Tower - SJ/DBJ/BSJ/Wallboost tricks(s) to skip fight both ways
- Added: Transport to Magmoor Caverns South - Alternate NSJ Spider Skip BSJ Advanced *Found by Cyberpod*

##### Phazon Mines

- Fixed: Mine Security Station - Starting Room/Elevator doesn't account for doors locking
- Fixed: Mine Security Station - Entering from Storage Depot A doesn't check for lowered barrier
- Fixed: Metroid Quarantine A - Wallboost doesn't require Spider Ball
- Added: Main Quarry - Intermediate Wallboost to skip Bombs for item
- Added: Main Quarry - Intermediate Knowledge+Movement to skip Bombs for item *Found by toasterparty*
- Added: Metroid Quarantine A - Advanced Dashes to skip PBs
- Added: Metroid Quarantine A - Alternate R-Jump from item to door
- Added: Metroid Quarantine A - NSJ Expert Dashes from item to door
- Added: Fungal Hall Access - NSJ Advanced BSJs *Found by JustinDM*

### Metroid Prime 2: Echoes

- Added: Updated A-Kul's scan with the 2022 Echoes Randomizer tournament winner.
- Added: When the experimental patcher is enabled, Dynamo Chamber and Trooper Security Station now start in post-layer change state.

### Metroid Dread

- **Major** - Added: Door Lock randomizer has been added. In this mode, the weapons needed to open doors in the game are also changed, with full support of our logic database.
- Added: A new cosmetic option for adding an in-game death counter to the HUD.
- Added: Exporting with a custom path now checks for conflicts with the input path.
- Fixed: Ryujinx no longer hangs when stopping emulation.

## [5.5.0] - Skipped

## [5.4.1] - 2023-02-16

- Added: Linux releases are now also published to Flathub.
- Fixed: Canceling the prompt from "View previous versions" no longer causes an error.

## [5.4.0] - 2023-02-06

- Added: Experimental generation setting for staggering the placement of selected pickups.
- Added: Experimental generation setting for removing redundant possible actions.
- Added: Automatic reporting of exceptions for the client, and monitoring for requests to the server.
- Added: New pixel icons for Prime 1 & 2 autotracker
- Added: New 8x3 layouts for all Prime 1 & 2 autotracker styles
- Fixed: The minor/major split setting is obeyed much more accurately by the generator.
- Fixed: Starting with ammo no longer causes all requirements for that ammo to be ignored.
- Fixed: The generator no longer attempts placing pickups based on alternatives to satisfied requirements, such as Missile Expansions for Quadraxis while already having Light Beam.
- Fixed: Minor typos in the UI are fixed.
- Fixed: Canceling certain actions will no longer cause the UI to react as if it were an error.
- Changed: Unsupported features are now restricted to dev builds.
- Changed: Requirements where different amount of the same item, such as both Missile = 5 and Missile = 1, are expected are now properly simplified.

  This results in certain pickup combinations no longer being considered for placement in the generator, such as Sunburst for unlocking the Industrial Site from behind.

### Metroid Prime

- Changed: All included presets now have "Unlocked Save Station doors" enabled.
- Changed: "Unlocked Save Station doors" no longer remove the lock in Chozo Ruins - Save Station 3.

#### Patcher Changes

- Added: CGC Tournament Winners to Artifact Temple lore scan
- Fixed: Chapel IS giving the player lightshow on 2nd pass
- Fixed: Items in every room incompatibility with shuffled essence elevator
- Changed: Always apply Elite Quarters item softlock patch regardless of cutscene skip mode

#### Logic Database

- Fixed: Collecting the Missile Expansion in Burn Dome before the fight no longer causes the generation to fail.

### Metroid Prime 2: Echoes

- Changed: Inverted Aether is now an unsupported feature.

### Metroid Dread

- Fixed: Energy Parts are now considered minor items, and Missile+ Tanks are now considered major items.

#### Patcher Changes

- Changed: Main Power Bomb has a different color than Power Bomb tanks
- Changed: Cutscene in Hanubia - Tank Room was removed because it teleports the player to the lower section, which can softlock the player
- Fixed: You now retain Drogyga's and Corpius's item if you reload checkpoint after defeating them. This eliminates a way of rendering a seed impossible to complete.

#### Logic Database

- Added: New trick "Flash Shift Skip" to account for skipping Flash Shift gates.
- Added: Traverse to the bottom of Ferenia: Space Jump Room Access with some more options.
- Added: Pseudo-Wave Beam (Beginner) for the two blobs in Cataris - Teleport to Dairon.
- Added: Water Bomb Jump to reach the item in Cataris - Teleport to Dairon without Gravity Suit.
- Added: Flash Shift (Intermediate), Morph Ball (Intermediate), and Spin Boost (Beginner) wall jumps for climbing up Experiment Z-57's arena.
- Added: Spin Boost and Slide Jump (Beginner) for climbing the upper part of Experiment Z-57's room.
- Added: Speed Booster Conservation (Intermediate) for climbing to either the top platform or Double Obsydomithon Room in Cataris - Teleport to Artaria (Blue).
- Added: Grapple Movement (Beginner) to climb Cataris - Moving Magnet Walls (Tall).
- Added: Flash Shift (Intermediate), Morph Ball (Advanced), and Spin Boost with Spider Magnet wall jumps to climb Cataris - Moving Magnet Walls (Tall).
- Added: Speed Booster Conservation (Beginner) to collect the lower item in Cataris - Teleport to Ghavoran without Gravity Suit.
- Added: Damage Boost (Intermediate) for reaching the teleport in Cataris - Teleport to Ghavoran with Spider Magnet.
- Added: "Adam Skip" added to logic as Wall Jump (Advanced) in Cataris - Moving Magnet Walls (Small).
- Added: Space Jump method of Cross Bomb Skip (Hypermode) to skip needing Speed for the item in Cataris - EMMI Zone Item Tunnel.
- Added: Spin Boost Movement (Intermediate) and Speed Booster Conservation (Beginner) for getting up Hanubia - Central Unit without Space Jump or Infinite Bomb Jump.
- Added: Spin Boost method to climb Hanubia - Escape Room 3.
- Added: Morph Ball Single-Wall Wall Jumps to get to the Nav Station in Itorash - Transport to Hanubia.
- Added: Flash Shift Skip (Intermediate) with Bombs to skip the Flash Shift gate in Teleport to Ferenia.
- Added: Aim Down Clips (Intermediate/Advanced) to go to and from Storm Missile Gate Room without Morph Ball.
- Added: Shine Sink Clip/Aim Down Clip (Intermediate) and Speed Booster Conservation (Advanced) to reach the bottom of Teleport to Ghavoran from the top level.
- Added: Aim Down Clip (Expert) to reach the blobs in Gravity Suit Tower from the top level.
- Added: Aim Down Clip (Intermediate) in Main Hub Tower Middle to Main Hub Tower Bottom.
- Added: Shine Sink Clip/Aim Down Clip (Intermediate) in Gravity Suit room top door to bottom door.
- Added: Climb Golzuna Tower using Spin Boost and Flash Shift using Wall Jump (Intermediate).
- Added: Movement (Intermediate), Simple IBJ, or Spin Boost to reach top tunnel in Vertical Bomb Maze.
- Added: Flash Shift Skip (Beginner) in Purple EMMI Introduction; (Intermediate) with normal bombs.
- Added: Moving from Ferenia - Transport to Ghavoran to Pitfall Puzzle Room with Spin Boost, Flash Shift, or Speed Booster.
- Added: Using Normal Bomb Jump with a Cross Bomb at the top, for sideways movement, to reach the item in Artaria Proto EMMI Introduction.
- Changed: Increased difficulty of Flash Shift Wall Jump to reach the Raven Beak elevator from Intermediate to Advanced.
- Changed: Simplified many room nodes and connections.
- Changed: Shine Sink Clip in Main Hub Tower Middle to Main Hub Tower Bottom is now Intermediate (from Expert).
- Changed: Using Flash Shift to collect the fan pickup in Burenia Hub to Dairon is now Advanced (from Beginner).
- Changed: All three fan skips are now classified as Movement instead of Infinite Bomb Jump.
- Changed: Convert most of the harder IBJ instances to new Diagonal Bomb Jump trick.
- Changed: Increase difficulty of the few harder IBJs that weren't changed to Diagonal Bomb Jumps. This should better reflect the fact that Intermediate IBJ is applied for performing Simple IBJ with Normal Bombs.
- Fixed: Correctly require Morph Ball in all cases where Power Bombs are used.
- Fixed: Replace some instances of Beginner Infinite Bomb Jump in Ferenia with the Simple Infinite Bomb Jump template. This ensures that the missing bomb or cross bomb item is required.
- Fixed: Reaching the upper tunnel in Ferenia - Speedboost Slopes Maze properly accounts for the ability to destroy the beamblocks using Wave Beam, Diffusion Beam, explosives, or Movement (Beginner)
- Fixed: Usage of Infinite Bomb Jump in Ferenia Separate Tunnels Room now correctly requires the respective Bomb type. The trick is now set at different difficulty depending on which bomb type is being used.
- Removed: Infinite Bomb Jump for reaching Wave Beam Tutorial from the cold rooms.
- Removed: Shinespark in Ghavoran Total Recharge Station North. This one requires either short boost or charging speed in the room to the left. Removing this for now.

## [5.3.0] - 2023-01-05

- Added: You can now open a tracker for other player's inventories in a multiworld session.
- Changed: LogbookNodes are now called HintNodes.

### Metroid Prime

#### Patcher Changes

- Fixed: Spring ball has been nerfed to prevent abusing steep terrain marked as standable.
- Fixed: Spring ball cooldown is now properly reset when morphing/unmorphing.
- Fixed: Vanilla blast shields not being removed in door lock randomizer.

### Metroid Prime 2: Echoes

- Changed: The Auto Tracker icon for Spider Ball now uses the Dark Suit model instead of the Prime 1 model.

#### Logic Database

- Changed: Sand Processing - Screw Attack clip to access the halfpipe from Main Reactor side without Missiles is now Intermediate and without Space Jump (from Expert).
- Fixed: Main Gyro now properly accounts for solving the puzzles.

### Metroid Dread

#### Patcher Changes

- Fixed: Incorrect color during animation of killing an EMMI.

#### Logic Database

- Added: Climbing Z-57 Arena with Spin Boost and Ice Missiles (Beginner).
- Changed: Major/Minor Item Location Updates: Energy Tanks -> Major, Energy Parts -> Minor, Drogyga -> Major, Missile+ Tanks -> Major
- Removed: Water Bomb Jump in Ghavoran - Map Station Access Secret.

## [5.2.1] - 2022-12-01

- Fixed: Exporting Metroid Prime 2 when converting Metroid Prime models now works.
- Fixed: Experimental Metroid Prime 2 patcher no longer errors with some settings.

## [5.2.0] - 2022-12-01

- Added: Help -> Dependencies window, to see all dependencies included in Randovania, including their versions and licenses.
- Added: A warning is now displayed when using presets with unsupported features enabled. These features are not present in the UI.
- Added: When the generated game fails due to the solver, you're now offered to retry, cancel or keep the generated game.
- Changed: Experimental games are no longer available on stable versions.
- Fixed: Solver debug now contains previously missing rollback instances.

### Cave Story

- Nothing.

### Metroid Dread

- Added: The Power Beam tiles in the Artaria EMMI Zone Speed Boost puzzle have been changed to Speed Boost tiles to prevent softlocks.
- Added: Entering Golzuna's arena without releasing the X displays a message explaining why the boss won't spawn.
- Added: All doors locked while fighting an EMMI now unlock immediately upon defeating it.
- Changed: Exporting for Ryujinx now also utilizes the Dread Depackager, for a smaller mod size. This requires an up to date Ryujinx.
- Fixed: You now retain Kraid's item if you reload checkpoint after defeating him. This eliminates a way of rendering a seed impossible to complete.

#### Logic Database

- Added: New Highly Dangerous Logic setting for enabling situations that may be unrecoverable upon saving.
- Added: Cross Bomb alternative for crossing Flash Gates.
- Added: Pseudo-wave beam trick for destroying the bottom blob in Cataris' Central Unit Access.
- Added: Traversal through Ghavoran Total Recharge Station North without Morph Ball, before pulling the grapple block, by destroying the left Enky.
- Changed: Cataris' Thermal Device Room North now forces picking the Energy Tank pickup and the Magnet Wall Thermal Device event before going to the Final Thermal Device, or uses Highly Dangerous Logic.
- Changed: Removed the Cataris EMMI Zone Door Trigger event now that the door remains unsealed.
- Fixed: Going to the red teleporter in Cataris no longer forces needing to use bombs.

### Metroid Prime

- Fixed: The infinite scanning bug has been fixed.

### Metroid Prime 2: Echoes

- Added: A new experimental option, Inverted Aether. In this mode, it's the Light Aether atmosphere that is dangerous! All safe zones are moved to Light Aether, but that's not enough so it's still extremely dangerous. This mode has no logic.

#### Logic Database

- Added: Intermediate Slope Jump and Intermediate Wall Boost to get next to the pickup in Communication Area.
- Added: Beginner Movement for crossing Hall of Combat Mastery from the Portal Side with NSJ Screw Attack after the tunnel is destroyed.
- Changed: Standable Terrain to reach the upper Command Center Access door in Central Mining Station with Space Jump and Screw Attack has had its difficulty decreased from Intermediate to Beginner.

## [5.1.0] - 2022-10-01

- Added: You can now view past versions of the presets and revert your preset to it.
- Added: A Playthrough tab where you can run the validator has been added to the Game Details window.
- Added: Deleting a preset now has a confirmation dialog.
- Added: A development mode for permalinks, to help investigate issues.
- Changed: Discord slash command for FAQ has better usability on mobile.
- Changed: The parent for a preset is now stored in your preferences, instead of in the preset itself.
- Fixed: The solver can no longer consider collecting a location a requirement to collecting itself. This is a regression from 4.3.0.

### Discord Bot

- Added: `/website` command that gives instructions to where Randovania's website is.
- Changed: `/randovania-faq` is now just `/faq`.
- Changed: `/database-inspect` is now just `/database`.

### Cave Story

- Nothing.

### Metroid Dread

- Fixed: The target DNA count is no longer limited to 6 when modifying an existing preset, or changing tabs.
- Fixed: Exporting multiple games at once is not properly prevented with an error message. It was never possible and fail in unclear ways.

#### Logic Database

- Added: Event in Underlava Puzzle Room 2 for breaking the speed blocks so that going between the two parts can be accounted for
- Added: Event for the trigger that reopens the door to Central Unit Access, allowing it logical to go back through
- Added: Other various methods of going through rooms
- Added: New Diffusion Abuse trick for pushing Wide Beam blocks and activating the lava buttons in Cataris.
- Added: Cross Bomb Skip (Advanced) for Dairon's Cross Bomb Puzzle Room item
- Added: Power Bombs method for the Speed Booster Conservation for Dairon's Cross Bomb Puzzle Room item
- Changed: Separated the First Tunnel Blob event into two to account for Diffusion/Wave not needing to be in the tunnel
- Changed: Deleted some unnecessary tile nodes
- Changed: Various instances of Wall Jump (Beginner) to trivial
- Changed: Some Grapple options to include Grapple Movement
- Changed: Some Movement tricks to Climb Sloped Tunnels
- Changed: Some Movement tricks to Skip Cross Bomb
- Changed: Rotating the spinner in Ghavoran - Flipper Room now requires either pulling the grapple block in Right Entrance, or activating the Freezer in Dairon.
- Changed: Allow pickup in Ghavoran Elun Transport Access by charging speed via navigation room
- Changed: Help solver by adding Morph Ball requirment on connections to event to flip the spinner in Ghavoran Flipper Room
- Changed: Shooting occluded objects requires at least Intermediate Knowledge
- Fixed: Accounted for whether the player could have Varia or not when trudging through lava
- Fixed: Accounted for the upper parts of Thermal Device Room North being heated without pressing the lava button
- Fixed: Ghavoran Orange backdoor properly connects to Above Pulse Radar
- Fixed: Purple EMMI Arena properly accounting for Gravity Suit to climb the tower.
- Fixed: Ferenia - Space Jump Room Access properly requires a way of destroying the blocks to get to the lower door.
- Changed: Collecting the item in Burenia - Underneath Drogyga before flooding the room by defeating Drogyga now requires Highly Dangerous Logic to be enabled.

### Metroid Prime

- Fixed: Shuffle Item Position is now properly randomized, along with other things shuffled patcher-side.
- Added: You may now force all Save Station doors to be blue, improving QOL for both random start and door lock rando.

### Metroid Prime 2: Echoes

- Fixed: Exporting multiple games at once is not properly prevented with an error message. It was never possible and fail in unclear ways.
- Added: The winners of the Cross-Game Cup have been added to A-Kul's scan.

## [5.0.2] - 2022-09-19

### Metroid Dread

- Fixed: Exporting Metroid Dread games on the Linux builds no longer causes an error.
- Added: FAQ entry about Speed Booster/Phantom Cloak/Storm Missile not working.
- Added: FAQ entry about Golzuna and Experiment Z-57 spawn conditions.
- Added: FAQ entry about the Wide Beam door in Dairon - Teleport to Cataris.

## [5.0.1] - 2022-09-12

- Fixed: The README and front page now lists Metroid Dread as a supported game.

### Metroid Dread

- Fixed: The differences tab no longer mentions Kraid and Corpius checkpoints being removed, as that's not a thing.
- Fixed: Missing credits in Randovania itself for SkyTheLucario's new map icons.

## [5.0.0] - 2022-09-10

- **Major** - Added: Metroid Dread has been added with full single-player support.
- **Major** - Added: An installer is now provided for Windows. With it rdvgame files are associated to open with Randovania, for ease of use. A shortcut for opening just the auto tracker is also provided.
- **Major** - Changed: The UI has been significantly revamped, with each game having their own section and an easy to use selector.
- Changed: The multi-pickup placement, using the new weighting, is now the default mode. The old behavior has been removed.
- Changed: Error messages when a permalink is incompatible have been improved with more details.
- Changed: The Customize Preset dialog now creates each tab as you click then. This means the dialog is now faster to first open, but there's a short delay when opening certain tabs.
- Changed: Progressive items now have their proper count as the simplified shuffled option.
- Fixed: Hints can now once again be placed during generation.
- Fixed: Exceptions when exporting a game now use the improved error dialog.
- Fixed: Gracefully handle unsupported old versions of the preferences file.
- Fixed: Excluding all copies of a progressive item, or the non-progressive equivalent, no longer hides them from the editor.
- Fixed: Changing the selected backend while it's being used should no longer cause issues.
- Fixed: Unexpected exceptions during generation now properly display an error message.
- Fixed: Trick usage in preset summary now ignores tricks that are hidden from the UI.
- Fixed: /database-inspect command no longer shows EventPickup nodes.
- Fixed: Data Editor is now correctly named Data Editor instead of Data Visualizer.

### Cave Story

- The hints fix affects Cave Story.

### Metroid Prime

- **Major** - Added: Enemy Attribute Rando. Enemy stat values such as speed and scale can be randomized within a range you specify.

### Metroid Prime 2: Echoes

- The hints fix affects Metroid Prime 2: Echoes.

## [4.5.1] - 2022-08-03

- Fixed: The History and Audit Log are now properly updated when joining a game session.
- Fixed: Your connection state is properly updated when joining a game session.

## [4.5.0] - 2022-08-01

- Added: Preferences are now saved separately for each version. This means newer Randovania versions don't break the preferences of older versions.
- Added: Exporting presets now fills in default file name.
- Added: Logging messages when receiving events from the server.
- Changed: Internal changes to server for hopefully less expired sessions.
- Fixed: The discord bot no longer includes the lock nodes.

### Cave Story

- Nothing.

#### Patcher Changes

- Nothing.

#### Logic Database

- Nothing.

### Metroid Prime

- **Major** - Added: Door lock rando. Door locks can now be randomized, with many options to fine-tune your experience. This feature is incompatible with multiworld.
- **Major** - Added: Option to show icons on the map for each uncollected item in the game under "Customize Cosmetic Options..."

#### Patcher Changes

- Fixed: Exporting with `QoL Cosmetic` disabled
- Fixed: Zoid's deadname appearing in credits
- Changed: Patches now consume fewer layers on average

#### Logic Database

- Fixed: Phazon Mining Tunnel now accounts only for Bombs when coming from Fungal Hall B
- Fixed: The Central Dynamo drone event is now accounted for to go through Dynamo Access
- Added: Beginner Wall Boost to lock onto the spider track in Metroid Quarantine A
- Added: Advancing through rooms containing Trooper Pirates now requires either the proper beam(s), basic defensive capabilities (varies slightly by room), or Combat (Intermediate) where appropriate
- Added: Advancing through rooms containing Scatter Bombus now requires Morph Ball, Wave Beam, Movement tricks, or basic defensive capabilities

### Metroid Prime 2: Echoes

- Nothing.

#### Patcher Changes

- Nothing.

#### Logic Database

- Nothing.

## [4.4.2] - 2022-06-05

- Fixed: Generating multiworld games where one Prime 1 player has item in every room while another Prime 1 player doesn't now works properly.
- Fixed: It's no longer possible to configure more than 99 shuffled copies of a major item, as that causes errors.
- Fixed: Using a trick to break a door lock is now properly displayed in the UI.
- Fixed: The description for expansions now mention they can be logical with multi-pickup placement.
- Fixed: The change log tab no longer causes the window to have absurd sizes on macOS.
- Removed: The broken option for enabling required mains for Metroid Prime 1. It was non-functional and incorrectly displayed.

## [4.4.1] - 2022-06-04

- **Major** - Added: When using multi-pickup placement, expansions are now considered for logic.
- Added: New experimental option for a different algorithm for how the generator weights locations for multi-pickup placement.
- Added: "Generate Game" tab now remembers which games and presets were expanded or collapsed.
- Added: The Game Session Window now has a counter for how many pickups it's currently trying to send to the server.
- Changed: Considerable more effort is made to keep hints relevant if there isn't enough things to be hinted in a game.
- Changed: Reduced the lag you get the first time you open the Games tab.
- Changed: Optimized the game generation. As example, Echoes' Starter Preset is 45% faster.
- Changed: Optimized the game validation. As example, Echoes' Starter Preset is 91% faster.
- Changed: The algorithm for how locations lose value over generation has changed. This should have bigger impact in big multiworlds.
- Changed: It's now possible to login again directly in the Game Session Window.
- Removed: The server and discord bot are entirely removed from the distributed executables, reducing its size.
- Removed: Metroid Dread is no longer available in releases, as it was never intended to be considered stable.
- Removed: All auto trackers based on pixel art style were removed by request of their artist.
- Fixed: The "Spoiler: Pickups" tab no longer shows locations that aren't present in the given preset.
- Fixed: The Game Session Window now better handles getting disconnected from the server.

### Cave Story

- Fixed: Hint Locations tab in Help no longer has an empty column named "2".

#### Patcher Changes

- Nothing.

#### Logic Database

- Nothing.

### Metroid Prime

- Added: "Cosmetic" option to force Fusion Suit
- Changed: Converting models from Echoes now always needs to be provided with an ISO.

#### Patcher Changes

- **Major** - Added: Models for Echoes' translators and split beam ammo are now also converted to Prime.
- Fixed: Spawning in Elite Quarters after killing OP no longer spawns the player OoB
- Fixed: Ridley boss random size on PAL/NTSC-J and Trilogy
- Fixed: Many rooms which, when submerged, the water box would be misaligned with the bounding box
- Fixed: Certain rooms where item position randomizer biased towards one side or OoB entirely
- Added: Results screen now shows Randovania version and seed hash

#### Logic Database

- Fixed: Gravityless SJ strat for Cargo Freight Lift to Deck Gamma is no longer dangerous
- Fixed: Main Plaza NSJ Grapple Ledge dash now correctly uses the Wasp damage boost method
- Fixed: Hall of the Elders Boost IUJ typos- BSJ is now IUJ and Combat is now Combat/Scan Dash
- Added: Thardus is now logical if you only have Thermal Visor with the Invisible Objects trick set to Intermediate
- Added: Flaghra now accounts for defeating it both before and after triggering the fight
- Added: Method to reach Main Quarry's crane platform with just Grapple Beam and Beginner Movement
- Added: Method to reach Main Quarry's crane platform with Expert Wall Boosts and Slope Jumps
- Added: Method of getting Crossway with only Boost Ball and Xxpert Movement
- Added: Method of climbing Connection Elevator to Deck Beta gravityless NSJ with Advanced Bomb Jump and Expert Slope Jump
- Added: NSJ/bombless strat of getting Gathering Hall's item with a Hypermode dash
- Added: Method of getting Crossway item with Advanced Bomb Jump and Expert BSJ, Scan Dash, and Standable Terrain
- Added: Method of climbing Reflecting Pool using the Stone Toad's wacky physics as Advanced Movement
- Added: Gravityless NSJ method of leaving Gravity Chamber with Advanced Wall Boost and Expert Slope Jumps and Underwater Movement
- Changed: Increased Elite Quarters BSJ to Advanced
- Changed: Increase lower Great Tree Hall Wall Boost to Hypermode
- Changed: Chozo Ruins Save Station 3 boostless/bombless strat to go through the tunnel has had its difficulty decreased to Advanced Movement and Intermediate Standable Terrain
- Changed: Hive Totem NSJ Slope Jump now uses Beginner Underwater Movement
- Changed: Monitor Station dash to Warrior Shrine is now Beginner with SJ

### Metroid Prime 2: Echoes

- Nothing.

#### Patcher Changes

- Nothing.

#### Logic Database

- Nothing.

## [4.4.0] - Not released

This release was skipped.

## [4.3.2] - 2022-05-13

### Metroid Prime

- Fixed: Lightshow during Chapel IS after Chapel item has been obtained and room has been reloaded

### Metroid Prime 2: Echoes

- Fixed: Significantly reduced lag spikes when loading a room containing Prime1 models.

## [4.3.1] - 2022-05-08

- Added: Phazon Suit hints are now included in the preset description.
- Fixed: Exporting Prime 1 games that have no Phazon Suit no longer fails if it's configured to have a hint.

## [4.3.0] - 2022-05-01

- Added: Destroying door locks is now properly tracked. In Echoes, this means removing a door lock from the back allows for logical access to where you were.
- Added: In Data Visualizer, it's now possible to set tricks to a certain level and simplify all visible connections based on that.
- Fixed: Maximum values for certain preset fields, such as Energy Tank capacity and Superheated Room Probability, can now properly be used.
- Fixed: A race condition with Randovania connected to Nintendont, where Randovania could incorrectly assume the game was idle if memory was read while it was executing the last sent task.
- Fixed: The map tracker now properly handles when multiple nodes gives the same resource/event.
- Changed: Online game list by default only shows 100 sessions, for performance reasons. Press "Refresh" to get all.

### Cave Story

- Nothing.

#### Patcher Changes

- Nothing.

#### Logic Database

- Nothing.

### Metroid Prime

- Added: Option to specify hint for Phazon Suit in Impact Crater (default=Show only area name)
- Added: April Fools Preset
- Added: Map images are now generated and written in the same folder as output ISO when generating room rando seeds and exporting them with spoilers enabled.
- Fixed: Random Superheated, Random Submerged and Dangerous Gravity Suit logic now trigger dialog warning in Multiword sessions
- Fixed: Adjusted min/max boss sizes to prevent softlocks
- Fixed: Default setting for screen Y offset now works
- Changed: The "Items in Every Room" Chaos Option now uses items from the Randovania pool (shows n/293 items when enabled). This means multiworld items can now appear at extra locations, and item text is now consistent with the rest of item placement.
- Changed: Two-way room rando now ensures that all rooms are part of the same network

#### Patcher Changes

- Fixed: Specifying custom heat-damage-per-second now properly affects non-vanilla superheated rooms
- Fixed: Some akward cutscene timing when playing skipped cutscenes in realtime
- Added: Random boss sizes now affects Flaahgra, Plated Beetle and Cloaked Drone
- Changed: Random boss sizes now affects bosses in cutscenes, additionally Omega Pirate's armor plates now scale properly
- Changed: When creating a new save file, the default selection is now "Normal" to help prevent accidentally starting the game on Hard mode
- Changed: Artifacts which do have no need to be collected are removed from the logbook

##### Room Rando
- Added: Include Square Frigate doors and morph ball tunnels during randomization
- Fixed: Crash when opening the map near certain rooms
- Fixed: Crashes due to two large rooms being connected.
- Fixed: Crash when rolling through some doors in morph ball
- Fixed: Central Dynamo reposition soft-lock
- Fixed: Inability to scan vertical doors
- Fixed: Incompatability with "No Doors" + "Room Rando"
- Changed: The door immediately behind the player is unlocked when teleporting to a new room. This gives the player one chance to backtrack before commiting to the warp.

#### Logic Database

- Nothing.

### Metroid Prime 2: Echoes

- Added: Preset descriptions now list custom beam ammo configuration.
- Changed: Optimized how long it takes to export a game that uses Prime 1 models.

#### Patcher Changes

- Nothing.

#### Logic Database

- Nothing.

## [4.2.1] - 2022-04-01

- Fixed: Popup for new changes fixed.

## [4.2.0] - 2022-04-01

- Added: Experimental option to force first progression to be local.
- Added: New pixel icons for the auto tracker.
- Changed: Standard tracker layouts for Prime, Echoes and Corruption now include a few more items.
- Changed: Auto tracker game icons for Echoes beams now use the HUD icons instead of the pickup models.
- Changed: Update to Qt 6.
- Changed: The import preset menu in game sessions now has the presets of a game sorted by name, with the default presets on top.
- Fixed: Randovania no longer hangs on start if there's a loop in the hierarchy of presets.
- Fixed: Generation no longer fails when one player has no pickups assigned during logic.

### Cave Story

- Nothing.

#### Patcher Changes

- Nothing.

#### Logic Database

- Nothing.

### Metroid Prime

- **Major** - Added: In multiworld, pickups from an Echoes player now uses the correct model from Echoes.
- **Major** - Added: **April Fool's Day Special!** New game modification category "Chaos Options" in "Other" tab. Chaos options are patcher-side only, and thus are not accounted for by the seed generator logic.
    - Enable Large Samus
    - Random Boss Sizes
    - Remove Doors
    - Random Superheated Rooms
    - Random Submerged Rooms
    - One-way Room Rando
- Added: Deterministic Maze RNG option for fairer racing
- Fixed: Echoes Combat Visor placed in a Prime player's world now uses the new Combat Visor model.
- Fixed: Deterministic Incinerator Drone RNG setting staying on even when checkbox was unchecked.

#### Patcher Changes

- Fixed: Soft-lock in Artifact Temple with Major Cutscene skips (players could leave during ghost cutscene and abort the layer change)
- Fixed: Items Anywhere could delete Artifact hints in rare cases
- Changed: Updated [Quality of Life documentation](https://github.com/toasterparty/randomprime/blob/randovania/doc/quality_of_life.md)
- Changed: Nerfed "Items in Every Room" (Extra items more likely to be missiles)

#### Logic Database

- Nothing.

### Metroid Prime 2: Echoes

- **Major** - Added: In multiworld, pickups from a Prime player now uses the correct model from Prime.

#### Patcher Changes

- Nothing.

#### Logic Database

- Nothing.

## [4.1.1] - 2022-03-12

- Added: The game details window now displays the Randovania version the game was generated with.
- Added: You can now import a game layout/spoiler file in multiworld sessions.
- Changed: A popup shows up while waiting for the game session list.
- Fixed: The error message when the client is incompatible is now properly displayed.
- Fixed: Player inventory is now properly sent to the server in multiworld sessions.


### Metroid Prime

#### Patcher Changes

- Fixed: Scan visor and X-Ray not displaying properly after taking an elevator when combat visor is shuffled.
- Fixed: Some users receiving OS error when exporting ISO with non-vanilla suit colors.


## [4.1.0] - 2022-03-01

- Added: /randovania-faq command was added to the Discord bot, which sends FAQ messages.
- Added: Randovania now checks if the entire database is strongly connected, allowing for manual exceptions.
- Added: You can now configure the priority given to each major item. Higher values are more likely show up earlier in the progression chain.
- Added: Generation failures now have a lot more details on what was missing for progression, facilitating finding issues with your preset.
- Added: The item pool screen now explicitly tells you expansions are not used for logic.
- Added: Implemented support for changing the title for a game session.
- Added: A button for duplicating a session, including the generated game and all rows.
- Added: Multiworld sessions can now be generated without spoilers.
- Added: Preset descriptions now include if some item has a different number of copies shuffled.
- Changed: Multiworld damage logic incompatibility warning now displays every time.
- Changed: On generation failure, a count of how many nodes are accessible is now displayed.
- Changed: Data Editor now lets you save non-experimental databases with integrity errors.
- Changed: Most command line arguments have been renamed.
- Changed: Simplified the item pool tab, with the usual case now having only a single line per item.
- Changed: Improved the text for quantities for ammo in the item pool tab.
- Changed: Experimental games are only shown in the menu if the option for experimental games is enabled.
- Changed: Only session admins are allowed to copy the permalink of a session.
- Changed: Modified how ConfigurableNodes (In Echoes, the Translator Gates) are handled in logic. This should have no visual differences, other than speeding up generation.
- Changed: Great internal changes were done to how hints are applied to the game. This should have no visible impact.
- Changed: The UI for 1HP Mode now only shows up for Echoes.
- Fixed: Map Tracker now properly handles multiple copies of pickups in all cases.
- Removed: The Database Editor can only be open when running from source. In releases, use `Open -> (Game) -> Data Visualizer` instead.
- Removed: All auto trackers based on pixel art style were removed over concerns about asset licensing.

### Cave Story

- Nothing.

#### Patcher Changes

- Nothing.

#### Logic Database

- Nothing.

### Metroid Prime 1

- Added: Option to use deterministic Incinerator Drone RNG for fairer racing
- Added: Spring Ball. Enable in preset configuration. Must have bombs in inventory to work.

#### Patcher Changes

- Added: QoL Game Breaking - Reserach Lab Aether Pirate now guaranteed to jump through glass when doing room backwards
- Fixed: Players could unmorph in Magmoor Workstation where they should not be able to
- Fixed: Abuse of QoL Game Breaking in Central Dynamo to skip the maze/drone
- Fixed: Exclude Phazon Elite Item from QoL Pickup Scans
- Fixed: Wavesun when playing with shuffled item positions
- Fixed: Main Plaza etank ledge door shield was slightly misaligned
- Fixed: Cannon remaining holstered after grapple when shuffling combat visor
- Fixed: Cannon remaining holstered after a specific type of R-Jump when shuffling combat visor
- Fixed: Unmorphing now returns you to your previous visor instead of default visor when shuffling combat visor for quality of life purposes

#### Logic Database

- Changed: Reduce difficulty of Monitor Station -> Warrior Shrine NSJ/No Bombs to intermediate dash and standable terrain (from advanced dash and expert standable) and included a video.

### Metroid Prime 2: Echoes

- When checking details for a game, the hint spoiler tab now includes the correct text for Dark Temple keys hints.

#### Patcher Changes

- Nothing.

#### Logic Database

- Added: Using Screw Attack as a trickless means to obtain Grand Windchamber item after seeker puzzles

## [4.0.1] - 2022-01-30

- Changed: The UI for 1HP Mode now only shows up for Echoes.
- Fixed: Support for non-NTSC Metroid Prime 1 ISOs restored.

## [4.0.0] - 2022-01-30

- **Major** - Added: Cave Story has been added with full single-player support.
- **Major** - Added: Data Visualizer/Editor now contains a visual representation of the nodes in the area.
This feature comes with plenty of quality of life functionality for editing the database.
- Added: A new tab has been added to the preset editor, Generation Settings, consolidating various settings such as minimal logic, multi-pickup placement, dangerous actions, etc.
- Added: The Logic Database can now have descriptions for nodes.
- Added: Game Details window can now spoil the item order, elevators, translator gates and hints.
- Added: Data Editor can now edit area names.
- Added: Data Editor can now view and edit resources.
- Added: Items now have tooltips in the Auto-Tracker.
- Added: One joke hint.
- Added: Descriptions for Minimal Logic for each game, with a better definition of what Minimal Logic is.
- Added: Randovania is now able to identify for what version of Randovania a given permalink is, if they're similar enough versions.
- Added: Permalinks now contain the seed hash, so Randovania can detect if there's a hash mismatch when importing.
- Changed: In the Game Session Window, the observers tab is now visible by default.
- Changed: The rdvgame file is now considerably more technical in order to require less game-specific code.
- Changed: Editing connections in the Data Editor now has an easier to use selector for non-item resources.
- Fixed: Data Visualizer no longer hides the comment for a single-element Or/And entry.
- Fixed: Data Editor now properly handles areas without nodes.
- Removed: It's no longer possible to delete a game session.
- Removed: It's no longer possible to leave the session when closing the window.

### Metroid Prime

- Added: Start in any (uncrashed) Frigate room
- Added: 1-way cycles and 1-way anywhere elevators can lead to (uncrashed) Frigate rooms
- Added: Essence Death and Frigate Escape Cutscene teleporter destinations can now be shuffled
- Added: Artifact hints can now be configured to show area and room name, just area name, or nothing at all
- Added: Cosmetic Option - Select HUD Color
- Added: Cosmetic Option - Rotate hue of all 4 suit textures and ball glow color
- Added: Cosmetic Option - Set default in-game options like Echoes
- Added: Experimental Option - Shuffle the coordinates of items within their respective rooms. Seeds may not be completable.
- Added: Experimental Option - Add random (non-logical) items to rooms which do not usually have items.
- Added: Shuffle Power Beam
- Added: Shuffle Combat Visor
- Added: New default preset: "Moderate Challenge".
- Changed: Minimal Logic no longer checks for Plasma Beam.
- Changed: Removed "Fewest Changes" preset.
- Changed: Updated "Starter Preset" to better match community preferences.

#### Known Issues:

- Nothing.

#### Patcher Changes

- Added: Support for NTSC-U 0-01, NTSC-J and NTSC-K (Gamecube)
- Added: List of tournament winners on lore scan in Artifact Temple
- Added: QoL Game Breaking now fixes several crashes on Frigate Orpheon
- Added: QoL Game Breaking now fixes the soft-lock in hive totem by making the blocks drop sooner
- Added: Option to disable item loss in Frigate (Enabled by default)
- Added: QoL Pickup Scans - Weeds by item in Landing Site now don't have scan point
- Added: Combat/Scan/Thermal/X-Ray all have unique custom models
- Fixed: Safeguard against blowing past layer limits.
- Fixed: On Major custscene skip, Elite Quarters now stays locked until the player picks up the item. The hudmemo is now tied to the item rather than the death animation.
- Fixed: Ruined fountain not always showing the right scan.
- Fixed: Phazon Suit Small Samus Morph Ball Glow
- Fixed: Vent shaft item not being scannable on QoL Pickup Scans
- Fixed: Automatic crash screen
- Fixed: Wavesun not collecting item/unlocking door
- Fixed: Locked door on Storage Depot B (NTSC 0-02)
- Fixed: Bug in Elite Quarters where game would crash during OP death cutscene if the player changed suit during the fight
- Changed: The vines in arboretum which cover the scan panel remain in the room on the ghost layer to help aid newer players.
- Changed: Exo and Essence stay dead permanently if traversing Impact Crater multiple times
- Changed: Increased Maximum Missile/Etank/Capacity for seeds with more expansion count than is available in vanilla

#### Logic Database

- Fixed: Magma Pool - Added missing suit or heated runs trick requirement for non-grapple methods of crossing the room
- Fixed: HAT - Updated spawn node
- Fixed: Quarantine Cave - Properly model when the fight is required and when it is not
- Fixed: Bug where Biohazard Containment didn't check Power Conduit Requirements if Super Missiles were available
- Fixed: Typo in Frozen Pike - Hunter Cave Access requires Slope Jump (Advanced), not Single-Room OoB (Advanced)
- Added: New Event - Gravity Chamber Item (Lower)
- Added: New Trick Category - Infinite Speed
- Added: Magma Pool - Added standable terrain method to cross the room with a video example
- Added: Main Plaza - Hypermode Dash to get Grapple Ledge
- Added: Elite Quarters - BSJ to skip scan visor
- Added: Reactor Core - NSJ Gravityless Bomb Jumps
- Added: Cargo Freight Lift - NSJ Gravityless Boost or Bombs climbs
- Added: Flick BSJ in watery hall OoB
- Added: NSJ Bombless Lower GTH Climb (Wallboost)
- Added: NSJ Bombless Quarantine Cave Elevator Spider Skip
- Added: NSJ Bombless Gravity Chamber Escape (Gravity Wallboost)
- Added: NSJ Bombless Lower Phen's Edge
- Added: NSJ Bombless Frozen Pike (Mid-Section)
- Added: NSJ Bombless Life Grove (Wallboost)
- Added: NSJ Bombless HOTE Climb (Boost IUJs)
- Added: NSJ Bombless Elite Control Access (Wallboost)
- Added: Elite Control Access Item (Damage Boost)
- Added: Central Dynamo Item w/ Infinite Speed
- Added: Bomb jump to skip grapple in Biotech Research Area 2
- Added: Great Tree Hall - Jump Off Enemies Bomb Jump (Advanced) to reach GTC NSJ
- Added: Wallboost FCS Climb
- Added: Logic for Traversing Twin Fires Tunnel to Workstation NSJ Gravity
- Added: Logic for Traversing Twin Fires Tunnel to Workstation NSJ Bombless
- Added: Logic for Traversing Twin Fires Tunnel to Workstation Missileless Grappless
- Added: Gravityless Grappless Morphless method for crossing FCS
- Added: Waste Disposal Wallboosts
- Added: Climb Connection Elevator to Deck Beta Gravityless
- Added: Combat Requirements for Essence fight
- Added: 2 Additional NSJ methods for reaching FCS item
- Added: Lava Lake Item NSJ Combat Dash
- Added: Triclops Pit Item SJ Beginner Standable
- Added: 3 new ways to climb Tower of Light (L-Jump, R-Jump, Slope Jump)
- Added: Underwater Movement (Beginner) to get to Tower Chamber with Space Jump
- Added: Underwater Movement (Intermediate) for NSJ Tower Chamber
- Added: Frigate Crash Site climb with Space Jump and L-Jump (Intermediate) and Standable Terrain (Beginner)
- Added: More logical paths for Ice Ruins West NSJ
- Added: Ice Ruins West Middle-Left Rooftop to Item Combat/Scan Dash
- Added: Beginner L-Jump to reach Main Quarry Save Station
- Added: Main Quarry Crane Platform to Waste Disposal NSJ Advanced Combat Dash
- Added: Main Quarry Crane Platform to Item Intermediate Scan Dash
- Added: Expert Gravity Wallboost to get to Tower Chamber
- Added: Beginner Gravity Wallboost to get to Watery Hall
- Added: Expert Trick for NSJ+Boost Crossway
- Added: Movement (Intermediate) to skip Spider Ball in Crossway
- Added: L-Jump to skip SJ on 3rd tier of ore processing puzzle
- Added: NSJ Ore Processing with Spider+Bombs (Expert)
- Added: Bombless Ore Processing Puzzle with Wallboost(Advanced)
- Added: Phendrana Canyon Hypermode Boost
- Added: NSJ Combat Dash (Expert) to Temple Entryway from lower part of room
- Added: Various tricks in Uncrashed Frigate
- Added: Ore Processing Door To Elevator Access A to Storage Depot B Standable L-Jump with Power Bombs
- Added: Combat logic for Dynamo Access and Elite Control Elite Pirate fights
- Added: Intermediate/Advanced Standables to enter/escape Elite Control after/without triggering Elite Pirate
- Added: Logic now can expect players to play in just scan visor, using bombs to open doors
- Added: Knowledge/Combat (Intermediate) trick to skip needing Power Beam for Exo fight
- Changed: Renamed Misc Logic Option to "Allow Dangerous Gravity Suit Logic"
- Changed: Increased difficulty of Connection Elevator to Deck Beta DBJs to Advanced
- Changed: HAT Wallboosts can be done using Gravity at the same difficulty
- Changed: Removed under-used "Complex Movement" trick category
- Changed: All Gravityless Slope Jumps are now categorized as "Underwater Movement without Gravity", as opposed to just NSJ ones
- Changed: Knowledge (Beginner) to Traverse Magmoor Workstation without Varia
- Changed: Magma Pool - Gravity Suit lava dive difficulty was reduced to L-Jump (Intermediate) and Standable Terrain (Beginner)
- Changed: Hall of the Elders - Now properly model needing to kill the 1 ghost to leave the room. Chargeless 1 ghost fight combat difficulty reduced to beginner.
- Changed: Added requirement for X-Ray Visor or Invisible Platforms to Triclops Pit Item NSJ tricks
- Changed: Monitor Station climb to Warrior Shrine Bomb Jump difficulty changed from Advanced to Intermediate
- Changed: Monitor Station NSJ Combat Dash to Warrior Shrine lowered difficulty from Advanced to Intermediate
- Changed: Increase the difficulty of Tower of Light climb with combat dash from 'Beginner' to 'Intermediate' lowered Standable Terrain from 'Intermediate' to 'Beginner'
- Changed: Frigate Crash Site Climb Space Jump Slope Jump Standable Terrain difficulty was reduced to Standable Terrain (Beginner)
- Changed: Removed Slope Jump and Standable requirement from Ice Ruins West NSJ
- Changed: Main Quarry Save Station NSJ Movement difficulty from Beginner to Intermediate
- Changed: Main Quarry Crane Platform to Waste Disposal Standable/Slope Jumpe no longer requires L-Jump
- Changed: Main Quarry Crane Platform to Waste Disposal NSJ Scan Dash difficiulty from Advanced to Intermediate
- Changed: Ore Processing Storage Depot B to Waste Disposal NSJ Standable difficulty from Intermediate to Beginner
- Changed: Ore Processing Storage Depot B to Waste Disposal R-Jump to L-Jump
- Changed: Elite Research Spinners without Boost from Advanced to Intermediate
- Changed: Ore Processing Door To Elevator Access A to Storage Depot B Standable difficulty from Intermediate to Advanced
- Changed: Sun Tower Early Wild now requires Intermediate Knowledge on all methods
- Changed: Less damage required for Watery Hall with Gravity Suit

### Metroid Prime 2: Echoes

- Changed: Minimal Logic no longer checks for Light Suit or Agon Keys.

#### Patcher Changes

- Fixed: Exporting an ISO when Randovania is in a read-only path now works properly.
- Added: Ability to set a custom HUD color

#### Logic Database

- Changed: Shrine Access Seeker Door without Seekers is now Hypermode (from Expert).


## [3.2.2] - 2022-01-17

- Fixed: Presets for unknown games (for example, from a dev version of Randovania) are now properly ignored.

## [3.2.1] - 2021-10-23

- Fixed: The spin box for starting Energy Tanks no longer goes above 14.
- Fixed: Errors from the Prime 1 patcher are now properly displayed in error messages.
- Fixed: Converting presets from previous games should no longer cause invalid expansion ammo count.
- Fixed: Converting presets with multiple major items that give ammo no longer cause incorrect per-expansion ammo count.
- Fixed: Changing the default beam in Echoes no longer throws an error with invalid included ammo.
- Fixed: Sky Temple Keys on Guardians/Sub-Guardians are now properly counted for the item pool size.
- Fixed: Sky Temple Keys on Guardians/Sub-Guardians now appears on the preset description.
- Fixed: Safety check that there's enough available locations for all non-progression at the end of generation has been re-added.
- Changed: Improved error message for certain kinds of invalid permalinks.
- Changed: Presets with negative ammo count for expansions are invalid.

### Metroid Prime

#### Patcher Changes

- Fixed: PAL ISOs now correctly work again.

## [3.2.0] - 2021-10-16

- **Major** - Added: The Logic Database can now have comments in requirements.
- **Major** - Changed: Expansions contents are now configured directly, instead of being calculated from a target.
- Added: Files in the "Previously generated games" folder now includes the name of the games used.
- Added: Custom names for Prime 1 elevators
- Added: Support for Minimal Logic has been added for Metroid Prime and Metroid Prime 3.
- Added: New auto tracker layouts for Metroid Prime 2, with two lines and three lines.
- Changed: Force one specific certificate root when connecting to the server.
- Changed: Custom elevator names across both games now used throughout the entire UI
- Changed: Data Editor now raises an error if two Pickup Nodes share the same index.
- Changed: When changing Echoes Goals, the slider of the number of keys is now hidden when "Collect Keys" goal is not selected.
- Changed: Customizing the item pool causes permalinks to not get as long as before.
- Changed: The Qt theme was changed, as the previous one had serious issues on certain platforms and certain elements.
- Fixed: Items that include ammo are now configurable to provide up to the ammo's capacity.
- Fixed: Certain invalid permalinks are now properly recognized as invalid.
- Fixed: In connections editor, changing a requirement to "And/Or" no longer places ui elements in the wrong place.
- Removed: Metroid Prime 2: Echoes FAQ entry about the weird hint categories, as the issue has been fixed.
- Removed: Menu option to open STB's Echoes item tracker in a new window.

### Metroid Prime - Patcher Changes

- Added: New Nothing model.
- Added: Missile Expansions for yourself has a 1 in 1024 of being shiny.
- Fixed: Mine security station softlock so that defeating the purple pirates first doesn't fail to switch the room to the non-cutscene layer.
- Fixed: Qol scan for Ice Ruins West pickup.
- Fixed: Warp-to-start crash.
- Changed: Fewer forced popup alert for multiworld purpose, and popups now lasts 3s instead of 5s.

#### Cutscene Skips

- Added: Cutscene skip for arboretum gate (competitive+).
- Added: Mine Security Station now longer force switches to Combat Visor.
- Changed: Shorelines Tower cutscene skip is now Minor.
- Changed: Workstation cutscene is now Competitive.
- Changed: Wave panel cutscene in Main Quarry is now Competitive.
- Changed: Elevator leaving cutscenes back are now Major.

### Metroid Prime 2: Echoes - Patcher Changes

- Added: Cosmetic option to customize hud color.
- Fixed: Scanning hints now displays the correct, edited categories.

### Metroid Prime - Logic Database

- Added: Method of reaching pickup in Root Cave from Arbor Chamber with a Dash (Intermediate and above).
- Added: Knowledge (Beginner) trick to leave Central Dynamo without completing the maze or fighting the drone.
- Added: Additional Lower Mines NSJ logic.
- Added: Movement tricks for logical forced damage in Magmoor Caverns, Phazon Mines, and Impact Crater.
- Added: Tricks for climbing Research Lab Aether NSJ
- Added: Tricks for traversing Magmoor Workstation bombless NSJ
- Added: More detailed boss/combat logic
- Fixed: Shorelines tower item being accessible from Ruins Entryway and not Temple Entryway.
- Fixed: Backwards Lower Mines logic
- Fixed: Ice Ruins West NSJ logic now accounts for adult sheegoth layer
- Fixed: Added missing requirements for releasing the metroid in Research Lab Aether

### Metroid Prime 2: Echoes - Logic Database

- Added: Method of climbing halfpipe in Meeting Grounds with Space Jump, Screw Attack, and Standable Terrain (Beginner and above)
- Added: Method of killing Quad MBs using Bombs or Power Bombs and Combat (Beginner)
- Added: Method of killing Quad MBs using Screw Attack (Space Jump) and Knowledge (Beginner)
- Added: Requirement to either kill the Quad MBs or defeat Spider Guardian in order to collect the item in Hall of Combat Mastery in the intended way
- Fixed: A few broken Dark Forgotten Bridge paths have now been fixed.
- Changed: Simplified Meeting Grounds logic slightly, by removing the redundant Top of Halfpipe node
- Changed: Killing Quad MBs now uses a template, as it's a complex set of requirements repeated in three separate rooms

### Discord Bot (Caretaker Class Drone)

- Changed: Room images uses two-way arrows if a connection is two-way, instead of two arrows.

## [3.1.4] - 2021-09-19

- Changed: Force one specific certificate root when connecting to the server.
- Fixed: Checking for updated versions will no longer close Randovania when no internet connectivity is present.
- Fixed: The server will properly reject clients with mismatched versions.

## [3.1.3] - 2021-09-19

- Added: Dialog that shows all enabled tricks in a preset and a list of all rooms that have some combination of tricks that ends up active in that preset.
  - This dialog can be accessed by right-clicking a preset on the "Generate Game" tab, or by pressing the "..." menu in the "Game Details" window.
- Added: Multiworld Help entry regarding maximum number of players.
- Added: Metroid Prime FAQ entry regarding the forced popup alert.
- Changed: Long lines of requirements (Check for all artifacts in Artifact Temple) are now word wrapped.
- Changed: When changing Echoes Goals, the slider of the number of keys is now hidden when "Collect Keys" goal is not selected.
- Changed: In the description of Prime 1 presets, Quality of Life now comes before Game Changes.
- Changed: Clarify that only "Two-way, between areas" guarantees that all areas are accessible.
- Changed: Progress bar when generating a game now reports how many actions were taken, instead of how many items are left.
- Fixed: Nodes with no outbound connections now clearly display this in the visualizer, instead of an error.
- Fixed: Updated multiworld damage warning to mention Magmoor Caverns as well.

### Discord Bot (Caretaker Class Drone)

- Added: The bot now responds to permalinks, presets and rdvgame files sent via direct messages.
- Added: Response for permalinks now offers the permalink's presets for download.
- Changed: `/database-inspect` area responses now has a node selection.

## [3.1.2] - 2021-09-15

- Fixed: In game session, pressing the "Generate game" button no longer errors.

### Discord Bot (Caretaker Class Drone)

- Changed: The response to `.rdvgame` files now include the seed hash and permalink.
- Changed: `/database-inspect` response now includes an image of the requested room layout.

## [3.1.1] - 2021-09-12

- Added: When importing a preset in a game session, there's now an option to import directly from a file.
- Added: In game session, it's now possible to export a preset directly to a file.
- Added: In game session, there's now a "Generate game (no retries)" button. This option attempts generation only a single
time, before giving the error message of why it failed. It's useful for investigating bad presets.
- Changed: When multiworld generation fails, the error message is now clearer on which players haven't reached the end.
- Changed: Preset summaries have been split better into categories.
- Removed: The "Never" option for dangerous actions has been removed from the UI, as it currently doesn't work.

### Discord Bot (Caretaker Class Drone)

- Changed: `/database-inspect` response is now more readable and includes the name of who requested it.

## [3.1.0] - 2021-09-05

- **Major** - Added: Setting for requiring a number of actions/progression before artifacts are placed, to prevent early artifacts.
  - Default Prime 1 presets now default to 6 minimum progression for artifacts.
- **Major** - Added: Setting for controlling how dangerous checks are handled in logic.
- Added: Setting for toggling the pickup scan QOL adjustments.
- Added: The seed hash label in Game Sessions is now selectable.
- Added: One joke hint, requested in 2019.
- Added: Data Visualizer now only shows target nodes for selection that are non-impossible.
- Added: Data Visualizer now highlights nodes that have a path to the selected node.
- Added: Improved the error message when the patcher executable is somehow missing.
- Added: New entries to the Multiworld Help for collecting items and cross game.
- Fixed: Randovania no longer errors when the last selected preset is for a hidden game.
- Fixed: Quality of Life page link in Metroid Prime preset customization is now fixed.
- Fixed: The tracker now properly restores states for games other than Echoes.
- Fixed: Fixed a crash that sometimes occurs when deleting presets.
- Fixed: Generator now directly accounts for events weighting actions.
- Changed: Removed customization of Qt theme for decreasing whitespace.
- Changed: Upgrades in the tracker fills an entire column first, instead of filling rows first.
- Changed: Tracker now properly saves the preset used when persisting the state.

### Metroid Prime - Patcher Changes

- Added `Pickup Scans` option to toggle the patching of item locations so that they can always be scanned.
- Magmoor Workstation item scannable through the purple door (QoL Pickup Scan)
- Fixed shorelines tower item custom scan sometimes showing the incorrect text for certain models
- Certain pickups now always have the popup alert on collection during multiworlds.
- If there are multiple pickups for other players next to each other, these pickups are forced to have a popup alert, so Randovania can properly detect they were picked up.
- Fixed PCA crash patch not being applied when playing small samus.

#### Cutscene Skips
- Added `Competitive` cutscene skip option.
- Moved Shorelines Tower cutscene to major (it sometimes has a reposition that is sometimes useful in routing)
- Removed Main Quarry Combat Visor switch
- Speed up opening of gate in ice temple
- Speed up opening of gate in sun tower
- Fixed Thardus cutscene skip softlock

### Metroid Prime - Logic Database

- Added: Method of reaching Ruins Entryway from Plaza Walkway in Phendrana Shorelines with a Dash (Intermediate).
- Added: Easier NSJ trick to climb Ruined Courtyard using the water puzzle platforms.
- Added: Charge Beam requirements were added to the following rooms with combat trick alternatives:
    - (Beginner) Elite research - Phazon Elite
    - (Beginner) Research Entrance
    - (Intermediate) Hall of the Elders - Wave and Ice bomb slots
    - (Intermediate) Sunchamber - Ghosts fight
    - (Intermediate) Mine Security Station with >= 200 energy
    - (Advanced) Mine Security Station
- Fixed: Main Plaza door to Plaza Access is now properly a normal door, instead of a permanently locked door.
- Fixed: Sun tower now requires Knowledge (Intermediate) to collect the Sunchamber layer change event without falling down.
- Fixed: Removed broken/redudant trick for reaching Temple Entryway ledge using cutscene reposition
- Fixed: Trivial logic for Plaza Walkway to Ruins Walkway
- Fixed: Replaced Bomb Jump (Intermediate) with Dash (Beginner) trick to cross the gap to reach the Courtyard Access door in Ice Ruins West.
- Fixed: NSJ logic now accounts for stalactite in Ice Ruins West.
- Fixed: Crossing the gap by Specimen Storage door no longer sometimes requires L-Jump (Intermediate) instead of Beginner.
- Changed: Improved readability of Ruined Courtyard logic.
- Changed: Reorganized Sunchamber logic to improve usage by generator/solver.
- Changed: Picking up Sunchamber Ghosts item NSJ is now L-Jump (Beginner) instead of Intermediate.
- Changed: Crossing TFT to TF with Gravity+SJ now requires Movement (Beginner)
- Changed: FCS Item Scan Dash method is now Intermediate without SJ.
- Added: FCS Grapple strat - Movement (Beginner)

### Metroid Prime 2: Echoes - Patcher Changes

- Added: A-Kul's scan in Sky Temple Gateway now displays a list of previous tournament winners.
- Changed: Echoes now uses a different game ID when saving ISOs with menu mod enabled, preventing issues from incompatible save files.
- Changed: The elevator sound effect is never removed when elevators are vanilla, ignoring the preference.

### Metroid Prime 2: Echoes - Logic Database
- Added: Method of reaching the pickup in Reactor Core with Space Jump, Bombs, Spider Ball, and Standable Terrain (Intermediate and above).
- Fixed: Lore Scan in Meeting Grounds no longer believes that Boost is required to scan it.
- Fixed: Reactor Core has been cleaned up slightly.
- Fixed: Spawn point in Accursed Lake is now correctly set.

### Discord Bot (Caretaker Class Drone)

- Added: The `/database-inspect` command to send the logic of a room to the channel.
- Added: Messages with rdvgame files also get a reply with a summary of the preset.
- Changed: Responses with preset descriptions no longer pings the original message.

## [3.0.4] - 2021-08-10

- Added: Game Sessions now have an accessible audit log, which includes whenever a player accesses the spoiler log.
- Added: Metroid Prime 1 racetime.gg rooms are now viewable in the racetime.gg browser, with filters for each game
- Fixed: Importing a permalink from the racetime.gg browser while a race is currently in progress now selects the correct racetime.gg room

## [3.0.3] - 2021-08-08

- Fixed: "Open FAQ" in the main window now works correctly.
- Fixed: Pressing Yes to ignore invalid configuration now works correctly.
- Changed: Randovania now silently handles some invalid configuration states.
- Changed: Improved handling of corrupted repository for old preset versions.

## [3.0.2] - 2021-08-05

- Added: In-game crashes in Metroid Prime now automatically show the error screen.

- Changed: Game Sessions - The window now uses docks for the different parts, meaning you can resize, reorder and even split off.

- Changed: Use different colors for artifact hints in Metroid Prime, for better readability on both scan box and logbook.

- Fixed: Exporting a Metroid Prime ISO with Warp to Start enabled and starting at certain elevator rooms no longer fails.

## [3.0.1] - 2021-08-01

- Changed: Disabled the option to stop exporting a Prime 1 ISO to avoid crashes.

- Fixed: Server will now re-authenticate with Discord, preventing users from logging with the incorrect account.

- Fixed: Game Sessions - History entries with invalid locations no longer cause error messages.

## [3.0.0] - 2021-07-30

-   **Major** - Metroid Prime 1 is now fully supported, including multiworld and auto tracker!

-   **Major** - Presets are now presented in a tree view, with custom presets being nested under another one. They're also saved separately from Randovania data.

-   **Major** - The auto tracker now have support for different layouts, with their own assets and game support. New themes with icons similar to the game were also added, provided by MaskedKirby.

-   Added: Credits in Metroid Prime 2 now contains a list of where all non-expansions were placed, including possibly other player's for a multiworld. The credits now takes 75 seconds instead of 60 to accomodate this.

-   Added: Button to export the presets used in a game file.

-   Added: Add text description to unusual items in the Item Pool tab.

-   Added: New Help tab with information on how to read the Data Visualizer.

-   Added: In the Map Tracker, it's now possible to right-click a location to see a path from last action to it.

-   Added: A menu option to open the logs folder.

-   Added: The timeout limit is now progressively more forgiving, the more timeouts that happen.

-   Added: Button to set all gates to "Random with Unlocked' for Prime 2.

-   Changed: The items in the starting items popup is now sorted.

-   Changed: Customizing Dark Aether damage is now considered by logic.

-   Changed: Pickup visibility method is now configured in the Item Pool tab.

-   Changed: Multiworld connection is slightly more conservative when giving items.

-   Changed: Updated the Multiworld Nintendont for hopefully more stability.

-   Changed: The session history in multiworld now has different columns for the players involved, pickup and where the pickup was. It's also possible to sort the table by any of these fields.

-   Changed: The ISO prompt dialog now remembers your last used vanilla ISO, for when you delete the internal copy. When opening the file pickers, these start now with the paths from the input fields.

-   Changed: Many Spin/Combo boxes no longer react to the mouse wheel when not focused.

-   Fixed: Closing the dangerous settings warning via the X button is now properly recognized as "don't continue".

-   Fixed: Hint Item Names no longer breaks if you swap games while the table is sorted.

-   Fixed: Hint Item Names now properly list Artifacts and Energy Cells.

-   Fixed: Map Tracker now properly handles unassigned elevators.

-   Fixed: Trick names in the preset are always sorted.

### Metroid Prime 2 - Logic Database Changes

-   **Major** - "Suitless Ingclaw/Ingstorm" trick added to cover traversing rooms with either Ingclaw Vapor or Ingstorm.

#### Added

-   Method of getting over the gate in Mining Station A in reverse with Space Jump and Screw Attack (Expert and above).

-   Method of bypassing the breakable glass in Sand Processing from Main Reactor with Space Jump and Screw Attack (Expert and above).

-   Method of climbing to the top level of Main Gyro Chamber with Space Jump, Screw Attack, and Bombs, and no Scan Visor (Advanced and above).

-   Method of climbing the Sand Processing bomb slot with a Slope Jump for Bombless Bomb Slots (Advanced and above).

-   Method of leaving Dark Agon Temple by opening the gate from OoB with Single Room OoB, Slope Jump, Standable Terrain, Bomb Space Jump, Space Jump, and the Agon Keys (Expert and above).

-   Great Bridge:
    - Method of reaching Abandoned Worksite door with Space Jump and Extended Dash (Advanced and above).
    - Method of reaching Abandoned Worksite and Torvus Map Station doors from Temple Access Dark door with Boost Ball and Boost Jump (Advanced and above).
    - Method of reaching the pickup with Screw Attack and Single Room Out of Bounds (Expert and above).

-   Method of Crossing Grand Windchamber (both ways) Without Space Jump using Extended Dash (Hypermode).

-   Method of reaching the pickup in Watch Station:
    - With Space Jump, Screw Attack, and Single Room OoB (Expert and above).
    - With only Space Jump and Single Room OoB (Hypermode)

-   Alpha Blogg now has proper requirements for multiple difficulties.

-   Method of Bomb Slots without Bombs in Sanctuary Fortress/Ing Hive - Controller Access/Hive Controller Access without Space Jump (Expert and above).

-   Methods of crossing Torvus Bog - Fortress Transport Access with Gravity Boost or Bombs (No Tricks/Advanced and above).

-   Method of traversing Vault without Space Jump or Screw Attack using Extended Dashes (Advanced and above).

-   Method of reaching Windchamber Gateway item with only Scan Visor using Extended Dashes (Expert and above).

-   Method of reaching Kinetic Orb Cannon in Gathering Hall using Extended Dashes (Expert and above).

-   Method of reaching the pickup in Accursed Lake with a dash (Advanced and above).

-   Method of reaching Temple Security Access from the portal in Aerial Training Site with an Extended Dash (Hypermode).

-   Method of reaching the pickup in Mining Plaza with an Extended Dash (Hypermode).

-   Method of completing the Main Gyro Puzzle with only Space Jump and Screw Attack (Advanced and above).

#### Changed

-   Reaching the pickup in Temple Transport B with a Wall Boost is now Hypermode (from Expert).

-   Reaching the pickup in Path of Roots with only Bombs is now Expert (from Hypermode).

-   Reaching the portal in Hydrodynamo Shaft with Air Underwater and Screw Attack is now Hypermode (from Expert).

-   Reaching the pickup in Dark Torvus Arena with a Roll Jump is now Hypermode (from Expert).

-   Trial Grounds, reaching the door:
    - From the portal with Space Jump and a Slope Jump is now Beginner (from Intermediate).
    - From the left safe zone with a Dash is now Intermediate (from Expert) and without anything is now Advanced (from Expert).

-   Opening the Seeker Lock without Seekers in Mine Shaft is now Advanced (From Expert)

-   Opening the Seeker Lock without Seekers in Plain of Dark Worship is now Expert (From Hypermode).

-   Reaching the Windchamber Gateway Door from Windchamber Tunnel with a Boost Jump is now Hypermode (From Expert).

-   Reaching the pickup in Medidation Vista with a Boost Jump is now Expert (From Advanced).

-   Quadraxis and Boost Guardian now have proper health and item requirements with tricks disabled.

-   Activating Controller Access rooms Bomb Slots without Bombs is now Advanced (from Expert).

-   Reaching the Abandoned Worksite/Brooding Ground door from the bridge in Dark/Forgotten Bridge with an Extended Dash is now Hypermode (from Expert).

-   The initial Terminal Fall Abuses in Vault from the scan portal are separate from the final and are now Advanced (from Expert).

-   Catacombs NSJ dash to Transit Tunnel South has been modified to account for Scan Visor, with the original difficulty being raised to Advanced (from Intermediate).

-   Undertemple Shaft NSJ dash from bottom to top of cannon is now Intermediate (from Advanced).

-   Morph Ball is no longer required to reach the portal from the Echo Gate in Profane Path Scan Dash method.

-   Various Standable Terrain tricks (Dark Agon - Portal Site, Temple Grounds - Sacred Path) have been lowered to Beginner/Intermediate (from Advanced). This is to
    attempt to fix an old database limitation from before tricks had their own difficulty levels.

-   The dashes in Gathering Hall from Transit Tunnel South/West to the Kinetic Orb Cannon are now Intermediate (from Advanced).

-   The Bomb Space Jump NSJ to reach Abandoned Worksite in Great Bridge is now Expert (from Hypermode).

-   The dash to reach the portal in Aerial Training Site from Central Hive Transport West is now Hypermode (from Expert).

-   The dash to leave Hive Temple after Quadraxis via Security Station is now Hypermode (from Expert).

-   The dashes in Command Center (top level) and Accursed Lake without Space Jump are now Beginner (from Intermediate).

-   The dash in Mining Station A to reach Temple Access without Space Jump or Missiles is now Advanced (from Intermediate).

-   The dashes in Trial Grounds to Dark Transit Station without Space Jump are now Advanced (from Intermediate).

-   The dashes in Undertemple Shaft to reach Sacrificial Chamber Tunnel (and back) are now Advanced (from Intermediate).

-   The dash in Hall of Combat Mastery to reach the upper area after the glass is now Advanced (from Intermediate).

-   Bomb Guardian now has proper logic when shuffling Power Beam.

## [2.6.1] - 2021-05-05

-   Changed: Invalid values for the Multiworld magic item are ignored when detecting if the game is properly connected.

-   Fixed: "One-way anywhere" no longer shows up twice in preset warnings for multiworld

-   Fixed: Changing starting location to Ship or Save Stations now works again.

-   Fixed: Torvus Gate elevator is now properly hidden instead of Dark Torvus Ammo Station.

## [2.6.0] - 2021-05-02

-   **Major** - Added: New elevator randomization settings:
    * New mode: *One-way, elevator room with replacement*. One way elevator, but loops aren't guaranteed.
    * Select which elevators can be randomized.
    * Select possible destinations for *One-way, anywhere*.
    * Randomize Sky Temple Gateway, Sky Temple Energy Controller, Aerie Transport Station and Aerie elevators. *Warning*: These rooms have some details you must consider. Please read the elevators tab for more information.

-   **Major** - Added: The Energy Controllers in Agon Wastes, Torvus Bog and Sanctuary Fortress are always visible in the map, regardless if map is revealed by default. All regions are also always available for selection. This allows the light beam warps after U-Mos 2 to always be used.

-   **Major** - Added: An user preference (in *Customize in-game settings*) for the map to display names of unvisited rooms.
    When randomizing elevators, the elevator rooms are excluded to prevent spoiling their destinations. An option were added to disallow displaying names entirely, since otherwise you can use a Map Station to find the names.

-   Added: An option to disable the elevator sound effect, preventing it from playing endlessly in certain cases.

-   Added: When a crash happens, the game now displays an error screen instead of just stopping.

-   Added: The *Hint Item Names* tab now supports switching between all 3 Prime games.

-   Added: An option to use an experimental new pickup placement logic, able to place multiple pickups at once.

-   Added: Two additional joke hints. (Thanks CZeke and Geoffistopheles)

-   Added: It's now possible to add Infinite Beam Ammo, Infinite Missiles and Double Damage to the item pool.

-   Added: Player names are now colored yellow in hints.

-   Changed: Elevator names in the tracker uses their customized names, not the vanilla ones.

-   Changed: Optimized Randovania startup time and extensive logging of what's being done during it.

-   Changed: Improve scan text for expansions.

-   Changed: Some hints in multiworld games now also include the player names.

-   Changed: Missiles, Power Bombs and Ship Missiles are now only in logic after their respective main launcher, even if it's not required in game.

-   Changed: You can add up to 99 of any expansion to the pool, up from 64.

-   Fixed: The *Logic damage strictness* multipliers are no longer applied twice.

-   Fixed: *Up to* relative hints are no longer converted into *exactly* if the actual distance matches the displayed number.

-   Fixed: Dark Torvus Bog - Portal Chamber is no longer silently ignored as a starting location.

-   Fixed: Charging your beam to shoot when out of ammo now works even when customizing the ammo type required.

-   Fixed: Having the maximum number allowed of an expansion in a preset no longer causes permalink errors.

-   Fixed: Fixed the game defaulting to Combat Visor after an elevator.

-   Fixed: Multiworld spoiler logs now use 1-indexed player names for locations.

-   Removed: Using Dark Visor as the starting visor is no longer supported. (Game crashes on unmorph for unknown reasons)

### Logic Database Changes

-   Added: Method of reaching the pickup in Hive Gyro Chamber with Space Jump, Boost Ball, and a Boost Jump (Expert and above).

-   Added: Method of climbing Torvus Grove with Space Jump, Screw Attack, and Standable Terrain (Advanced and above).

-   Added: Method of reaching cannon in Great Bridge with Boost Ball and a Boost Jump (Expert and above).

-   Added: Method of reaching the main part of Hall of Combat Mastery with a Scan Dash and after blowing up the glass (Intermediate and above).

-   Added: Method of activating the portal in Portal Terminal with Screw Attack, Slope Jump, and No Bombs or Space Jump (Expert and above).

-   Added: Method of climbing Sacred Bridge with Bombs and a Bomb Space Jump (Advanced and above).

-   Changed: Logic paths that require Screw Attack without Space Jump now make sure to not have Space Jump to be valid.

-   Fixed: Spawn point of Aerie Transport Station is now the door, making DS2 required to take the elevator there.

## [2.5.2] - 2021-02-28

-   Added: The number of items in the pool is now included in the summary.

-   Fixed: Shuffling Combat Visor with item acquisition popups enabled no longer errors.

## [2.5.1] - 2021-02-26

-   Added: Drag and dropping rdvgame and rdvpreset files into the main Randovania window now imports that game file and preset, respectively.

-   Added: Discord bot now posts summary whenever a preset is attached to a message.

## [2.5.0] - 2021-02-19

-   Changed: Preset summary now only include differences from vanilla game.

-   Changed: The relative hint using an item category has been replaced with a relative hint using an area, with up to distance.

### Logic Database Changes

#### Added

-   Method of climbing Sanctuary Temple from the bottom with Bombs and Spider Ball (Intermediate and above).

-   Method of climbing Sanctuary Temple from the bottom with Screw Attack and Single Room Out of Bounds (Expert and above).

-   Method of reaching Worker's Path from the top level in Sanctuary Temple with Scan Visor and an Extended Dash (Expert and above).

-   Method of reaching Windchamber Gateway from Windchamber Tunnel in Grand Windchamber with a Boost Jump (Expert and above).

-   Method of reaching Temple Access in Mining Station A with a Boost Jump (Advanced and above).

-   Method of reaching pickup in Temple Access (Sanctuary) with Space Jump, Screw Attack, and Standable Terrain (Intermediate and above).

-   Method of climbing Temple Access (Sanctuary) with Space Jump, standing on a Rezbit, and dashing off the other Rezbit (Expert and above).

#### Changed

-   Increased weight for Energy Tanks to be selected as progression.

-   Reaching the pickup in Path of Roots from Torvus Lagoon with Gravity Boost, Space Jump, and a Slope Jump is now Intermediate (from Beginner).

-   Reaching the pickup in Grand Windchamber with Space Jump, Screw Attack, Slope Jump, Standable Terrain is now Advanced (from Intermediate).

-   Bomb Jumping over the 2nd light block heading to Hall of Eyes is now Intermediate (from Beginner).

-   Energy Tank requirements for Chykka have been lowered.

#### Fixed

-   Reliquary Grounds now has proper requirements for reaching Ing Reliquary with Light Suit.


## [2.4.2] - 2021-02-08

-   Fixed: Randovania no longer crashes if the connected Dolphin stops emulation.

## [2.4.1] - 2021-02-06

-   Added: Detect if the internal game copy was modified by a future version of Randovania, prompting for the user to press "Delete internal copy".

-   Changed: An error popup now shows up when exporting an ISO fails.

-   Removed: "Automatically track inventory" toggle, as the functionality was already removed.

-   Fixed: Randovania now considers any inventory item with amount above capacity, or capacity above the strict maximum as the game not being connected.

-   Fixed: Error message when the server rejects your client version not being displayed.

-   Fixed: Setting beam ammo expansions to 0 pickups no longer hides the boxes.

## [2.4.0] - 2021-02-01

-   **Major** - Added: The visor and beam you start the game equipped with is now configurable.

-   **Major** - Changed: In multiworld, items are now delivered at the same time as the message. It should also no longer fail to send with Nintendont.

-   Added: Additional joke hints were added.

-   Added: Method to climb to the portal Base Access with just Screw Attack (Intermediate and above).

-   Added: Method to reach the pickup in Grand Windchamber with Space Jump, Screw Attack, and a Slope Jump (Intermediate and above).

-   Added: Method to traverse Ventilation Area B from Bionenergy Production without Bombs by Screw Attacking into the tunnel and destorying the barriers with Missiles (Advanced and above).

-   Added: Method to reach the pickup in Path of Roots from Torvus Lagoon without Morph Ball (Beginner and above).

-   Added: Method to enter the tunnel in Underground Tunnel to Torvus Temple from Torvus Grove with an Instant Morph (Advanced and above).

-   Added: Method to reach the halfpipe pickup in Dark Torvus Arena with Space Jump and a Roll Jump (Expert and above).

-   Added: Method to climb to the upper level in Biostorage Station with Bomb Space Jump (Advanced and above).

-   Added: Method to reach the pickup in Grand Windchamber with a Space Jump, Bomb Space Jump, and a Scan Dash (Expert and above).

-   Added: Method to climb Mining Station B with Space Jump and a Slope Jump (Expert and above).

-   Added: Method to reach the portal in Mining Station B with Space Jump, Scan Visor, and Dashing for Single Room OoB (Expert and above).

-   Added: Method to cross Bitter Well to Phazon Site with Wall Boosts (Hypermode).

-   Added: Method to reach the bomb slot in Training Chamber with Gravity Boost and Air Underwater (Advanced and above).

-   Added: Method to open activate the Bomb Slot in Training Chamber with Darkburst or Sonic Boom (Hypermode).

-   Changed: Auto tracker internally uses a configuration file for the item positions.

-   Changed: The item pool tab when customizing presets now can edit major items directly.

-   Changed: Defeating Quadraxis with Power Bombs is now Advanced (from Beginner).

-   Changed: Bypassing the statue in Training Chamber from the back with Screw Attack and a Bomb Space Jump is now Expert (from Advanced).

-   Changed: Escaping Hive Temple without Spider Ball is now Expert (from Hypermode).

-   Changed: Bomb Space Jump in Great Bridge/Venomous Pond to reach Abandonded Worksite/Brooding Ground is now Expert (from Hypermode).

-   Changed: Using Seeker Missiles now requires either Combat Visor or Dark Visor.

-   Changed: Bomb Slots without Bombs in Sand Processing, Main Gyro Chamber, and Vault are now Advanced (from Expert).

## [2.3.0] - 2021-01-08

-   Added: Method to enter tunnels in Transit Tunnel East/Undertransit One from Catacombs/Dungeon to Training Chamber/Sacrificial Chamber with an Instant Morph (Intermediate and above).

-   Added: Method to reach the pickup on the Screw Attack wall in Aerial Training Site with a Roll Jump (Expert and above).

-   Added: Method to reach the pickup in Abandoned Worksite from the tunnel with a Boost Jump (Advanced and above).

-   Added: Method to bypass the statue in Training Chamber from the back with Screw Attack and a Bomb Space Jump (Advanced and above).

-   Added: Methods to reach the pickup in Mining Station B with Space Jump, Screw Attack, and Standable Terrain or after the puzzle with a Bomb Jump (Advanced and above).

-   Changed: In multiworld, keybearer hints now tells the player and broad category instead of just player.

-   Changed: Dark Alpha Splinter no longer strictly requires Power Beam.

-   Changed: Crossing Main Gyro Chamber with Screw Attack before stopping the gyro is now Hypermode (from Expert).

-   Changed: Phazon Grounds and Transport to Agon Wastes (Torvus) Seeker Locks without Seekers are now Expert (from Hypermode).

-   Fixed: Properly handle invalid ammo configurations in preset editor.

-   Fixed: Randovania no longer instantly crashes on macOS.

-   Fixed: Logic properly considers the Transport A gate being gone after entering from that side in Random Elevators.

## [2.2.0] - 2020-12-20

-   Added: 1 HP Mode, where all Energy Tanks and Save Stations leave you at 1 HP instead of fully healing.

-   Added: Added a detailed report of the generator's state when a game fails to generate.

-   Fixed: Generator will no longer ignore players that have no locations left. This would likely cause multiworld generation to fail more often.

-   Fixed: Error messages are properly shown if a game fails to generate.

-   Fixed: Alerts are now properly saved as displayed.

-   Fixed: Errors in the default preset no longer prevent Randovania from starting.

-   Changed: Optimized game generation, it now takes roughly 2/3 of the time.

-   Changed: Optimized game validation, it now also takes roughly 2/3 of the time.

-   Changed: Relative hints no longer cross portals.

-   Changed: In multiworld, keybearer hints now instead tells the player the item is for, instead of a category.

-   Changed: Decreased the chance of Power Bombs being late in a game.

-   Changed: Account name are updated every time you login via Discord.

-   Changed: Warning about dangerous presets in Multiworld sessions now include the player name.

-   Changed: Roll Jump in Meditation Vista to reach the pickup is now Hypermode (from Expert).

## [2.1.2] - 2020-12-05

-   Added: The Item Pool size now displays a warning if it's above the maximum.

-   Changed: The minimum random starting items is now considered for checking the pool size.

-   Fixed: Being kicked from an online session would leave the window stuck there forever.

-   Fixed: Bulk selecting areas for starting location no longer includes areas that aren't valid starting locations.

## [2.1.1] - 2020-12-02

-   Added: A prompt is now shown asking the user to install the Visual C++ Redistributable if loading the Dolphin backend fails.

-   Fixed: Changing ammo configuration breaks everything.

-   Fixed: Patching ISOs should work again.

-   Fixed: Clean installations can select presets again.

## [2.1.0] - 2020-12-02

-   Changed: Multiworld session history now auto-scrolls to the bottom

-   Changed: The lowest level for a trick is now called "Disabled" instead of "No Tricks".

-   Changed: Minimum Varia Suit Dark Aether is now 0.1, as 0 crashes the game.

-   Changed: Permalinks are now entirely different for different games.

-   Changed: Preset summary now specifies if hidden model uses ETM or random item.

-   Added: A very basic visualization of the map to the tracker.

-   Added: Trick Details can now be used with all 3 games.

-   Fixed: Changing a trick level to No Tricks no longer cause inconsistent behavior with the permalinks.

-   Removed: Intermediate path for reaching item in Main Reactor from Security Station B door without Screw Attack since it was broken and impossible.

-   Changed: Renamed "Before Pickup" to "Next to Pickup" in various locations for more clarity


## [2.0.2] - 2020-11-21

-   Added: Starting locations tab has checkboxes to easily select all locations in an area

-   Added: The map tracker now supports random elevators, translator gates and starting location.

-   Changed: The pickup spoiler in game details is now sorted.

-   Fixed: Multiworld sessions should no longer occasionally duplicate messages.

-   Fixed: Custom safe zone healing should now work in multiworld sessions.

-   Fixed: Occasional error with switching an observer into a player.

## [2.0.1] - Skipped

## [2.0.0] - 2020-11-15

This version is dedicated to SpaghettiToastBook, a great member of our community who sadly lost her life this year.

Her contributions to Randovania were invaluable and she'll be missed.

---

-   **Major** - New game mode: Multiworld. In this co-op multiplayer mode, there's one different world for each player which is filled with items for specific players.

-   **Major** - Tricks are more organized and can be customized more precisely to a player's desire.

### General

-   Removed: Presets no longer have a global trick level. Each trick is now configured separately.

-   Added: Options for configuring usage of new tricks:
    - Bomb Jump (renamed from Difficult Bomb Jump)
    - Bomb Slot without Bombs
    - Boost Jump
    - Combat
    - Difficult Movement
    - Extended Dash
    - Knowledge
    - Open Gates from Behind
    - Respawn Abuse
    - Screw Attack into Tunnels
    - Seeker Locks without Seekers
    - Single Room Out of Bounds
    - Standable Terrain

-   Changed: The following trick level difficulties were renamed:
    - Trivial -> Beginner
    - Easy -> Intermediate
    - Normal -> Advanced
    - Hard -> Expert
    - Minimal Checking -> Minimal Logic

-   Changed: Replaced Beginner Friendly with Starter Preset, which is now the default preset.

-   Fixed: Energy Tanks can now properly be used as progression.

### Hints

-   Added: Relative hints, where an item is described as being some rooms away from another item or room.

-   Added: Guaranteed hints which tells in which areas (Agon Wastes, Ing Hive, etc) contains the keys for each of your dark temples.
    These hints are placed purely randomly, similarly to the guaranteed Temple Bosses hints.

-   Added: Free hint spots after generation now prefer items from late in progression instead of pure random.

-   Removed: Hints with green item names/joke item names have been removed.

-   Removed: Temple Keys are no longer hinted by progression-based Luminoth lore hints.

-   Changed: All games now have precisely 2 joke hints, which no longer randomly replace a progression hint.

-   Changed: Hints from keybearer corpses now uses a broader category, which leaves unclear if it's an expansion or not.

### GUI

-   Added: An automatic item tracker based on a Dolphin running on the same computer or a special Nintendont build on the same Wifi.

-   Added: A dark theme has been added. It can be toggled in the Advanced menu.

-   Added: Requirements in the logic database can now use templates of requirements, allowing for easy re-use.

-   Added: Data Editor can now edit all fields of a node, from type, name and all type specific fields.

-   Added: Data Visualizer and Editor now can operate in the included database for Prime 1 and 3.

-   Added: The Data Editor now displays a warning if you're closing with unsaved changes.

-   Added: Randovania can generate a game by importing permalinks directly from a race on racetime.gg.

-   Added: Some tricks now have a description on the Trick Details popup.

-   Fixed: Some complex combination of requirements with different depths now are displayed correctly.

-   Fixed: The Data Visualizer no longer opens behind the Customize Preset window when using the Trick Details popup.

-   Changed: After generating a game, the details shows up in a new window instead of in a new tab.

-   Changed: In game details, the permalink is now placed inside a line edit, so the window doesn't stretch with long permalinks.

-   Changed: All cosmetic game changes are now configured in the same dialog as the in-game options.

### Quality of Life

-   Added: A button in the Open menu now opens the folder where previously generated games are placed.

-   Added: Charge Beam and Scan Visor now use their respective models in game instead of Energy Transfer Module.

-   Added: The rate of healing for Safe Zones is now configurable.

-   Fixed: Removed Aerie Access and Credits from possible starting locations.

-   Changed: The Mission Final screen now includes the seed hash instead of Permalink, as many permalinks are bigger than the screen.

-   Changed: The elevator scan now includes the world of the connected area.

### Internals/Developer

-   Added: Energy Tanks have doubled weight for the generator.

-   Added: It's now possible to set the default spawn point of an area.

-   Fixed: Fixed solver when an event only connects to a pickup, but that pickup has connections from other nodes.

-   Fixed: The Data Editor no longer errors when saving after creating a new node.

-   Fixed: Certain combinations of item requirements with damage requirements weren't being processed correctly.

-   Fixed: Duplicated requirements are now properly removed when simplifying requirements.

-   Fixed: Exclude from Room Randomizer is now properly set, restoring many logic paths.

-   Changed: Better error messages when there are references to unknown resources in the database.

-   Changed: The `database` command is no longer a subcommand of `echoes`. It also has the `--game` argument to choose which database to use.

-   Changed: The `_locations_internal` field is no longer needed for .rdvgame files.

### Logic Database changes

#### Added

-   General:
    - Methods to open all Seeker Missile Doors with Screw Attack (Advanced and above).
    - Method to activate most Bomb Slots without Bombs (Advanced and above).
    - Dark/Light/Annihilator doors and Dark/Light portals require either ammo or Charge Beam.

-   Sanctum, method to fight Emperor Ing without Spider Ball (Hypermode).

-   Transport A Access, method of reaching Temple Transport A door with a Wall Boost (Advanced and above).

-   Abandoned Base, method of reaching portal with Space Jump and Screw Attack (Intermediate and above).

-   Accursed Lake, method of collecting the item and leaving with Morph Ball, Light Suit, Gravity Boost, and Reverse Air Underwater (Advanced and above).

-   Hall of Honored Dead, method of leaving through the Morph tunnel without Space Jump (Expert and above).

-   Industrial Site, method of opening the gate to Hive Access Tunnel from behind with just Charge Beam (Intermediate and above).

-   Ing Windchamber, method of completing the puzzle with Power Bombs instead of Bombs (Beginner and above).

-   Landing Site, method of reaching Service Access door:
    - With Bombs and Screw Attack (Intermediate and above).
    - With Space Jump and Bomb Space Jump (Intermediate and above).

-   Meeting Grounds, method of reaching the tunnel with Space Jump and a Bomb Space Jump (Intermediate and above).

-   Temple Assembly Site:
    - Methods of reaching Dynamo Chamber door with a Bomb Jump (Beginner and above), a Dash (Intermediate and above), or a Roll Jump (Advanced and above).
    - Methods of reaching the portal without moving the light block with Single Room Out of Bounds and either Screw Attack or Space Jump (Expert and above).
    - Method of leaving from the portal with Single Room Out of Bounds and Screw Attack (Expert and above).

-   Windchamber Gateway:
    - Method of reaching the item with a Boost Jump (Advanced and above) and returning with an Extended Dash (Expert and above).
    - Method of reaching Path of Eyes door from Grand Windchamber door with an Extended Dash (Advanced and above).

-   Bioenergy Production, method to reach Storage C door or item from top level with Extended Dash (Expert and above).

-   Central Station Access/Warrior's Walk, method of climbing the ledge with an Instant Unmorph Jump (Hypermode).

-   Crossroads, method to reach the item from the half pipe with just Screw Attack (Advanced and above).

-   Dark Transit Station, method to reach the ledge from Duelling Range with a Bomb Jump (Beginner and above).

-   Portal Access, method of crossing to Judgement Pit using Screw Attack without Z-Axis (Beginner and above).

-   Doomed Entry, method to climb room with Space Jump and Screw Attack (Beginner and above).

-   Feeding Pit:
    - Method of reaching Ing Cache 1 door with Space Jump and Screw Attack (No Tricks and above).
    - Method of climbing to Watering Hole door without any items (Expert and above).
    - Method of escaping the pool using Light Suit and a Bomb Space Jump no Space Jump or Gravity Boost (Hypermode)

-   Main Reactor, method of reaching Dark Samus 1 fight from Ventilation Area A door with Space Jump, Bombs, and a Bomb Space Jump (Intermediate and above).

-   Mining Station B:
    - Method to climb to the Seeker door without Morph Ball and with Space Jump (Beginner and above).
    - Method to reach the portal without breaking the rock with Single Room Out of Bounds and Screw Attack (Expert and above).

-   Sandcanyon, method to reach the item with Space Jump and Single Room Out of Bounds (Expert and above).

-   Transport Center/Crossroads, method to climb the halfpipe with Space Jump (Advanced and above).

-   Abandoned Worksite:
    - Method of reaching the item with a Bomb Space Jump without Space Jump (Advanced and above).
    - Method of reaching the tunnel from Forgotten Bridge with a Slope Jump (Intermediate and above).

-   Catacombs:
    - Method to reach the Bomb Slot with Air Underwater and Screw Attack (Advanced and above).
    - Method to reach Transit Tunnel East with a Combat/Scan Dash (Advanced and above).
    - Method to reach the portal with Screw Attack (Intermediate and above).
    - Method to reach Transit Tunnel East/South with Morph Ball, Gravity Boost, and Reverse Air Underwater (Advanced and above).
    - Method to reach Transit Tunnel South with Jump Off Enemy (Advanced and above).

-   Dark Arena Tunnel, method of reaching either door with Screw Attack and Single Room Out of Bounds (Advanced and above).

-   Dark Forgotten Bridge:
    - Method to perform the gate clip to Dark Falls/Dark Arena Tunnel with a Ledge Clip Jump (Hypermode).
    - Method to reach Bridge Center from Putrid Alcove door with only Scan Visor (Advanced and above).
    - Method to reach Brooding Ground door from the bridge before rotating and with an Extended Dash (Expert and above).

-   Forgotten Bridge:
    - Method to reach Abandoned Worksite door from the bridge before rotating and with an Extended Dash (Expert and above).
    - Method to reach Bridge Center with Morph Ball, Gravity Boost, and Reverse Air Underwater (Advanced and above).

-   Gathering Hall:
    - Method to reach the Kinetic Orb Cannon with Gravity Boost and Bombs (Expert and above) or Gravity Boost and Space Jump (Beginner and above).
    - Method to reach Transit Tunnel South from Transit Tunnel West with Morph Ball, Gravity Boost, and Reverse Air Underwater (Advanced and above).
    - Method to reach the Spider Ball tracks with Morph Ball, Gravity Boost, and Reverse Air Underwater (Advanced and above).
    - Methods to escape the halfpipe after draining the water with Space Jump and Bomb Space Jump or Space Jump and Screw Attack (Advanced and above).

-   Great Bridge, method of reaching the lower Temple Access door from Path of Roots door with Screw Attack and Slope Jump (Intermediate and above).

-   Main Hydrochamber/Hydrodynamo Station, methods to climb rooms without Gravity Boost and with Air Underwater (Advanced and above), Space Jump, and Screw Attack (Hypermode).

-   Meditation Vista, methods of reaching the item with a Boost Jump (Advanced and above), Roll Jump (Expert and above), or Extended Dash (Hypermode).

-   Path of Roots, method of reaching the item using:
    - Morph Ball, Bombs and Space Jump (Advanced and above).
    - Morph Ball, Gravity Boost, and Reverse Air Underwater (Advanced and above).
    - Morph Ball, Bombs, and Standable Terrain (Hypermode).

-   Plaza Access, method of reaching the doors and the item with Screw Attack and Single Room Out of Bounds (Advanced and above).

-   Portal Chamber (Light World), method of reaching the portal from Torvus Lagoon door with Screw Attack and Single Room Out of Bounds (Advanced and above).

-   Putrid Alcove, method of getting the item and leaving without any items (Expert and above).

-   Sacrificial Chamber, method of crossing gap to Sacrificial Chamber Tunnel with Extended Dash (Expert and above).

-   Torvus Grove, method of climbing the room without Boost Ball (Expert and above).

-   Torvus Plaza:
    - Method of getting the item without Boost Ball and/or Spider Ball (Advanced and above).
    - Method of leaving the room with Space Jump and Bombs (Advanced and above).

-   Torvus Temple, method of reaching the pirate fight from the lower level with Screw Attack and Single Room Out of Bounds (Advanced and above).

-   Training Chamber:
    - Method to exit the spinner with Power Bombs instead of Bombs (Beginner and above).
    - Method to climb to the top of the statue with Gravity Boost and Bombs (Intermediate and above).
    - Method to climb to the top of the statue with Space Jump, Scan Dash, and Underwater Dash (Advanced and above).
    - Method to climb to the top of the statue with Space Jump and Extended Dash (Expert and Above).

-   Underground Tunnel, method to access Torvus Temple from Torvus Grove with Screw Attack (Expert and above).

-   Undertemple, method to have PB Guardian break PB door using bombs (Advanced and above).

-   Undertemple Access, method of reaching the item using Screw Attack and Jump Off Enemy (Hypermode).

-   Venomous Pond, method to reach the key from the Save Station with Screw Attack and Standable Terrain (Beginner and above).

-   Aerial Training Site, methods to cross the room from various nodes with Dashes, Roll Jumps, and Extended Dashes (Intermediate/Expert and above).

-   Aerie, method of collecting the item:
    - Without entering the Dark World (Expert and above).
    - With only Screw Attack (Beginner and above).

-   Dynamo Access, method to cross over the Spider Track with Space Jump and Standable Terrain (Beginner and above).

-   Dynamo Works:
    - Method of collecting the item with a Roll Jump and Instant Morph (Expert and above).
    - Method of reaching the upper door with a Bomb Space Jump (Beginnner and above).

-   Grand Abyss, methods of crossing the gap with Boost Jump (Advanced and above) or Extended Dash (Expert and above).

-   Hall of Combat Mastery:
    - Method of collecting the item with a Wall Boost (Expert and above).
    - Methods of reaching the item, and skipping the Spider Track to and from Central Area Transport East with Screw Attack (Intermediate and above).

-   Hive Entrance, method of reaching the Flying Ing Cache with Screw Attack and Single Room Out of Bounds (Hypermode).

-   Hive Dynamo Works:
    - Method of collecting the Flying Ing Cache item and leaving with Space Jump and Scan Visor (Advanced and above).
    - Method of reaching the Flying Ing Cache from portal side and vice versa with Screw Attack and Single Room Out of Bounds (Expert and above).

-   Hive Summit, method of reaching the portal:
    - With Space Jump and Standable Terrain (Intermediate and above).
    - With Space Jump, Boost Ball, Boost Jump, and Out of Bounds (Expert and above).

-   Hive Temple:
    - Method of fighting Quadraxis with Power Bombs instead of Bombs (Beginner and above).
    - Methods of leaving the room without Spider Ball after Quadraxis with Boost Ball or Space Jump (Hypermode).

-   Judgment Drop, method of reaching the portal with Space Jump and Single Room Out of Bounds (Expert and above).

-   Main Research, method of fighting Caretaker Drone without Bombs (Expert and above).

-   Reactor Core, method of reaching the item with only Space Jump (Expert and above).

-   Sanctuary Entrance, method to reach the cannon to the item with only Morph Ball, Spider Ball, and Power Bombs (Advanced and above).

-   Vault Attack Portal, method to cross either direction with just Screw Attack (Expert and above).

-   Watch Station, method of accessing the Spider Ball track to Watch Station Access door and Sentinel's Path door and back with an Instant Morph (Intermediate and above).

-   Watch Station Access, methods to cross the pit in either direction using:
    - Boost Ball and Boost Jump (Advanced and above).
    - Space Jump, Scan Visor, and Scan Dash (Advanced and above).

-   Workers Path, method of crossing the room from Sanctuary Temple with a Boost Jump (Advanced and above).

#### Fixed

-   Scan Visor Requirements:
    - Dash Requirements in many rooms
    - Grand Abyss Bridge terminal
    - Sand Processing item
    - Staging Area terminal
    - Torvus Lagoon terminal
    - Trooper Security Station Event coming from Communication Area
    - Various Dash Requirements

-   Dark Aether Damage Requirements have been added to every room in the Dark World.

-   Morph Ball requirements added to Morph Ball Doors and various rooms.

-   Invisible Objects and Dark Visor Requirements:
    - Screw Attack without Space Jump in Unseen Way (Intermediate and above)
    - Screw Attack without Space Jump in Phazon Grounds (Advanced and above)

-   Entrance to Agon Map Station now requires Bombs, Power Bombs, or Boost Ball if coming from either direction, or Screw Attack and Space Jump as well if coming from Mining Plaza.

-   Added Charge Beam and Beam Ammo Requirements to Profane Path and Sentinel's Path.

-   Sand Processing:
    - Now requires items to climb the room before draining the sand: Space Jump, with a Bomb Jump (Beginner and above) or with Screw Attack (Intermediate and above)
    - Screw Attacking into the tunnel is now Expert (from Hypermode).

-   Portal Site:
    - Now does not require the gate open to enter from Portal Access.
    - Now does not require the gate closed to enter from Crossroads.

-   Service Access now properly includes Wall Boost to Meeting Grounds from Landing Site on Advanced.

#### Changed

-   Many nodes with missing requirements have been updated/cleaned up.

-   Simplified nodes in many rooms for ease of logic navigation.

-   Various tricks have been changed to more accurately represent the required method.

-   Abandoned Base, Bomb Jump to transport is now Advanced (from Intermediate).

-   Accursed Lake, Dash to Safe Zone from Flying Ing Cache is now Intermediate (from Beginner).

-   Communication Area:
    - Standable Terrain to reach the item is now Beginner (from Intermediate).
    - Screw Attack without Space Jump to reach Storage Cavern A is now Beginner (from Intermediate).
    - Double Bomb Jump up Standable Terrain is now Intermediate (from Advanced).

-   GFMC Compound, Extended Dash to reach the item on the Ship without Space Jump is now Expert (from Hypermode).

-   Grand Windchamber, reaching the pickup with Terminal Fall Abuse after solving the Ing Windchamber puzzle is now Beginner (from Intermediate).

-   Path of Eyes, Bomb Jumps to get over Light blocks are now Beginner (from Intermediate).

-   Service Access, crossing upper tunnel without Boost Ball is now Advanced (from Intermediate).

-   Temple Assembly Site, method to reach the item with Screw Attack is now Beginner (from Intermediate).

-   Agon Temple, Slope Jumps to skip the fight barriers are now Beginner (from Advanced).

-   Battleground, climbing to top safe zone via Standable Terrain is now Beginner (from Intermediate).

-   Central Mining Station, Scan Dash to upper level from Central Station Access is now Expert (from Advanced).

-   Command Center Access, exiting tunnel without Space Jump is now Beginner (from Intermediate).

-   Doomed Entry, Slope Jump to reach the upper level from the portal is now Beginner (from Intermediate).

-   Double Path, crossing lower path without Space Jump is now Beginner (from Intermediate).

-   Feeding Pit, method to climb to Watering Hole with just Screw Attack is now Beginner (from Intermediate).

-   Mining Plaza, climbing the room with Screw Attack is now Beginner (from Intermediate).

-   Mining Station A, reaching Front of Lore Scan from Room Center with a Bomb Jump is now Intermediate (from Advanced).

-   Mining Station B:
    - Reaching Transit Station door from room center with Screw Attack after opening the portal is now Intermediate (from Hypermode).
    - Reaching the bomb slot to open the portal with Standable Terrain and Screw Attack is now Intermediate (from Advanced).
    - Reaching the bomb slot to open the portal with Slope Jump and Space Jump is now Advanced (from Expert).

-   Portal Access, returning from Judgment Pit without Space Jump is now Beginner (from Intermediate).

-   Trial Grounds, Standable Terrain to reach the door from the portal is now Beginner (from Intermediate).

-   Catacombs, reaching the portal with Morph Ball and Reverse Air Underwater is now Advanced (from Expert).

-   Crypt, Bomb Jump to Laser Platfrom from bottom Safe Zone is now Beginner (from Intermediate).

-   Forgotten Bridge, reaching Bridge Center with Bombs and Screw Attack is now Intermediate (from Advanced).

-   Gathering Hall:
    - Reaching Transit Tunnel South/West Doors from top door with Morph Ball and Roll Jump is now Expert (from Advanced).
    - Reaching Transit Tunnel East with Spider Ball and Boost Ball is now Beginner (from Intermediate).

-   Great Bridge:
    - Slope Jumps to reach Map Station from Bottom Level and from Map Station to Upper Level are now Beginner and Intermediate (from Intermediate and Advanced, respectively).
    - Bomb Space Jump with Space Jump to reach the Translator Gate is now Advanced (from Expert).

-   Poisoned Bog, reaching Portal Chamber door with just Screw Attack is now Advanced (from Intermediate).

-   Torvus Lagoon, reaching Portal Chamber from Temple Transport Access is now Intermediate (from Advanced).

-   Training Chamber, Standable Terrain to reach Fortress Transport Access from Top of Statue and back is now Beginner (from Intermediate).

-   Venomous Pond, reaching the key from the Save Station with Screw Attack is now Beginner (from Intermediate).

-   Aerial Training Site, Screw Attack at Z-Axis from Central Hive Area West door to the portal or Temple Security Access door is now Intermediate (from Advanced).

-   Dynamo Access, crossing over the Spider Track with a Slope Jump is now Beginner (from Intermediate).

-   Hall of Combat Mastery, Instant Morph tricks to the item and Central Area Transport East and back are now Advanced (from Intermediate).

-   Hive Dynamo Access, opening Echo Gate from behind is now Beginner (from Intermediate).

-   Hive Dynamo Works:
    - Reaching the Seeker Lock Safe Zone from Hive Dynamo Access door with Terminal Fall Abuse is now Beginner (from Intermediate).
    - Reaching the Flying Ing Cache from the tunnel with Screw Attack is now Beginner (from Intermediate).
    - Reaching the Flying Ing Cache from the tunnel and back with Standable Terrain is now Intermediate (from Advanced).
    - Opening the Seeker Lock from behind is now Beginner (from Intermediate).

-   Hive Summit, Standable Terrain to reach portal inside glass area is now Beginner (from Intermediate).

-   Hive/Temple Access, reaching the upper door with Screw Attack at Z-Axis is now Beginenr (from Intermediate).

-   Transit Station, reaching the top portal with Screw Attack is now Beginner (from Intermediate).

-   Vault:
    - Terminal Fall abuse to reach Grand Abyss door from bridge portal with Space Jump is now Beginner (from Intermediate).
    - Reaching the Bomb Slot with Screw Attack from the bridge portal is now Beginner (from Intermediate).

-   Watch Station, Screw Attack at Z-Axis from Watch Station door to Sentinel's Path door is now Beginner (from Intermediate).

-   Watch Station Access, reaching the Watch Station door from the pickup with just Screw Attack is now Beginner (from Intermediate).

## [1.2.2] - 2020-06-06

-   Changed: Re-organized the tabs in the preset customization window

-   Changed: The reset map tracker menu action is now visible on non-windows platforms.

-   Fixed: Exporting ISOs with Menu Mod should now work on macOS.

## [1.2.1] - 2020-05-30

-   Added: Randovania releases now includes a packages for macOS.

## [1.2.0] - 2020-05-25

-   *Major* - Added: The text of the scan that unlocks an elevator now includes the
    elevators destination.

-   *Major* - Added: Translator gates can be configured as Unlocked: the hologram will be invisible and can be scanned
    without any translator.

-   *Major* - Added: The default in-game options can now be configured from Randovania.

-   *Major* - Added: How much ammo each beam uses to shoot uncharged, charged and charge combos is now configurable,
    along with the ammo it uses.

-   *Major* - Changed: The database now uses a new format which allows for any combination of "Or"/"And" statements.
    The Data Visualizer and Editor were both updated to take advantage of this.

-   Added: An option to connect Sky Temple Gateway directly to the credits, skipping the final bosses.

-   Added: How much energy you get for each Energy Tank is now configurable.

-   Added: The in-game Hint System has been removed. The option for it remains, but does nothing.

-   Changed: The spoiler log now lists the order in which items where placed, with their location and hints,
    instead of a detailed playthrough for completion.

-   Changed: The logbook entries that contains hints are now named after the room they're in, with the categories
    being about which kind of hint they are.
    KNOWN ISSUE: While scanning something, the categories that show up are incorrect.

-   Added: Open -> Trick Details menu entry, similar to what's available in the
    Trick Level tab when customizing a preset.

-   Added: Play -> Import game file, to load spoiler logs.

-   Added: The "Heals?" checkbox in the database editor now works.

-   Added: The permalink import dialog now shows an error message for invalid permalinks.

-   Changed: One-way elevators now have a chance of warping to credits.

-   Changed: Clarified that the item from Space Jump Guardian and Power Bomb Guardian
    must be collected for the appropriate events to be triggered.

-   Changed: In Menu Mod, the list of rooms to warp to is now sorted.

-   Changed: The export-areas command line option now outputs details about requirements for each area.

-   Internal: A human-readable copy of the database is now kept next to the database file, for easier diffs.

-   Fixed: Debug logs can no longer be enabled for non-spoiler permalinks.

-   Added: Missile Expansions have a 1/8192 chance of using Dark Missile Trooper model.

-   Fixed: Progress bar no longer goes to an indefinite status when generation fails.

-   Added: Checkbox for automatically exporting a spoiler log next to the ISO.

-   Fixed: Only the last digit of the game id is changed, instead of the full game id.

### Logic Database changes

-   Fixed: Staging Area is now correctly considered a dark world room.

-   Fixed: The Ing Cache in Dark Oasis now requires Power Bombs.

-   Fixed: Bioenergy Production correctly requires Scan Visor for connections using the racks.

-   Added: In Bioenergy Production, method of reaching the Storage C door with Space Jump and Screw Attack (Easy and above)

-   Added: In Bioenergy Production, method of reaching the Storage C door using a roll jump (Normal and above).

-   Added: In Bioenergy Production, method of reaching the Ventilation Area B door using Screw Attack without Space Jump (Normal and above).

-   Added: In Bioenergy Production, additional upper level connections using Space Jump and Screw Attack.

-   Added: In Sandcanyon, method of reaching the center platform using a roll jump and boost ball (Hard and above).

-   Changed: In Command Center Access, the wall boosts to reach the lower Central Mining Station and Command Center doors from the morph ball tunnel are now Normal difficulty (from Hard).

-   Changed: In Portal Chamber (both light and dark Torvus) , all wall boosts are now Normal difficulty (from Hard).

-   Changed: In Undertransit Two, all wall boosts are now Easy difficulty (from Hard).

-   Changed: In Temple Security Access, all wall boosts are now Normal difficulty (from Hard).

-   Changed: In Watch Station, all wall boosts are now Normal difficulty (from Hard).

-   Added: In Watch Station, a wall boost method of reaching the Watch Station Access door from the Sentinel's Path door using Spider Ball and Boost Ball (Normal and above).

-   Changed: In Service Access, methods using a wall boost to reach the Meeting Grounds door from the upper Morph Ball tunnel are now Normal difficulty (from Hard).

-   Changed: In Great Bridge, the wall boost to reach the lower Temple Access Door from the Path of Roots door is now Easy difficulty (from Hard).

-   Changed: In Transit Tunnel East, the wall boost to reach the Training Chamber door from the Catacombs door is now Easy dififculty (from Hard).

-   Changed: In Transit Tunnel South, all wall boosts are now Easy difficulty (from Hard).

-   Added: In Hall of Honored Dead, a method of obtaining the item with Power Bombs (Trivial and above).

-   Added: Many Light Ammo/Dark Ammo/Morph Ball/Charge Beam requirements.

-   Added: In Bioenergy Production, methods of reaching the item and the door to Ventilation Area B using a Bomb Space Jump and Screw Attack without Space Jump (Hypermode).

-   Fixed: Biostorage Station now requires Space Jump or Scan Visor to reach the upper level (No Tricks and above).

-   Changed: In Sand Processing, the method of reaching the item without Boost Ball requires the Bomb Space Jump trick, and no longer requires Screw Attack.

-   Added: In GFMC Compound, a method of reaching the ship item with Screw Attack (Normal and above).

-   Added: In Main Gyro Chamber, a method of reaching the bottom of the gyro area from the middle of the room with Screw Attack (Easy and above).

-   Changed: In Workers Path, Morph Ball Bomb is no longer required.

-   Changed: In Main Reactor, unlocking the gate no longer requires Space Jump, and is now Trivial difficulty (from Easy).

-   Added: In Landing Site, a method of reaching the door to Service Access using Morph Ball Bomb and a Slope Jump (Normal and above).

-   Added: Methods of climbing Central Station Access and Warrior's Walk using Screw Attack (Hard and above) and a wall boost (Hypermode).

-   Added: A method of opening the echo gate in Hive Dynamo Access from the Hive Gyro chamber side using Sonic Boom or Darkburst (Easy and above).

-   Changed: In Reliquary Grounds, the method of reaching the door to Ing Reliquary using Screw Attack is now Normal difficulty (from Hard).

-   Added: In Reliquary Grounds, a method of reaching the door to Ing Reliquary using Morph Ball Bomb and Screw Attack without Space Jump (Easy and above).

-   Added: In Phazon Pit, a method of reaching the door to Phazon Grounds using a roll jump and boost ball (Hard and above).

-   Changed: Climbing Hall of Stairs with Space Jump is now Trivial difficulty (from Easy).

-   Added: In Transport Center, a method of reaching the elevator door from the portal using Screw Attack without Space Jump (Trivial and above).

-   Added: In Mining Station A, a method to reach the Temple Access door using Screw Attack (Trivial and above).

-   Added: In Gathering Hall, a method to reach the Transit Tunnel South from the Gathering Access door using Space Jump (Easy and above).

-   Added: In Industrial Site, a method of opening the Industrial Site gate from the wrong side using a missile (Trivial and above).

-   Fixed: Removing the Aerial Training Site barrier requires Scan Visor.



## [1.1.1] - 2020-03-11

-   Added: The preset summary now includes if menu mod is enabled.

-   Fixed: The cursor no longer snaps to the end on all changes, in the permalink
    input field.

-   Fixed: "Starting Items" is now properly implemented in the preset summary.

-   Changed: "Custom Items" is now "Item Pool" in the preset summary, and lists all
    deviations from the standard item pool.

## [1.1.0] - 2020-03-10

-   Added: The pickup notice for a locked expansion is more clear of what's going on.

-   Added: The "Save ISO" dialog now remembers the last output directory used.

-   Added: A copy of the game file is automatically saved to
    `%LOCALAPPDATA%\Randovania\game_history` whenever a game is generated. There's no
    interface in Randovania to view this history.

-   Changed: The "Save Spoiler" button now provides a default name for the game file.

-   Changed: Shortened permalinks with customized starting locations.

-   Changed: Preset are now exported to `.rdvpreset` files, to avoid Discord truncating the
    file names.

-   Fixed: When changing a preset name, the cursor no longer moves to end after any change.

### Logic Database changes

-   Fixed: The pickup in Undertransit One now requires Power Bombs, to avoid soft locks.

-   Fixed: The second Portal Chamber is now correctly considered a Dark Torvus Bog room.

## [1.0.0] - 2020-02-09

-   *Major* - Added: Support for multiple presets of options, as well as saving your own presets.

-   *Major* - Changed: The user experience for creating a new game has been changed completely.

-   Added: Three new methods of shuffling elevators: *Two-way, unchecked*, *One-way, elevator room*
    and *One-way, anywhere*. The elevators tab has more details of how these work.

-   Added: Add a setting for how strict the damage requirements are.

-   Added: It's now possible to exclude locations from having any progression on them.

-   Added: You can choose an arbitrary number of locations to choose randomly from for starting location.

-   Changed: A Luminoth Lore scan is less likely to have hints for what was already accessible
    when that scan was found.

-   Changed: Power Bombs and Progressive Grapple are now slightly more likely to appear earlier.

-   Changed: The hints randomly assigned at the end of generation are less likely to be repeats.

-   Changed: Loading a new game will automatically clear any existing one.

-   Changed: Minimal Checking now also checks of Dark Agon Temple Keys and Dark Torvus Temple Keys.

-   Removed: The Progressive Launcher has been removed.

-   Removed: The settings for fixing the translator gates have been removed for now, to be re-added
    on a future "Advanced" tab.

-   Removed: The create-permalink command line argument has been removed.

### Logic Database changes

-   Fixed: Spider Guardian fight now requires Dynamo Works Quads Gone to be triggered.

-   Fixed: Boost Guardian now properly requires Bombs.

-   Added: Escaping Dark Torvus Arena with a BSJ, for Normal. (See #581).

-   Added: Activating the Industrial Site gate backwards, using charged Annihilator Beam, for Trivial. (See #582).

## [0.29.1] - 2019-10-01

-   Fixed: Fix AttributeError preventing major/minor randomization from working.

-   Fixed: Seeds where no progression is needed to finish should no longer fail to generate.

## [0.29.0] - 2019-10-01

-   *Major* - There is now an option for a major/minor split randomization mode, in which expansions and
    non-expansion items are shuffled separately.

-   *Major* - Changed: Item hints and Sky Temple Key hints now distinguish between the light and dark worlds.
    For example, the room in which Quadraxis resides will be shown as "Ing Hive - Hive Temple" rather than
    "Sanctuary Fortress - Hive Temple".

-   *Major* - Added: the "Invisible Objects" trick in places where a visor would otherwise be used to be able to see
    something (such as an invisible platform).

-   *Major* - Added: Title screen now shows a three-word representation of the seed hash.

-   Added: As an experimental feature, it is now possible to shuffle Power Beam, Charge Beam, Scan Visor and Morph Ball.
    These items use Energy Transfer Module model in game.

-   Added: You can now place a pickup that temporarily gives Cannon Ball when collected. It uses Boost Ball's model.

-   Changed: Some item categories were given clearer names:
    - Dark Agon Keys, Dark Torvus Keys, and Ing Hive Keys are now referred to as "red Temple Keys" instead of
    "Temple Keys".
    - Items that aren't keys or expansions are collectively referred to as "major upgrades" instead of "major items".
    - Red Temple Keys and Sky Temple Keys are now collectively referred to as "Dark Temple Keys" instead of "keys".

-   Fixed: "Beam combos" are now called "charge combos".

-   Changed: The hints acquired from keybearer corpses now clarify that the item is the one contained in a Flying
    Ing Cache.

-   Changed: Each hint for the items guarded by Amorbis, Chykka, and Quadraxis now contains the corresponding
    Guardian's name.

-   Changed: The hint for the vanilla Light Suit location now has special text.

-   Changed: Item names in hints are now colored orange instead of red.

-   Changed: Some hints were added, some removed, and some modified.

-   Changed: Item scans were slightly edited.

-   Changed: The Sky Temple Key hints no longer use ordinal numbers.

-   Added: The seed hash is shown in Randovania's GUI after patching is done.

-   Changed: Generation will now be retried more times before giving up.

-   Changed: Joke hints are now used at most once each when placing hints.

-   Changed: The generator is now more likely to fill the worlds evenly.

-   Fixed: Added proper default nodes for rooms that were missing one, allowing those rooms to be selected as the
    starting room.

-   Fixed: Minimal Checking now correctly handles progressive suit and grapple.

-   Fixed: Config files with invalid JSON are now correctly dealt with.

-   Changed: Improved the performance of the resolver considerably.

-   Added: In the data visualizer, the damage requirements now have more descriptive names.

-   Added: In the data visualizer, requirements are now described with simpler to understand terms.

-   Changed: Windows releases are now created with PyInstaller 3.5.

-   Changed: The generator is now more likely to fill the worlds evenly.

### Logic Database changes

-   Changed: All NTSC-specific tricks are now in logic. These are always in logic, since the fixes from other versions
    are patched out.

-   Changed: Screw Attacking without Space Jump Boots in Hive Temple is no longer required on No Tricks.

-   Changed: In Hive Temple, scan dashing to the door to Temple Security Access is now Hypermode difficulty,
    from Hard and above.

-   Changed: The method to get the Main Research item with only Spider Ball was removed.

-   Fixed: Using charged Light Beam shots to get the item in Hazing Cliff now requires 5 or more Light Ammo.

-   Added: Method to open the gate in Main Reactor with Space Jump Boots and Screw Attack.

-   Changed: Opening the barrier in Crypt with Screw Attack is now always Easy and above.

-   Added: Method to climb to the door to Crypt Tunnel in Crypt via a Bomb Space Jump (Normal and above).

-   Added: Method to open Seeker Launcher blast shields with four missiles, Seeker Launcher, and Screw Attack (Easy
    and above). Underwater, the trick Air Underwater is also required, and the difficulty is Normal and above.

-   Fixed: Dark world damage during the Quadraxis fight is now correctly calculated.

-   Fixed: Requirements for crossing Sacred Path were added.

-   Added: Method to cross gap in the upper level of Command Center using Screw Attack without Space Jump Boots
    (Trivial and above).

-   Added: In Central Mining Station, a method to get to upper door to Command Center Access using a
    Bomb Space Jump (Easy and above) and another using Space Jump Boots and Screw Attack (Easy and above).

-   Added: Methods to climb Mining Plaza using the Morph Ball Bomb (Trivial and above) and using Screw Attack
    without Space Jump Boots (Easy and above).

-   Changed: In Forgotten Bridge, the difficulty of scan dashing to the door to Abandoned Worksite or the portal to
    Dark Forgotten Bridge was lowered to Easy, from Normal.

-   Added: In Forgotten Bridge, a method to get to the door to Grove Access from the portal to Dark Forgotten Bridge
    using only Screw Attack (Easy and above).

-   Added: In Forgotten Bridge, a method to get to the door to Abandoned Worksite via a roll jump (Easy and above).

-   Added: In Forgotten Bridge, a method to get to the bridge center from the door to Grove Access via a scan dash
    (Easy and above).

-   Added: In Hydrodynamo Station, a method to get from the room's top to the door to Save Station B with Screw Attack
    without Space Jump Boots (Trivial and above).

-   Changed: Climbing Hydrodynamo Station with only Gravity Boost and before all three locks are unlocked is now
    Trivial difficulty (from No Tricks).

-   Changed: Getting to the three doors in the middle section of Hydrodynamo Station using Air Underwater is now
    Normal difficulty (from Hard).

-   Fixed: A method to get the item in the Sunburst location by abusing terminal fall now has a damage requirement.

-   Added: A method to get to the turret in Sanctuary Entrance with only Space Jump Boots and Screw Attack, even
    after the bridge is destroyed.

-   Fixed: Lowering the portal barrier in Hive Dynamo Works now requires five missiles.

-   Added: Methods to cross Hive Dynamo Works using a roll jump (Easy and above) and using Space Jump Boots and
    Screw Attack (No Tricks).

-   Added: In Hive Dynamo Works, a method to cross the gap from the door to Hive Dynamo Access by abusing terminal
    fall (Easy and above).

-   Changed: In Hive Dynamo Works, returning from the Flying Ing Cache location using Space Jump Boots and
    Screw Attack is now Trivial difficulty (from Easy).

-   Added: Method to cross Watch Station Access from the door to Main Gyro Chamber using a Bomb Space Jump and
    Screw Attack without Space Jump Boots (Normal and above).

-   Added: In Watch Station Access, method to get from the scan post to the door to Watch Station by bomb jumping
    (Trivial and above) and by using Screw Attack without Space Jump Boots (Easy and above).

-   Fixed: The instant morph into the Morph Ball tunnel in Hall of Honored Dead now lists the Instant Morph trick.

-   Added: Method to get into the Morph Ball tunnel in Hall of Honored Dead using Space Jump Boots and Screw Attack
    (Easy and above).

-   Added: In Phazon Site, methods to get to the door to Bitter Well and to remove the barrier using Screw Attack
    without Space Jump Boots (both Easy difficulty).

-   Changed: The method to go over the Training Chamber statue from the back using Boost Ball and Spider Ball is
    now Normal difficulty (from Hard).

-   Added: In Phazon Site, a method to get to the door to Bitter Well by bomb jumping (Trivial and above).

-   Added: Many connections in Sacrificial Chamber.

-   Added: A method to get to the door to Fortress Transport Access from the top of the statue in Training Chamber
    using only Space Jump Boots (Easy and above). Morph Ball is also required if the statue hasn't been moved.

-   Added: A method to get to the doors to Transit Tunnel West/East in Training Chamber using Air Underwater (Normal
    and above).

-   Fixed: The method to get to the top of the Training Chamber statue using Gravity Boost and Spider Ball now lists
    the Instant Morph trick.

-   Added: In Training Chamber, a method of getting to the top of the statue from the door to Fortress Transport Access
    using just Space Jump Boots (Easy and above).

-   Added: Many connections in Windchamber Gateway.

-   Added: Method to get from the Kinetic Orb Cannon to the door to Transit Tunnel West via Grapple Beam in
    Gathering Hall.

-   Fixed: The slope jump in Abandoned Base now has a damage requirement.

-   Added: Method of getting the Temple Assembly Site item with Screw Attack and without Space Jump Boots.

-   Changed: The slope jump to get to the item in Temple Assembly Site is now Normal difficulty (from Hard).

-   Fixed: Requirements for crossing Dynamo Access were added.

-   Added: In Landing Site, method of reaching the door to Service Access from the Save Station using Space Jump and
    Screw Attack (No Tricks and above).

-   Fixed: The Culling Chamber item now has a damage requirement.

-   Changed: The trick to shoot the Seeker targets in Hive Dynamo Works from the wrong side is now Easy (from Trivial).

-   Fixed: The Watch Station Access roll jump now has a damage requirement.

-   Changed: The Watch Station Access roll jump is now Normal (from Easy).

-   Fixed: Added missing Space Jump Boots requirement for a Bomb Space Jump in Mining Station B.

-   Added: Method to unblock the portal in Mining Station B without Scan Visor (Normal and above).

-   Added: Method to get to the Darkburst location in Mining Station B with just Space Jump Boots and Screw Attack,
    and without using slope jumps or bomb space jumps (Hypermode difficulty).

-   Added: Method to manipulate Power Bomb Guardian into opening the Power Bomb Blast Shield on the door to
    Undertemple Access, using Boost Ball (Normal and above).

-   Fixed: The method to open the Hydrodynamo Station Seeker door using Screw Attack without Seeker Launcher now
    requires Gravity Boost to not have been collected.

-   Added: Method to get to the portal in Mining Station B with Space Jump Boots and Screw Attack (Trivial and above).

-   Fixed: Transport A Access, Collapsed Tunnel, Dynamo Chamber, Trooper Security Station, Mining Station Access, and
    Portal Access A now correctly require Morph Ball.

-   Fixed: Elevator rooms with missing Scan Visor requirements now have them.

-   Fixed: Removed erroneously added method to cross Sanctuary Entrance with Screw Attack without Space Jump Boots.

-   Fixed: Going through Sacred Bridge on No Tricks now requires Scan Visor and Morph Ball when coming from GFMC
    Compound.

-   Added: Method to skip Scan Visor and Morph Ball using Space Jump Boots in Sacred Bridge, when coming from GFMC
    Compound (Easy and above).

-   Fixed: Added Scan Visor requirement in Temple Transport Access (Sanctuary).

-   Changed: Connections in Venomous Pond were redone.

-   Changed: Getting to the door to Dark Transit Station in Trial Grounds with no items is now Hard difficulty, from
    Easy.

-   Added: Methods to get to the door to Dark Transit Station in Trial Grounds with Screw Attack without Space Jump
    Boots (Easy and above) and with a Bomb Space Jump (Normal and above).

-   Fixed: Added missing requirements for the Dark Samus 3 and 4 fight.

-   Changed: Fighting Dark Samus 2 with only Echo Visor is now Trivial difficulty, from Easy.

-   Fixed: Power Bomb doors now require Morph Ball, and Super Missile doors now require Power Beam and Charge Beam.

-   Added: Method to destroy the second web in Hive Tunnel when going through the room backwards using Sonic Boom
    (Easy and above).

## [0.28.1] - 2019-06-14

-   Fixed: Resetting settings would leave the launchers' configuration in an invalid state.

## [0.28.0] - 2019-06-12

-   *Major* - Changed: The resolver now keeps track of current energy during resolution.
    This ensures you'll always have enough Energy Tanks for trips to Dark Aether.

-   *Major* - Added: Scanning a keybearer corpse provides a hint of what is in the matching Flying
    Ing Cache.

-   Added: The tracker now persists the current state.

-   Added: Some generation failures are now automatically retried, using the same permalink.

-   Added: Buttons to see what a difficulty unlocks that doesn't involve tricks at all.

-   Changed: Increased Hint Scan value for logic to the intended value from the previous
    change.

-   Changed: There's no more hints with joke locations.

-   Changed: The lore hint in Mining Station A is now able to be scanned from the room center.

-   Added: A warning is now displayed when trying to disable validation.

-   Fixed: Seeker Missile's included missiles now respect the "needs Missile Launcher"
    option.

-   Changed: Progressive Launcher is now disabled by default.

-   Fixed: Clicking the connection's link in the Data Visualizer should now always work.

-   Changed: Hint Locations page now has a more usable UI.

-   Changed: On No Tricks, the logic will ensure that you can get Missiles, Seeker Launcher, and either
    Grapple Beam or both Space Jump Boots and Screw Attack before fighting Chykka.

-   Added: Methods to cross Workers Path with Screw Attack.

## [0.27.1] - 2019-05-30

-   Fixed: Specific trick levels are now persisted correctly across multiple sessions.

## [0.27.0] - 2019-05-28

-   *Major* - Changed: Optimized the seed generation step. It should now take roughly
    half as long or even faster.

-   *Major* - Added: It's now possible to configure the difficulty on a per-trick basis.

-   *Major* - Added: It's now possible to check where a certain trick is used on each
    difficulty.

-   Added: Hint Scans are valued more by the logic, making Translators more likely.

-   Changed: Joke item and locations now have a `(?)` added to make then slightly more
    obvious they're not serious.

-   Changed: Average ammo provided per expansion is now shown with more precision.

-   Added: `randovania echoes database list-dangerous-usage` command to list all
    paths that require a resource to not be collected.

-   Added: Methods to get to Sunburst location by reaching the platform with the cannon
    with a scan dash (Normal and above) or with just Space Jump Boots (Easy and above).

-   Added: Method to leave and enter the arena in Agon Temple with only Space Jump Boots
    (Trivial and above to enter; Easy and above to leave).

-   Added: Method to get to Darkburst location in Mining Station B via a Bomb Space Jump
    and without Screw Attack (Easy and above).

-   Fixed: In Hydrodynamo Station, going from the door to Hydrodynamo Shaft to the door to
    Save Station B now always requires all three locks in Hydrodynamo Station to be unlocked.

-   Added: Method to cross Phazon Pit using a Bomb Space Jump (Easy and above).

-   Added: Method to open the Seeker door in Hydrodynamo Station without the Seeker Launcher,
    using Screw Attack and one missile (Hard and Above).

-   Changed: The Ing Windchamber puzzle now only requires four missiles instead of five.

-   Changed: The cannon in Sanctuary Temple Access now only requires four missiles to
    activate instead of five.

-   Changed: Sanctuary Temple Access now requires a way to defeat the Quad to get through.

-   Added: Support for damage requirements without exactly one damage reduction item.

-   Changed: Seed validation should run faster and with fewer errors now.

-   Added: Another joke hint.

-   Changed: Updated credits.

-   Fixed: Crossing Sanctuary Entrance via the Spider Ball Track now requires Boost Ball.

-   Added: Method to cross Sanctuary Entrance with Screw Attack and without Space Jump Boots
    (Trivial and above).

-   Added: Method to cross Sanctuary Entrance, from the door to Power Junction to the door to
    Temple Transport Access, with Spider Ball and Power Bombs (Easy and above).

-   Fixed: The method to get the Sanctuary Entrance item without Spider Ball now requires
    Spider Guardian to not have been defeated.

-   Added: Method to get to and use the Vigilance Class Turret in Sanctuary Entrance using
    Space Jump Boots, Screw Attack, and Spider Ball. Spider Ball isn't required if Spider
    Guardian hasn't been defeated.

-   Fixed: In Sanctuary Entrance, going up the Spider Ball Track near the lore scan via the
    intended method now requires Boost Ball and the Morph Ball Bomb.

-   Added: Methods to go up the Spider Ball Track near the lore scan in Sanctuary Entrance
    with Spider Ball and only one of the following items:
    - Morph Ball Bomb (Trivial and above);
    - Boost Ball (Trivial and above);
    - Space Jump Boots (Easy and above).

-   Changed: In Sanctuary Temple, getting to the door to Controller Access via scan dashing
    is now Hard and above, from Normal and above.

-   Added: A tab with all change logs.

## [0.26.3] - 2019-05-10

-   Changed: Tracker now raises an error if the current configuration is unsupported.

-   Fixed: Tracker no longer shows an error when opening.

## [0.26.2] - 2019-05-07

-   Fixed: An empty box no longer shows up when starting a game with no
    extra starting items.

-   Fixed: A potential crash involving HUD Memos when a game is randomized
    multiple times.


## [0.26.1] - 2019-05-05

-   Fixed: The in-app changelog and new version checker now works again.

-   Fixed: Patching with HUD text on and using expansions locked by major item now works.

-   Changed: Missile target default is now 175, since Seeker Launcher now defaults to
    giving 5 missiles.


## [0.26.0] - 2019-05-05

-   **MAJOR** - Added: Option to require Missile Launcher and main Power Bombs for the
    respective expansions to work.

-   **MAJOR** - Added: Option to change which translator each translator gate in the
    game needs, including choosing a random one.

-   **MAJOR** - Added: Luminoth Lore scans now includes hints for where major items
    are located, as well as what the Temple Guardians bosses drop and vanilla Light Suit.

-   Added: Welcome tab, with instructions on how to use Randovania.

-   Added: Option to specify how many items Randovania will randomly place on your
    starting inventory.

-   Added: Option to change how much damage you take from Dark Aether when using
    Varia Suit and Dark Suit.

-   Added: Progressive Launcher: a progression between Missile Launcher and Seeker Launcher.

-   Changed: Logic considers the Translator Gates in GFMC Compound and Torvus Temple
    to be up from the start, preventing potential softlocks.

-   Changed: Escaping Main Hydrochamber after the Alpha Blogg with a Roll Jump is
    now Hard and above, from Easy and above.

-   Changed: The no-Boost return method in Dark Arena Tunnel is now Normal and above only.

-   Changed: The Slope Jump method in Great Bridge for Abandoned Worksite is now Hard
    and above, from Normal.

-   Changed: Crossing the statue in Training Chamber before it's moved with Boost and
    Spider is now Hard and above, from Hypermode.

-   Added: Option to disable the Sky Temple Key hints or to hide the Area name.

-   Changed: The location in the Sky Temple Key hint is now colored.

-   Changed: There can now be a total of 99 of any single Major Item, up from 9.

-   Changed: Improved elevator room names. There's now a short and clear name for all
    elevators.

-   Changed: The changed room names now apply for when elevators are vanilla as well.

-   Fixed: Going from randomized elevators to vanilla elevators no longer requires a
    clean unpack.

-   Added: `randovania echoes database list-resource-usage` now supports all types of
    resources.

-   Added: `list-resource-usage` and `list-difficulty-usage` now has the `--print-only-area`
    argument.

-   Changed: Areas with names starting with !! are now hidden in the Data Visualizer.

-   Added: Docks and Elevators now have usable links in the Data Visualizer. These links
    brings you to the matching node.

-   Added: The message when collecting the item in Mining Station B now displays when in
    the wrong layer.

-   Added: A warning now shows when going on top of the ship in GFMC Compound before
    beating Jump Guardian.

## [0.25.0] - 2019-03-24

-   Changed: Reworked requirements for getting the Missile in Crossroads from the doors. You can:
    - On Normal and above, with Boost, Bombs, Space Jump and Screw Attack
    - On Hard and above, with Bombs, Space Jump and Screw Attack
    - On Hypermode, with Bombs and Space Jump

-   Changed: Logic requirements for Dark Samus 2 fight are now the following:
    - On all trick levels, Dark Visor
    - On Easy and above, Echo Visor
    - On Normal and above, no items

-   Changed: The Slope Jump in Temple Assembly Site is now Hard and above, from Normal and above.

-   Changed: All occurrences of Wall Boost are now locked behind Hard or above.

-   Added: Added method to get the Power Bomb in Sanctuary Entrance with just Space Jump
    and Screw Attack. (See [#29](https://github.com/randovania/randovania/issues/29))

-   Added: Added method to cross Dark Arena Tunnel in the other direction without Boost.
    (See [#47](https://github.com/randovania/randovania/issues/47))

-   Added: Basic support for running Randovania on non-Windows platforms.

-   Added: You can now create Generic Nodes in the Data Editor.

-   Changed: Drop down selection of resources are now sorted in the Data Editor.

-   Changed: Shareable hash is now based only on the game modifications part of the seed log.

-   Fixed: Python wheel wasn't including required files due to mising \_\_init__.py

-   Fixed: error when shuffling more than 2 copies of any Major Item

-   Fixed: permalinks were using the the ammo id instead of the configured

## [0.24.1] - 2019-03-22

-    **MAJOR**: New configuration GUI for Major Items:
     - For each item, you can now choose between:
        - You start with it
        - It's in the vanilla location
        - It's shuffled and how many copies there are
        - It's missing
     - Configure how much beam ammo Light Beam, Dark Beam and Annihilator Beam gives when picked.
        - The same for Seeker Launcher and missiles.

-    **MAJOR**: New configuration GUI for Ammo:
     - For each ammo type, you choose a target total count and how many pickups there will be.

        Randovania will ensure if you collect every single pickup and every major item that gives
        that ammo, you'll have the target total count.

-    **MAJOR**: Added progressive items. These items gives different items when you collect then,
        based on how many you've already collected. There are two:
     - Progressive Suit: Gives Dark Suit and then Light Suit.
     - Progressive Grapple: Gives Grapple Beam and then Screw Attack.

-    **MAJOR**: Add option to split the Beam Ammo Expansion into a Dark Ammo Expansion and
        Light Ammo Expansion.

        By default there's 10 of each, with less missiles instead.


-    **MAJOR**: Improvements for accessibility:
     - All translator gates are now colored with the correct translator gate color they need.
     - Translators you have now show up under "Visors" in the inventory menu.
     - An option to start the game with all maps open, as if you used all map stations.
     - An option to add pickup markers on the map, that identifies where items are and if
        you've collected them already.
     - When elevators are randomized, the room name in the map now says where that elevator goes.
     - Changed the model for the Translator pickups: now the translator color is very prominent and easy to identify.

-    Added: Option to choose where you start the game

-    Added: Option to hide what items are, going from just changing the model, to including the
    scan and even the pickup text.

     You can choose to replace the model with ETM or with a random other item, for even more troll.

-    Added: Configure how many count of how many Sky Temple Keys you need to finish the game

-    Changed: Choosing "All Guardians" only 3 keys now

-    Changed: Timeout for generating a seed is now 5 minutes, up from 2.

0.24.0 was a beta only version.

## [0.23.0] - 2019-02-10

-   Added: New option to enable the "Warp to Start" feature.
-   Added: A "What's new" popup is displayed when launching a new version for the first time.
-   Fixed: changed text in Logic Settings to mention there _are_ hints for Sky Temple Keys.
-   Changed: Updated Claris' Randomizer, for the following fixes:
    -   Added the ability to warp to the starting room from save stations (-t).
    -   Major bug fix: The game will no longer immediately crash when not playing with Menu Mod.

## [0.22.0] - 2019-02-06

-   Changed: "Faster credits" and "Skip item acquisitions popups" are no longer included in permalinks.
-   Changed: Updated Claris' Randomizer, for the following fixes:
    -   Fixed an issue with two of the Sky Temple Key hints being accidentally switched.
    -   FrontEnd editing now works properly for PAL and Japanese versions.
    -   Attract video removal is now integrated directly into the Randomizer.
    -   Getting the Torvus Energy Controller item will no longer block you from getting the Torvus Temple item.

## [0.21.0] - 2019-01-31

-   **Major**: now using Claris' Randomizer version 4.0. See [Changelog](https://pastebin.com/HdK9jdps).

-   Added: Randovania now changes the game id to G2ME0R, ensuring it has different saves.
-   Added: Game name is now changed to 'Metroid Prime 2: Randomizer - SEEDHASH'. Seed hash is a 8 letter/number
      combination that identifies the seed being played.
-   Changed: the ISO name now uses the seed hash instead of the permalink. This avoids issues with the permalink containing /
-   Changed: Removed Agon Temple door lock after fighting Bomb Guardian, since this has been fixed in the Randomizer.
-   Fixed: Selecting an non-existent directory for Output Directory had inconsistent results

## [0.20.2] - 2019-01-26

-   Fixed: changed release zip to not use BZIP2. This fixes the native windows zip client being unable to extract.

0.20.1 was skipped due to technical issues.

## [0.20.0] - 2019-01-13

-   Added: an icon! Thanks to Dyceron for the icon.
-   Added: a simple Tracker to allow knowing where you can go with a given item state
-   Changed: Don't consider that Seeker Launcher give missiles for logic, so it's never
      considered a missile source.

## [0.19.1] - 2019-01-06

-   Fixed: Hydrodynamo Station's Door to Training Access now correctly needs Seekers
-   Added: New alternatives with tricks to get the pickup in Mining Plaza A.
-   Added: Trick to cross the Mining Plaza A backwards while it's closed.
-   Changed: Added a chance for Temple Keys not being always placed last.
-   Changed: Light Suit now has a decreased chance of being placed early.

0.19.0 was skipped due to technical issues.

## [0.18.0] - 2019-01-02

-   Added: Editor for Randovania's database. This allows for modifications and contributions to be made easily.
      There's currently no way to use the modified database directly.
-   Added: Options to place the Sky Temple Keys on Guardians + Sub-Guardians or just on Guardians.
-   Changed: Removed Space Jump method from Training Chamber.
-   Changed: Added Power Bomb as option for pickup in Hive Chamber B.
-   Changed: Shortened Permalinks when pickup quantities aren't customized.
-   Added: Permalinks now include the database version they were created for.
-   Fixed: Logic mistake in item distribution that made some impossible seeds.
-   Changed: For now, don't consider Chykka a "can only do once" event, since Floaty is not used.
-   Fixed: Permalinks now properly ignore the Energy Transfer Module.

## [0.17.2] - 2018-12-27

-   Fixed: 'Clear loaded game' now properly does its job.
-   Changed: Add an error message to capture potential Randomizer failures.
-   Changed: Improved README.

## [0.17.1] - 2018-12-24

-   Fixed: stray tooltips in GUI elements were removed.
-   Fixed: multiple typos in GUI elements.

## [0.17.0] - 2018-12-23

-   New: Reorganized GUI!
    -   Seed Details and Data Visualizer are now different windows opened via the menu bar.
    -   There are now three tabs: ROM Settings, Logic Settings and Item Quantities.
-   New: Option to disable generating an spoiler.
-   New: All options can now be exported and imported via a permalink.
-   Changed: Renamed "Logic" to "Trick Level" and "No Glitches" to "No Tricks". Appropriate labels in the GUI and files
    changed to match.
-   Internal: no longer using the py.path and dataset libraries

## [0.16.2] - 2018-12-01

-   Fixed: adding multiples of an item now works properly.

## [0.16.1] - 2018-11-25

-   Fixed: pressing the Reset button in the Item Quantity works properly.
-   Fixed: hiding help in Layout Generation will no longer hide the item names in Item Quantity.

## [0.16.0] - 2018-11-20

-   Updated item distribution: seeds are now less likely to have all items in the beginning, and some items less likely to appear in vanilla locations.
-   Item Mode (Standard/Major Items) removed for now.

## [0.15.0] - 2018-10-27

-   Added a timeout of 2 minutes to seed generation.
-   Added two new difficulties:
    -   Trivial: An expansion of No Glitches, where no tricks are used but some clever abuse of room layouts are used.
    -   Hypermode: The highest difficulty tricks, mostly including ways to skip Space Jump, are now exclusive to this difficulty.
-   Removed Controller Reset tricks. This trick doesn't work with Nintendont. This will return later as an additional configuration.

## [0.14.0] - 2018-10-07

-   **Major**: Added support for randomizing elevators.
-   Fixed spin boxes for item quantities changing while user scrolled the window.
    It is now needed to click on them before using the mouse wheel to change their values.
-   Fixed some texts being truncated in the Layout Generation window.
-   Fixed generation failing when adding multiple of some items.
-   Added links to where to find the Menu Mod.
-   Changed the order of some fields in the Seed Log.

## [0.13.2] - 2018-06-28

-   Fixed logic missing Amber Translator being required to pass by Path of Eyes.

## [0.13.1] - 2018-06-27

-   Fixed logic errors due to inability to reload Main Reactor after defeating Dark Samus 1.
-   Added prefix when loading resources based on type, improving logs and Data Visualizer.

## [0.13.0] - 2018-06-26

-   Added new logic: "Minimal Validation". This logic only checks if Dark Visor, Light Suit and Screw Attack won't lock each other.
-   Added option to include the Claris' Menu Mod to the ISO.
-   Added option to control how many of each item is added to the game.

## [0.12.0] - 2018-09-23

-   Improved GUI usability
-   Fixed Workers Path not requiring Cobalt Translator to enter

## [0.11.0] - 2018-07-30

-   Randovania should no longe create invalid ISOs when the game files are bigger than the maximum ISO size: an error is properly reported in that case.
-   When exporting a Metroid Prime 2: Echoes ISO if the maximum size is reached there's is now an automatic attempt to fix the issue by running Claris' "Disable Echoes Attract Videos" tool from the Menu Mod.
-   The layout log is automatically added to the game's files when randomizing.
-   Simplified ISO patching: by default, Randovania now asks for an input ISO and an output path and does everything else automatically.

## [0.10.0] - 2018-07-15

-   This release includes the capability to generate layouts from scratch and these to the game, skipping the entire searching step!

## [0.9.2] - 2018-07-10

-   Added: After killing Bomb Guardian, collecting the pickup from Agon Energy Controller is necessary to unlock the Agon Temple door to Temple Access.
-   Added a version check. Once a day, the application will check GitHub if there's a new version.
-   Preview feature: option to create item layouts, instead of searching for seeds. This is much more CPU friendly and faster than searching for seeds, but is currently experimental: generation is prone to errors and items concentrated in early locations. To use, open with randovania.exe gui --preview from a terminal. Even though there are many configuration options, only the Item Loss makes any difference.

## [0.9.1] - 2018-07-21

-   Fixed the Ing Cache in Accursed Lake didn't need Dark Visor.

## [0.9.0] - 2018-05-31

-   Added a fully featured GUI.

## [0.8.2] - 2017-10-19

-   Stupid mistake.

## [0.8.1] - 2017-10-19

-   Fix previous release.

## [0.8.0] - 2017-10-19

-   Save preferences.
-   Added Claris Randomizer to the binary release.

## [0.7.1] - 2017-10-17

-   Fixed the interactive .bat

## [0.7.0] - 2017-10-14

-   Added an interactive shell.
-   Releases now include the README.

## [0.5.0] - 2017-10-10

-   Releases now include standalone windows binaries<|MERGE_RESOLUTION|>--- conflicted
+++ resolved
@@ -32,15 +32,11 @@
 - Changed: In Artaria - Water Reservoir, breaking the blob is no longer "dangerous", as long as Slide is not randomized. This was previously dangerous because there's a connection in EMMI Zone Exit Southwest that makes use of Speed Booster, however, by simply adding a "Can Slide" option on the same condition, the logic now sees the blob as safe.
 - Changed: In Burenia: Fighting Drogyga is now only "dangerous" if Highly Dangerous Logic is enabled. This is achieved by adding a Highly Dangerous Logic constraint on all instances where the logic uses "Before Drogyga" on connections in the Underneath Drogyga room.
 - Changed: In Burenia - Main Hub Tower Middle, lowering the Spider Magnet Wall is now "dangerous" only when Highly Dangerous Logic is enabled. The connection from the bottom of the room to the Pickup Platform that uses Grapple Movement requires the Spider Magnet Wall to not be lowered now requires Highly Dangerous Logic. The randomizer currently doesn't have the necessary options to make this connection mandatory in any seeds anyway.
-<<<<<<< HEAD
 - Changed: In Artaria - EMMI Zone Spinner, the connection to the pickup that is available before flipping the spinner now also requires door lock rando to be enabled. The result is that the spinner event is now not a dangerous resource unless door lock rando is enabled.
 - Changed: In Dairon - Yellow EMMI Introduction, using Speed Booster to go through the Shutter Gate, right to left, no longer requires Flash Shift Skip.
 - Changed: In Cataris - Thermal Device Room South, the connections to the thermal door that closes after using the thermal device now logically remains open when door lock rando is disabled and the "Can Slide" and "Shoot Beam" templates are satisfied. This is a handwave that makes the thermal device no longer a dangerous resource.
 - Changed: In Burenia - Teleport to Ferenia, using Speed Booster to get past the Shutter Gate now requires Speed Booster Conservation Beginner.
 - Changed: In Ferenia - Purple EMMI Introduction, using Speed Booster to get past the Shutter Gate now requires Speed Booster Conservation Intermediate instead of Flash Shift Skip Beginner.
-- Changed: Most instances of pushing Wide Beam Blocks by using Wave Beam through walls now no longer need Wide Beam. Notable exception is Dairon - West Transport to Ferenia, from below.
-- Changed: Boss fight logic using Ice Missile without Super Missile is no longer an option, and effectively requires as many missiles as with normal Missiles.
-=======
 - Changed: Most instances of pushing Wide Beam Blocks by using Wave Beam through walls now no longer need Wide Beam. Notable exception is Dairon - West Transport to Ferenia, from below.
 - Changed: Boss fight logic using Ice Missile without Super Missile is no longer an option, and effectively requires as many missiles as with normal Missiles.
 - Changed: Exclude Ghavoran door between Flipper Room and Elun Transport Access from being shuffled as a Grapple Beam door in Door Lock rando. This is to enable a Ledge Warp to flip the Spinner from below.
@@ -50,7 +46,6 @@
   - For Missiles, Super Missiles and Ice Missiles, the number of required missiles is reduced by 1, which matches the pre-existing comments. These alternatives remain Combat Intermediate.
   - For Missiles, Super Missiles and Ice Missiles, these can now also be used without combat tricks, but you need 1.5x as many units of Missiles ammo as the combat trick version.
   - Added Storm Missiles.
->>>>>>> 6fe69170
 - Fixed: A typo in the room name Ferenia - East Transport to Dairon has been changed from East Transport to Darion.
 - Fixed: In Burenia - Teleport to Ghavoran, to open the Plasma Beam door from below, add requirement to have Plasma Beam. This becomes relevant with Separate Beam Behavior.
 - Fixed: In Artaria - Teleport to Dairon, to enter the teleport itself using Wave Beam, add requirements to have Wide Beam and Door Lock Rando being disabled. The former becomes relevant with Separate Beam Behavior.
