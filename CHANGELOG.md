--- conflicted
+++ resolved
@@ -34,7 +34,6 @@
 - Fixed: Ext. Gamma Nest NE Access now has corrected Morph Ball requirements and trick types.
 - Fixed: Ext. Zeta Nest West Access now has corrected Morph Ball requirements and trick types.
 
-<<<<<<< HEAD
 ### Metroid Dread
 
 #### Logic Database
@@ -49,7 +48,7 @@
   - Health changes
     - When dodging the later attack without Flash Shift or a Spin Jump, 250 Energy is required
     - The fan phase requires a Spin Jump or Combat (Intermediate) with 300 Energy.
-=======
+
 ### Metroid Prime
 
 #### Logic Database
@@ -57,7 +56,6 @@
 ##### Chozo Ruins
 
 - Added: Ruined Shrine NSJ climb now has both NTSC and non-NTSC versions documented.
->>>>>>> 1e5f349f
 
 ### Metroid Prime 2: Echoes
 
