--- conflicted
+++ resolved
@@ -9,15 +9,13 @@
 
 - Added: Experimental preset option to place all majors or pickups logically. This makes sure pickups that are not required can be collected.
 
-<<<<<<< HEAD
 ### Metroid Prime
 
 - Changed: The refill pickups don't show the irrelevant explanation about how much underlying ammo will be provided.  
-=======
+
 ### Metroid Prime 2: Echoes
 
 - Fixed: Error when splitting or unsplitting Beam Ammo Expansions when there are a total 0 Beam Ammo expansions.
->>>>>>> 1d07bf4c
 
 ### Metroid: Samus Returns
 
