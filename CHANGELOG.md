# Change Log

All notable changes to this project will be documented in this file.

The format is based on [Keep a Changelog](https://keepachangelog.com/en/1.0.0/)
and this project adheres to [Semantic Versioning](https://semver.org/spec/v2.0.0.html).

## [9.1.x] - 2025-05-??

- TODO

## [9.0.0] - 2025-04-01

- **Major** - Added: Factorio has been added. Shuffle the tech tree, recipes for science packs. The native multiplayer is fully supported, while Multiworld isnt'.
- **Major** - Added: Featural Hints. Echoes and Cave Story now use a brand new hint system, where hints may refer to various Features of a pickup or of a location. Read the complete changelog for more details.
- **Major** - Changed: Hints are now placed after pickup placement, rather than during. This should result in more interesting hints in all games.
- **Major** - Added: Co-op as an additional Multiworld Mode. In Co-op, multiple people can share Worlds together, which means that they will share their inventory. This works for all games that support Multiworld.
- **Major** - Changed: The trick level "Hypermode" has been renamed to "Ludicrous". This new name is game agnostic and more properly describes the difficulty of this category.
- Added: Async Races can now be hosted and joined directly from Randovania.
- Added: Games with hints now share a unified Hints tab in the preset editor window. New settings have been added to disable various kinds of hints.
- Added: Every game now has a "Pickup Hint Features" tab where you can view which Features apply to which pickups.
- Added: Cave Story and Echoes now have a "Pickup Location Features" tab where you can view which Features apply to which locations.
- Added: Location Features can be viewed in the Database Viewer.
- Added: 3 more joke hints.
- Added: The Hints Spoiler tab now indicates which location a hint is pointing to.
- Added: Experimental option under Generation -> Logic Settings that improves the results of generation but increases generation time.
- Changed: The Hints Spoiler tab sorts its entries in a more helpful manner.
- Changed: Some joke hints are now shared between all games that use them.
- Changed: Hints now prioritize non-progression major items rather than progression minor items.
- Changed: Updated included Nintendont to a newer version that includes the latest changes from the official Nintendont.
- Changed: The "Spoiler: Playthrough" tab is significantly easier to read and follow along with.
- Fixed: The "Spoiler: Playthrough" tab is much faster when calculating the playthrough.
- Fixed: It is now properly impossible for multiple hints to point to the same location.
- Fixed: A recent regression in the resolver that made it significantly slower has been fixed.
- Fixed: Generator action weights were being incorrectly calculated.
- Fixed: When calculating reach with unsafe resources, the generator no longer ignores some valid options.
- Fixed: Typo in dialog about generated game hash being different from expected.
- Fixed: The map tracker now correctly accounts for door locks that have been modified statically by settings such as unlocked Save Station doors.

### Door Lock Randomizer

- Added: Hint placement for seeds with individual door lock randomization now uses the resolver to help determine what to hint. This should result in significantly more useful hints in these seeds.
- Changed: When checking doors that are completely unreachable (such as uncrashed Frigate in most Metroid Prime presets), the resolver is no longer run. This should improve generation time slightly.
- Changed: The lists of weaknesses in the Door Locks preset settings tab are now sorted more naturally, and aligned with each other.
- Fixed: Bug in the revised door solver that would result in permanently locked doors being placed when they shouldn't.
- Fixed: Minor edge case where damage wasn't considered when placing permanently locked doors.

### Resolver

- Fixed: Some seeds being considered impossible when finding a progressive item in an area where a later item in the progressive chain is required to leave.
- Fixed: Minor edge case where a seed might be considered impossible due to missing consideration of damage.
- Fixed: Some seeds being considered impossible in cases where damage requirements are spread between multiple connections.

### Metroid Dread

- Fixed: GUI formatting on the game page.
- Fixed: Starter Preset now has a proper description.

#### Logic Database

- Changed: The Silver Robot fight now have higher health requirements when doing the fights without Power Bomb or Screw Attack
  - This list replaces `Flash Shift or Combat (Beginner)` from the previous set of requirements
  - Without Combat tricks: Requires Flash Shift or Spin Boost, and 499HP
  - On Combat Beginner: Either Flash Shift or Spin Boost, and 399HP; Or 299HP
  - On Combat Intermediate: 199HP
  - Or simply Combat Advanced
- Changed: The Gold Robot fight have the same upgrade to the requirements as the Silver version, except all HP requirements are 100 higher.
- CHanged: The Twin Robot fights have the same upgrade to the requirements as the Gold version, except all HP requirements are 100 higher again.

##### Artaria

- Added: Accessing the top pickup in Screw Attack Room with a Shinespark by going down through the water basin. Requires either Screw Attack or Morph Ball and Gravity Suit.
- Added: Logically flipping the Screw Attack Room Spinner and using Shinespark to immediately reach the left side platform. Requires Highly Dangerous Logic or Screw Attack.
- Added: Accessing Start Point 2 in Screw Attack Room using a Shinespark. Requires either Screw Attack or Morph Ball and Slide.
- Added: Damage Boost with Spin Boost to get Missile Tank 1 in Melee Tutorial Room, before X are released, using Highly Dangerous Logic.
- Changed: Flipping the spinner in Screw Attack Room when by going from the door to the transport is now logically possible also after having flipped the spinner, unless Highly Dangerous Logic is enabled.
- Changed: All other connections in Screw Attack Room that are only open before flipping the spinner are now only logical when Highly Dangerous Logic is enabled.
- Changed: The conditions that depends on not having blown up the blob in Screw Attack Room are now only logical when Highly Dangerous Logic is enabled.
- Changed: In White EMMI Arena: Reaching Door to EMMI Zone Spinner (Middle) from Door to Central Unit Access (Charge) with Spin Boost now requires Wall Jump (Beginner).
- Changed: In EMMI First Chase End: Reaching Door to Teleport to Dairon (Top) with Spin Boost now requires Wall Jump (Beginner).
- Changed: In Screw Attack Room: Reaching Next to Upper Tank from Total Recharge with Spin Boost no longer requires a Wall Jump trick.
<<<<<<< HEAD
- Changed: The connection in Arbitrary Enky Room directly from Total Recharge to Dock to Teleport to Dairon is now always logical when having Morph Ball.
- Changed: The two Blobs in Arbitrary Enky Room now use the same event for logical purposes.
=======
- Changed: It is now logical to access the Chain Reaction Device after ending the Chain Reaction sequence. This also means climbing the Chain Reaction Room later has slightly fewer requirements.
- Changed: Using the Stand On Frozen Enemies trick to get Missile Tank 1 in Melee Tutorial Room now requires Highly Dangerous Logic.
- Changed: Fighting Corpius without tricks now requires 198 damage, down from 199. This makes the fight logical on Strict Damage strictness with 1 Energy Tank.
>>>>>>> 67e5d862
- Fixed: Using Speed Booster to Shinespark to the top pickup in Screw Attack Room now requires Door Lock Rando to be Disabled.

##### Burenia

- Added: In Main Hub Tower Bottom: Reach from Alcove Across Grapple Block to Ledge above Grapple Block using Spin Boost.
- Added: In Main Hub Tower Bottom: Reach from Water Space Jump Platform to Door to Save Station South Access (Lower) using Gravity Suit, Spin Boost and Movement (Beginner).
- Changed: In Main Hub Tower Bottom: Reaching Door to Save Station South Access (Lower) from Above Screw Attack Blocks with Spin Boost now requires Wall Jump (Beginner).
- Changed: In Main Hub Tower Bottom: Reaching Ledge above Grapple Block from Water Space Jump Platform using Spin Boost now requires either the Grapple Block Event or Wall Jump (Beginner).

##### Cataris

- Added: The pillar in Moving Magnet Walls (Small) can now be crossed with Spin Boost and Wall Jump (Intermediate).
- Changed: The Energy Part pickup in Thermal Device Room North no longer requires the Varia Suit if the "Cataris - Lower Lava Button" event has been triggered.
- Changed: The blob in Z-57 Heat Room West (Right) now requires the Varia Suit to be destroyed.
- Changed: Using Spin Boost in conjunction with the Slide Jump to reach the upper part of the Experiment-Z57 room now requires Wall Jump (Intermediate).
- Changed: Using Spin Boost to do the First Blob event in Z-57 Heat Room West (Left) now requires Movement (Beginner).

##### Dairon

- Changed: Reaching the tunnel at the top of Central Unit Access with Spin Boost now requires Movement (Beginner), but remains trickless with Space Jump.

##### Elun

- Changed: Using Cross Bombs to get past the Fan in Fan Room left to right has been increased from Movement Beginner to Intermediate, and a video has been added to the database.

##### Ferenia

- Changed: Using Cross Bombs to get past the Fan in Fan Room right to left has been increased from Movement Beginner to Intermediate, and a video has been added to the database.

##### Ghavoran

- Fixed: The connections to fight the Golden Robot no longer require the X to not be released when doing the fight normally. This doesn't change what is logical, but makes it easier for the generator and resolver to release the X.

### Metroid Prime

- Fixed: A very precise situation that could lead to pickups not being sent properly.

#### Logic Database

##### Phazon Mines

- Fixed: Metroid Quarantine A: Getting the Missile Expansion via using the Spider Ball Track now requires Morph Ball.
- Fixed: Ore Processing: Getting from Door to Elevator Access A to Door to Storage Depot B via Power Bombs, Space Jump and L-Jumps now requires Morph Ball.

### Metroid Prime 2: Echoes

- Removed: Relative hints will no longer be placed.
- Changed: Legacy multiworld sessions where an Echoes hint points to a Cave Story item may have very slightly altered wording.
- Changed: A legacy relative hint pointing to a Nothing will now always refer to it by name.
- Changed: Keybearer hints may refer to pickups using different categories than before.
- Fixed: Seeds with individual Door Lock Randomizer enabled should see more door variety in the lategame.
- Fixed: When using the new experimental generator setting to consider possible unsafe resources, the Starter Preset can once again see Missile Launcher placed in the GFMC Compound crate.
- Fixed: Translators will no longer be hinted by hints of their own color.
- Fixed: Cannon Ball and the multiplayer pickups can no longer be selected as starting pickups, since they did not work in-game when doing so.
- Fixed: A very precise situation that could lead to pickups not being sent properly.

#### Logic Database

##### Agon Wastes

- Changed: Mining Plaza: Climbing the room with Screw Attack and no Space Jump bumped up to intermediate movement.
- Changed: Trial Grounds: Climbing the room with Screw Attack and no Space Jump bumped up to intermediate movement.

##### Temple Grounds

- Changed: Temple Assembly Site: Reaching the pickup location with Screw Attack and no Space Jump lowered to beginner movement.

### Metroid: Samus Returns

- Fixed: One Area 8 theme from not being included in music shuffle.
- Removed: Enabling the automatic item tracker is no longer a cosmetic option, as it is now forced to always be enabled.

#### Logic Database

#### Area 4 Central Caves

- Fixed: Starting in Spazer Beam Chamber now places Samus in the correct room.

#### Area 4 Crystal Mines

- Fixed: Renamed the room "Gamma Arena" to "Gamma+ Arena".
- Fixed: The Gamma+ Metroid being classified as a Gamma Metroid, thus having the wrong requirements.

#### Area 5 Tower Exterior

- Fixed: Starting in Screw Attack Chamber or Zeta Arena Access now places Samus in the correct room.

##### Area 5 Tower Interior

- Fixed: Grapple Shuffler - Coming back up from the pickup if it was reached via a Melee Clip.

## [8.9.0] - 2025-02-02

- Added: It is now possible to focus the game images in the "Games" tab via a Keyboard.
- Added: Experimental option under Generation -> Logic Settings that makes an early check if the game is unbeatable due to options such as starting location, transports etc.
- Changed: Wording on the Door Locks preset tab to be clearer.
- Changed: The main Randovania window now doesn't have an unnecessary border.
- Changed: The highlighted button in the cosmetic options is now `Accept` instead of `Reset to Defaults`.
- Changed: Node details in the Data Visualizer now have word wrap.

### AM2R

#### Logic Database

##### Main Caves

- Added: Mining Facility Alpha Nest Access now has a Spider Ball method of crossing the room from either side.
- Added: Mining Facility Gamma Nest Access now has a Spider Ball method of crossing the room from either side.

### Metroid Dread

- Added: There is now a preset option for each region that will remove all of its light sources when enabled, making the game very dark.

#### Logic Database

- Fixed: A typo in the event name Artaria - Prepare Speedboost in Map Station has been changed from Prepare Speeboost in Map Station.
- Changed: Various locations listed below are altered in ways that improve the quality of generation and resolution. What is and isn't in logic should remain unchanged.

##### Artaria

- Added: In White EMMI Introduction: Climb from  Door to Teleport to Dairon (Lower) to Door to Teleport to Dairon (Thermal) by grapple-jumping on the falling magnet platform.
- Added: It is now logical to blow up the Proto EMMI blob in Melee tutorial from the right, with Wave Beam, Diffusion beam or a Pseudo Wave Beam (Intermediate) using Morph Ball, Wide Beam and Charge Beam.
- Changed: The logic surrounding the Single Use Slide in EMMI Zone Dome now makes it so that the event nodes remain logically accessible after collecting the event.
- Changed: It is now logical to go back to the event node for blowing up the Proto EMMI Blob from the right.

##### Cataris

- Changed: It is now considered logical to go back into Kraid's area using the normal entrance after defeating Kraid, if all the blobs necessary to go around have been blown up.

##### Dairon

- Changed: The logic in the Freezer is changed so that traversing the right part of the room ignores the dangerousness of turning on the Freezer generator. Meanwhile, all connections in the left part of the room that can be used before turning on the generator now require Highly Dangerous Logic.

##### Ghavoran

- Changed: It is now logical to go back to the event node for flipping the Super Missile Rotatable from the tunnel under it.
- Changed: It is now logical to go back to the event node for lowering the Super Missile Spider Magnet from the tunnel under it.

### Metroid Prime 2: Echoes

- Changed: Double Damage is now classified as a Beam instead of a Suit.
- Fixed: Typo in the Differences tab.
- Added: FAQ entry for light beam transport requirements.

#### Logic Database

##### Agon Wastes

- Added: Mining Station B: Hypermode method to open the portal without Space Jump Boots or Morph Ball Bombs.

##### Torvus Bog

- Added: Torvus Grove: Two expert difficulty methods to cross the upper part of this room without Space Jump Boots.
- Added: Torvus Plaza: Using Boost Ball and standables to reach the pickup without Spider or Screw Attack.

##### Sanctuary Fortress

- Added: Worker's Path: Advanced bomb jumps to get to the cannon platforms NSJ.
- Added: Grand Abyss: Expert extended dashes and standables to cross from the Vault side to the Watch Station side.

##### Ing Hive

- Added: Hive Dynamo Works: Advanced/Expert NSJ Extended Dashes to go across the gap with the grapple point.
- Added: Hive Entrance: Expert inbounds method to get to the item without Light Suit.
- Changed: Temple Security Access: Crossing the room after the gates have been triggered with only Screw Attack no longer requires Screw Attack at Z-Axis.

### Metroid: Samus Returns

- **Major** - Added: Split beams and suits. When playing with non-progressive beams or suits, each individual upgrade provides a unique effect instead of providing the effects of all previous upgrades. For suits, protection against lava requires having both suits, whereas Gravity on its own just provides reduced damage and free movement.
- Changed: The hinted item after collecting the last required DNA is now dependent on the final boss. The Baby Metroid is hinted for Proteus Ridley, the Ice Beam for Metroid Queen and the Bomb for Diggernaut.
- Fixed: Prevented the block with a hidden item in Area 4 Central Caves - Transit Tunnel from being destroyed from another area, causing the item disappear.
- Fixed: Incorrect rotation of a progressive item if the previous stage of the progressive item was received without leaving the area.
- Fixed: Once you have collected all Metroid DNA, when traveling from Surface West to Surface East, a message will always appear asking if you want to fight Proteus Ridley or not. Canceling the message will load Surface East like normal. This is to prevent Surface East from being potentially inaccessible if the only entry point is from Surface West.
- Fixed: Issue where reloading an area would retain the disconnected status regardless if the disconnect message was displayed or not.

#### Logic Database

##### Area 4 Central Caverns

- Added: Transport to Area 3 and Crystal Mines: A beginner Spider Ball Clip to reach the elevator to Crystal Mines from the bottom Chozo Seal with Space Jump.

##### Area 5 Tower Exterior

- Added: Tower Exterior Spider Ball Clip added to traverse from Next to Teleporter to Pickup (Super Missile Tank Bottom).

## [8.8.0] - 2025-01-02

- Added: Experimental preset option to place all majors or pickups logically. This makes sure pickups that are not required can be collected.
- Fixed: The map tracker no longer opens if the starting location prompt was cancelled.

### Metroid Prime

- Changed: The refill pickups don't show the irrelevant explanation about how much underlying ammo will be provided.

#### Logic Database

##### Tallon Overworld

- Fixed: Artifact Temple - Using the Artifact Temple Transport now expects Ridley to be defeated first.

### Metroid Prime 2: Echoes

- Fixed: Error when splitting or unsplitting Beam Ammo Expansions when there are a total 0 Beam Ammo expansions.

### Metroid: Samus Returns

#### Logic Database

##### Area 2 Dam Exterior

- Added: Spike Ravine - Collecting the pickup from below with High Jump Boots, Super Jump (Expert), and Unmorph Extend (Advanced).

##### Area 5 Tower Exterior

- Fixed: Starting in Screw Attack Chamber now places Samus in the correct room.

## [8.7.1] - 2024-12-05

### Cave Story

- Fixed: Curly's item in Plantation is now always sent in multiworld
- Changed: Loading a save in Jail no. 1 will now remove the block if the chest has been opened
- Changed: The helper block in Grasstown to return from east to west has been lowered by one block to make the jump easier
- Fixed: The helper block in Grasstown always spawns when it is supposed to
- Fixed: Freeware no longer crashes when alt-tabbing in fullscreen mode
- Fixed: Teleporter icons in Arthur's House now always appear in the correct order
- Fixed: Music randomization in Outer Wall now works regardless of which way you entered the room
- Added: Ikuyo and kl3cks7r have been added to the ingame credits

## [8.7.0] - 2024-12-02

- Added: When exporting a game fails, for certain cases Randovania will now verify your input files for bad files. This is supported by Metroid Prime and Metroid Prime 2: Echoes.
- Added: Drag and dropping a preset file into the main window now imports it.
- Added: Options to alert the user via flashing the taskbar/playing a sound when generation completes in the Preferences menu.
- Added: Show confirmation dialog when deleting a world in Multiworld.
- Added: Show confirmation dialog when closing the main window or multiplayer session window while generation is in progress.
- Fixed: When editing the preset description after another change in a preset, the cursor position is now retained.
- Fixed: Closing the multiplayer session window while generation is in progress will now abort the generation.

### Door Lock Randomizer

- Added: Experimental option that changes Door Lock Rando so that when determining which types a door can be randomized into, the algorithm searches for either side of the door using the resolver. This means some doors are more likely to have locks on them. Generation will also be faster.

### AM2R

- Changed: DNA hints are now sorted. If the DNA is for your own world, it is sorted based on the region, otherwise alphabetically based on the World name.

### Metroid Dread

#### Logic Database

##### Burenia

- Added: In Main Hub Tower Bottom: Get from Water Space Jump Platform to Alcove Across Grapple Block with just Gravity Suit and Movement (Beginner).
- Added: In Main Hub Tower Bottom: Get from Alcove Across Grapple Block to Door to Energy Recharge South with Gravity Suit, Morph Ball and Single-wall Wall Jump (Intermediate).

##### Dairon

- Changed: In Early Grapple Room: The second Slide Jump has been upgraded from Beginner to Advanced.
- Changed: In Early Grapple Room: Using Cross Bomb to cross the right gap is now under Movement (Beginner).
- Changed: In Early Grapple Room: It is now logical to get from the Door to Transport to Artaria to Door to Early Grapple Access by using just Movement (Beginner) to jump off the slope and into the tunnel, then jump into the tunnel at the end.

##### Ferenia

- Added: Wall Jump (Beginner) to get from Cold Room (Storm Missile Gate) to Wave Beam Tutorial.
- Changed: Opening the Storm Missile Gate in Cold Room now requires Screw Attack.
- Changed: Getting back to the door to Energy Recharge Station after opening the Storm missile Gate now accounts for needing two units of Power Bomb ammo.

### Metroid Prime

- Added: A feature that removes the Boost Ball bars obstacle in Tallon Overworld's Great Tree Hall, allowing free movement between the lower and upper levels of the room.
- Changed: Damage Reduction for Starter Preset and Moderate Challenge is now set to Additive.
- Changed: Missile Blast Shields have received some Quality of Life changes: they now automatically open the door when broken, even from behind, as well as being two-way if the opposite side was a normal door.
- Fixed: Setting Screen Brightness in the cosmetic settings mismatching with what appears in-game.

#### Logic Database

- Changed: The Varia-only heat reduction is now done via a miscellaneous resource rather than being patched at runtime.
- Changed: Going through Morph Ball Doors doesn't require the ability to shoot a beam anymore.

##### Tallon Overworld

- Added: Reverse Frigate now requires Knowledge (Beginner) in every room where the door usually requires activating Thermal Conduits from the other side.

### Metroid Prime 2: Echoes

- Removed: The "Fewest Changes" preset was removed.

#### Logic Database

- Fixed: All Seeker Doors without Seekers tricks have been moved into the dock override section thus allowing the corresponding doors to get shuffled in door type rando. To find the requirements of a seeker skip, look in the description of the corresponding dock node in the data visualiser.

### Metroid: Samus Returns

- Fixed: When Arachnus is configured to be the final boss, logic now requires collecting all DNA.

## [8.6.1] - 2024-11-03

- Fixed: Exporting Metroid Prime 2: Echoes games when the "Coin Chest" model is used now works.

## [8.6.0] - 2024-11-01

- Changed: The "Customize Preset" window has been given a visual overhaul.
- Changed: Filtering in the Generation Order tab is now case-insensitive.
- Changed: The Area View of the Data Visualizer now always has a dark gray background to help with readability.
- Changed: The progress bar in the Main Window and Game Details window is now in a status bar and only displayed when relevant.
- Fixed: When an error during exporting occurs, the progress bar will now reset.

### Resolver

- Fixed: Some seeds being considered impossible when finding a progressive item in an area where a later item in the progressive chain is required to leave.

### AM2R

- Changed: Adjusted the spacing of the Hints and Goal entries to be more consistent with other entries.
- Fixed: An error appearing when going to the Pipe rando preset page with the Depths pipes disabled.

#### Logic Database

- Fixed: The Hideout<->Bubble lair Depths pipes being on the wrong layer.

##### Golden Temple

- Fixed: Guardian Arena: IBJing up to Guardian Storage now requires Morph Ball.

##### Hydro Station

- Fixed: Breeding Grounds Entrance: Using Mid Air Morph to get to the upper part now requires Morph Ball.

##### Industrial Complex

- Fixed: Senjoo Settlement: Using Morph Glides to go from the Gamma Nest to the exterior now requires Morph Ball.

##### The Tower

- Fixed: Tower Exterior South East: Getting to the upper Gamma Nest ledge with Shinesparking and Morph Ball now requires a Beginner Morph Glide instead of an Intermediate Mid Air Morph and also requires Morph Ball.
- Fixed: Tower Exterior North East: Getting to the Plasma Beam Chamber Access door from below with Morph is now correctly classified as a Morph Glide instead of a Mid Air Morph and also requires Morph Ball.
- Fixed: Tower Exterior North East: Getting to the Save Station from the Zeta tunnel with Morph is now correctly classified as a Morph Glide instead of a Mid Air Morph and also requires Morph Ball.
- Fixed: Exterior Zeta Nest East Access: IBJing to the ceiling to get across from the Zeta Nest to the Exterior requires Infinite Bomb Propulsion.

##### Distribution Center

- Fixed: Distribution Center Exterior East: Climbing the room with High Jump and Morph Gliding now requires Morph Ball.
- Fixed: Distribution Facility Tower East: Morph Gliding over the little gap at the top now requires Morph Ball.
- Fixed: Distribution Facility Tower East: Walljumping and Morph Gliding from the bottom pipe to the middle pipe now requires Morph Ball.
- Fixed: Ice Beam Chamber Access: Mid Air Morphing into the pipe now requires Morph Ball.

##### The Depths

- Fixed: Bubble Lair Shinespark Cave: Climbing the upper part of the room with Walljumps and Morph Glides now requires Morph Ball.

##### Genetics Laboratory

- Fixed: Laboratory Entrance: Climbing the room with Walljumps and Morph Glides now requires Morph Ball.
- Fixed: Laboratory Spiked Hall: Morph Gliding across the room now requires Morph Ball.

### Cave Story

- Changed: The Objective preset entry doesn't enforce a minimum size anymore.
- Changed: Adjust spacing on the HP preset entry.

### Metroid Dread

- Fixed: Common case where an invalid input RomFS was considered valid.

### Metroid Dread

#### Logic Database

##### Ferenia

- Changed: The trick to pull the Grapple Block in Energy Recharge Station (Gate) using only Power Bombs to break the Bomb Blocks has been upgraded to Movement (Intermediate).
- Changed: The trick to pull the Grapple Block in Energy Recharge Station (Gate) using only Normal Bombs to break the Bomb Blocks has been upgraded to Movement (Advanced).

### Metroid Prime
- Added: The Data Visualizer now shows an Area View.
- Changed: Artifact, Phazon Suit, and Missile Expansion generation weights adjusted resulting in more even item-location probability distribution.

#### Logic Database

- Added: 3 Videos added to the logic database.

##### Chozo Ruins

- Added: In Furnace: Add comments that the standable climb up the spider track does not work on PAL.
- Added: In Furnace: Add Bomb Space Jump method for climbing the spider track on the West Furnace side.

##### Impact Crater

- Added: In Metroid Prime Lair: Require Combat Visor for Essence fight unless Invisible Objects is set to Advanced.

##### Tallon Overworld

- Added: In Tallon Canyon: Climb to the top of the half-pipe via one of the following: Intermediate Standable, Beginner BSJ, Intermediate Dash, or Intermediate Slope Jump.
- Added: In Tallon Canyon: Beginner Knowledge to break blocks with Power Bombs.
- Added: In Tallon Canyon: Advanced Wall Boost to climb the room from Gully.
- Added: In Gully: Beginner Standables to climb the room.

### Metroid Prime 2: Echoes

- Added: Colorblind-friendly textures for Main Gyro Chamber.
- Changed: Updated tournament winners scan text for Echoes 2024.

### Metroid: Samus Returns

- Added: Multiworld and item tracker support for console.
- Fixed: Rare case of the connector not being able to reconnect until Randovania is restarted.
- Fixed: Speed Booster offworld not displaying correctly for Metroid Dread.
- Fixed: Map tracker could not be opened if the final boss is Ridley.
- Changed: The preset entry for Aeion and Energy are now combined into one.
- Changed: The preset entries for the Goal and Hints don't enforce a minimum size anymore.
- Changed: Adjust spacing on the Elevator preset entry.
- Changed: Instead of a path to the RomFS, you now need to provide a decrypted 3ds, cia, cxi or app rom file.
- Removed: Requirement to provide the ExHeader for multiworld.
- Removed: Selection of PAL or NTSC region. This is automatically determined by the provided rom file.

## [8.5.0] - 2024-10-01

- Fixed: Improved server performance when importing/generating games with a huge number of worlds.

### AM2R

- Added: 1 more joke hint
- Fixed: A joke hint showing as two joke hints.

### Metroid Dread

#### Logic Database

##### Artaria

- Added: Various individual means of using Speed Booster to climb EMMI Zone Spinner from the Tunnel to White EMMI Area, using Speed Booster Conservation, and a choice between Normal Bombs, Cross Bombs and Spin Boost.
- Fixed: Logic now accounts for the need to escape through the doors after pulling open the EMMI Zone Spinner with Grapple Beam.
- Removed: Using Speed Booster to climb the EMMI Zone Spinner Room from the Door to White EMMI Arena (Power).

##### Ghavoran

- Added: In Super Missile Room: Intermediate Single-wall Wall Jump to reach Tunnel to Super Missile Room Access.

### Metroid: Samus Returns

- Added: Option to change the final boss to be Arachnus, Diggernaut, Metroid Queen, or Proteus Ridley (default).
- Changed: The DNA counter on the HUD now counts down to 0 from the amount DNA that is required to access the final boss instead of counting up to 39.
- Changed: The automatic item tracker now shows the collected DNA out of the required DNA.

## [8.4.0] - 2024-09-04

- Changed: When replacing a preset in a multiworld session, the user playing the world will now be unmarked from being ready.
- Fixed: The "Last Activity" text on the Multiplayer Session window is not aligned properly.

### AM2R

- Changed: The preset settings have been reordered to be more sensible.
- Changed: Flipping the game horizontally/vertically is not an unsupported option anymore.
- Fixed: Damage Reduction now functions correctly when more than 1 copy of a suit or more than 2 progressive suits are shuffled in the pool.
- Fixed: The seed hash on the ending screen will not clip anymore

### Cave Story

- Fixed: The explanation text in the objective tab no longer refers to a 100% objective that does not exist.

### Metroid Dread

- Added: Freesink can be enabled in a preset's Game Modifications -> Other tab. A more detailed description of this change can be found in the description. This option is **not** accounted for in logic.

#### Logic Database

##### Artaria

- Changed: The door that is locked by both Super Missile and Charge Beam is now using lock overrides. This ensures that the requirements of these locks are both respected by logic when randomizing Doors and this door is unchanged.

##### Cataris

- Added: Pseudo Wave Beam (Intermediate) to break the Blob above Blue Teleportal with Diffusion Beam.
- Added: Breaking the Blob above Blue Teleportal from the bottom of the lava, Knowledge (Beginner)
- Fixed: The Power Bomb requirement to reach the Blue Teleportal from above was circumvented when breaking the Blob from the left side of the wall.

##### Ferenia

- Removed: Getting the Missile Tank Pickup in Space Jump Room using Normal Bombs and Speed Booster.

### Metroid Prime

- Fixed: Underwater screen effect persisting after traversing backwards through Biotech Research Area 1
- Fixed: [JP/PAL] Reverse Lower Mines setting impassible at Metroid Quarantine B
- Fixed: [Experimental] Item Position Rando fixes: Scan visibility through walls and Artifact Temple/Burn Dome positions
- Changed: Cosmetic improvements to Impact Crater's dead bosses 2nd pass layer

### Metroid: Samus Returns

- Added: Changing the volume of the music and background ambience is now possible via cosmetic options.
- Added: Option to have more Metroid DNA placed than required.
- Changed: Area 6 - The Door to Chozo Seal West Intersection Terminal from Crumbling Stairwell is excluded from Door Lock Rando.
- Changed: The Gullugg next to the DNA Chozo Seal in Area 6 - Crumbling Stairwell has been removed.
- Fixed: The spawn point in Area 1 - Spider Ball chamber not working correctly.

#### Area 3 Metroid Caverns

- Fixed: The Grapple block between Letum Shrine and Gravitt Garden can now be removed from both sides.

## [8.3.0] - 2024-08-02

- Changed: Reduced some visual noise in the main window and customize preset window.
- Changed: Don't show unnecessary lines on Door Lock and Teleporter rando customization tabs.
- Changed: Clarified the description for the "Two way, between regions" transporter mode.
- Fixed: In multiworld sessions, creating a new world with a preset with unsupported features is now properly rejected.
- Fixed: The "Users and Worlds" tab on the Multiworld Session window is now easier to select.

### AM2R

- Added: 10 more joke hints have been added.
- Added: Progressive pickups can now be configured to be placed vanilla.
- Added: The first log entry in the game now displays a history of the collected items.
- Added: Multiworld generation now warns when chaos settings are enabled.
- Added: Cosmetic option to randomly color shift tilesets or backgrounds.
- Added: Configurable Damage Reduction for suits.
- Added: The seed hash will be displayed on the clear screen as well.
- Added: Options for flipping the gameplay vertically and horizontally.
- Added: The following offworld sprites have been added: Charge Beam, Energy Tank and Missile Expansion for Prime 1, Missile Launcher for Samus Returns.
- Changed: The offworld sprite for Prime 1 Bombs has been changed to better fit with the existing artstyle.
- Changed: When "Skip Gameplay cutscenes" is on, the Tower activation cutscene will also be skipped.
- Changed: On the Starter Preset, Screw Attack's priority has been changed to be `Low`.
- Changed: The Septogg in Breeding Grounds 3 South Gamma will now spawn instantly after defeating the Gamma.
- Changed: A warning will be shown when having Queen Metroid-Locked Doors as a target in Multiworlds.
- Changed: In a generated game, every joke hint will now be unique.
- Changed: When the DNA hint setting is set to `No hints`, joke hints will now also be shown, instead of the same generic text.
- Fixed: The Tower - Dark Maze now has the correct light level.
- Fixed: Industrial Complex - Breeding Grounds Fly Stadium Access now has the correct light level.
- Fixed: Exporting a game after a Music Rando game now properly deletes all randomized songs.
- Fixed: The Baby now requires all DNA in order to be collected again.
- Fixed: When using Door Lock rando, doors in boss rooms will not close instantly when stepping into the room, but instead stay open until the proper event starts.
- Fixed: Doors in boss rooms will not lock again when reentering the boss room after the boss was defeated.
- Fixed: In Door Lock Rando, when doors unlock in Genetic Laboratory rooms, they will now properly switch to ammo doors rather than switching to blue doors.
- Fixed: The softlock prevention in Super Missile Chamber now doesn't have a shot block overlapping with a crumble block.
- Fixed: In Door Lock Rando, if another Water Turbine has been destroyed, it will now not cause the original Water Turbine in Hydro Station to get destroyed.

#### Logic Database

##### The Tower

- Added: Ext. Zeta Nest East Access now has an IBJ (intermediate) + Knowledge (Beginner) + Spider method of crossing the room from the right.
- Added: Gamma Nest West Access now has an IBJ (intermediate) + Knowledge (Beginner) + Spider method of crossing the room from center to right.
- Fixed: Ext. Zeta Nest East Access now has corrected Morph Ball requirements and trick types.
- Fixed: Ext. Zeta Nest West Access now has corrected Morph Ball requirements and trick types.
- Fixed: Ext. Gamma Nest NE Access now has corrected Morph Ball requirements and trick types.
- Fixed: Ext. Zeta Nest West Access now has corrected Morph Ball requirements and trick types.

### Metroid Dread

- Fixed: The option to hide scans with Nothing data now behaves as expected.
- Fixed: Seeds with more than 3 starting Energy Parts can be exported and played.
- Fixed: The "start the game with the X released" option now also mentions Experiment Z-57.

#### Logic Database

##### Burenia

- Added: Use Pseudo Wave Beam (Intermediate) with Diffusion Beam to break the Early Gravity Blob through the wall.
- Fixed: The Early Gravity Speed Booster puzzle now correctly requires Speed Booster Conservation set to Beginner.
- Removed: Using Water Bomb Jumps to reach the Blob Alcove in Gravity Suit Tower.

##### Cataris

- Changed: The fight with Experiment Z-57 now requires more resources
  - Charge Beam changes
    - Using just Charge Beam has been upgraded to Combat (Intermediate)
    - Using Charge Beam with beams dealing at least 75 damage satisfies Combat (Beginner)
    - Using Charge Beams with beams dealing at least 120 damage is in logic with no tricks.
  - Health changes
    - When dodging the later attack without Flash Shift or a Spin Jump, 250 Energy is required
    - The fan phase requires a Spin Jump or Combat (Intermediate) with 300 Energy.

### Metroid Prime

- Changed: Updated tournament winners scan text
- Fixed: Crash in Central Dynamo/Quarantine Access A due to the memory from extra blast shields
- Fixed: Crash in Deck Beta Security Hall due to the memory from extra blast shields and auto-loads
- Fixed: Non-NTSC 0-00 Ruined Courtyard thermal conduit patch exploit where Super Missiles could be skipped
- Fixed: Upper Research Core door forcefield having the wrong color/vulnerability when a custom blast shield is placed
- Fixed: Upper Research Core door opening if a custom blast shield is destroyed while the door is unpowered
- Fixed: Export error when using (deprecated) Major cutscene skips
- Fixed: Shorelines lighthouse cutscene skip not working if the player had visited the save station
- Fixed: Missing black bars in the Elite Research bottom platform activation cutscene
- Fixed: Black bars sometimes disappearing prematurely in the Chozo Ice Temple cutscene
- Fixed: Missing screen fade-in from Arrival cutscenes in Transport to Chozo Ruins East and Transport to Tallon Overworld South when skipped
- Fixed: Ghost music in Furnace not playing when coming from Energy Core

#### Logic Database

- Fixed: When elevators are shuffled one-way (cycles/replacement/anywhere), and an elevator leads into the Ship on uncrashed Frigate Orpheon, coming back now properly needs Parasite Queen defeated.

##### Chozo Ruins

- Added: Ruined Shrine NSJ climb now has both NTSC and non-NTSC versions documented.

##### Phazon Mines

- Fixed: Added back the item requirements to Mines Security Station Barrier after they were accidentally removed.

### Metroid Prime 2: Echoes

- Added: FAQ for Sanctuary Entrance Kinetic Orb Cannon.

#### Logic Database

##### Temple Grounds

- Added: Great Wind Chamber terminal fall to the morph cannon now has standable terrain (beginner) and is documented.

##### Torvus Bog

- Fixed: Transit Tunnel East: Getting from Door to Training Chamber to Door to Catacombs without Gravity Boost now requires Morph Ball.

### Metroid: Samus Returns

- Added: Cosmetic option to shuffle music either by song type or full shuffle.
- Added: More starting locations have been added for all areas.
- Added: Progressive pickups can now be configured to be placed vanilla.
- Added: New generic offworld items for Missiles, Beams, and Suits in multiworld.
- Added: A unique icon for major items on the map.
- Changed: Room Names on the HUD are now enabled by default.
- Changed: Power Bomb drop rates have been bumped to 20% from 10-15% for nearly all enemies.
- Changed: The music in Surface West now plays the Surface East - Landing Site theme if you do not have the Baby and all DNA collected.
- Changed: The Aeion orbs after collecting major upgrades has been restored.
- Changed: Beams have been rebalanced against Diggernaut.
- Fixed: The hidden area in Area 7 - Spider Boost Tunnel South not being removed fully.
- Fixed: Negative Metroid count if defeating the Larva Metroids in reverse.
- Fixed: Visual bug where Samus would display incorrectly after reloading to checkpoint from a boss fight.
- Fixed: The pickup from Arachnus no longer faces the screen when it spawns.

#### Logic Database

##### Area 1

- Added: Destroyed Armory - Reach the pickup by doing a Damage Boost (Advanced) off the Gullugg, along with Precise Aiming (Beginner), Single-Wall Wall Jump (Intermediate), and Unmorph Extend (Advanced).
- Added: Temple Exterior
    - Video for the Melee Clip to access Exterior Alpha Arena from the tunnel.
    - Methods to climb the right side of the room to the door and to the top:
        - High Jump Boots, Damage Boost (Advanced), Super Jump (Hypermode).
        - High Jump Boots, Super Jump (Expert), Unmorph Extend (Advanced).
        - Single-Wall Wall Jump/Wall Jump (Intermediate) and either High Jump Boots, Ice Beam (Intermediate), or Damage Boosts (Advanced).
- Fixed: Inner Temple West Hall - Reaching Door to Inner Temple Save Station properly requires Morph Ball on the Unmorph Extend paths.

##### Area 4 Central Caves

- Added: Amethyst Altars - Reach the pickup with Spider Ball, Single-Wall Wall Jumps (Expert), and Movement (Advanced).

##### Area 5 Tower Exterior

- Added: Tower Exterior
    - Reach the door to Zeta Arena Access with High Jump Boots, Single-Wall Wall Jumps (Beginner) and either Super Jump (Intermediate) or Unmorph Extend (Intermediate).
    - Reach the center top of the tower with High Jump Boots, Single-Wall Wall Jump (Intermediate), Super Jump (Advanced), Unmorph Extend (Advanced), and Movement (Advanced).
    - Reach the top ledge to Gamma+ Arena Access with High Jump Boots and Ice Beam, and either Charge Beam (Intermediate), Phase Drift (Advanced), or nothing extra (Expert).

##### Area 7

- Added: Omega Arena South Access
    - Reach the pickup with Bombs and a Bomb Launch (Diagonal Bomb Jump (Advanced)).
    - Reach the door to Omega Arena South by freezing the Gullugg and using High Jump Boots or Super Jump (Advanced).

## [8.2.1] - 2024-07-05

### AM2R

- Fixed: The Tower is now properly unlit when it hasn't been activated, and lit when it has been activated.

### Metroid Dread

- Fixed: Added missing dependency for Storm Missile Doors, which could crash the game when visiting a region where there was no other door that used the Super Missile Door as a base.

### Metroid: Samus Returns

- Changed: The hidden area obstruction before Diggernaut in Area 6 has been removed.
- Fixed: Hidden area obstructions not being properly removed.
- Fixed: An issue where items collected in Surface West weren't being sent in Multiworld.

## [8.2.0] - 2024-07-03

- Added: When generating for a multiworld, certain error messages now mention the names of relevant worlds.
- Added: When generating for a multiworld, all mentions of a world now use the world's name.
- Added: "Export all presets" option under multiworld session Advanced Options.
- Added: Credits spoiler log now mention if one of the items was randomly placed as a starting item.
- Added: Warn when generating a game with Door Lock Randomizer in Types Mode and Permanently Locked doors are set as a valid option.
- Added: Rdvgame files now contain a checksum, in order to detect if invalid files were user-modified.
- Added: Metroid Samus Returns racetime.gg rooms are now viewable in the racetime.gg browser.
- Changed: Significantly improved the performance of uploading a game to multiworld session, as well as downloading the spoiler.
- Changed: The Receiver/Provider world selector in the History tab is now sorted.
- Changed: The dropdown to select a connector is now sorted alphabetically.
- Fixed: When opening the window to select a preset for Multiworld sessions, it will not show placeholder text anymore.

### AM2R

- Added: Chaos Options to randomly make a room dark, submerged in water or submerged in lava.
- Added: 10 Videos added to the logic database.
- Fixed: Dread's Wide Beam will now show as a Wide Beam sprite instead of a Spazer Beam sprite.
- Fixed: A crash when in Door Lock Rando, a Research Site Hatch was shuffled to become a Research Site Hatch.

#### Logic Database

##### Distribution Center

- Added: Facility Storage Spiked Path: It is now possible to cross the rooms with Wall Jumps and Intermediate Zips.
- Fixed: Pipe Hub Access: Solving the EMP Puzzle is not possible to do with Power Bombs anymore.
- Fixed: Zipping across in Serris Arena now requires Morph Ball.

##### Hydro Station

- Changed: Breeding Grounds Entrance: The Walljump that's used to get to Breeding Grounds Save Station with a Damage Boost is now Intermediate instead of Expert.

##### Industrial Complex

- Fixed: Spiky Shaft: It is now not trivial anymore to go between the top left door and the top right door.

##### The Depths

- Added: Bubble Lair Shinespark Cave: Expert Walljump and Intermediate Morph Glide option to climb the room as well as a video demonstration.
- Changed: Hideout Omega Nest: Getting past the Omega is now Movement Intermediate with Space Jump, and Movement Advanced with Spider Ball.

### Metroid Dread

- Added: Progressive pickups can now be configured to be placed vanilla.
- Changed: The water in Early Cloak Room in Artaria will disappear after the blob is broken, instead of flooding the lower section with the tunnel.
- Changed: Water will no longer appear in First Tutorial after using the water device in EMMI Zone Hub in Artaria.
- Changed: Prime 1's Missile Launcher now shows up as a Missile Tank.
- Fixed: Entering Intro Room in Artaria will no longer cause long loads or crash the game.
- Fixed: The Navigation Station in Itorash now has a map icon.
- Fixed: The Thermal Gate blocking the Morph Launcher to Experiment Z-57 now has a map icon.
- Fixed: The transport in Ghavoran - Flipper now shows the destination on the minimap icon.

#### Logic Database

##### Cataris

- Fixed: Moving Magnet Walls (Tall) now uses the correct lava button event for the magnet surfaces.

##### Hanubia

- Changed: The Door to Orange EMMI Introduction is excluded from Door Lock Rando.

### Metroid Prime

- Fixed: Typo on the Quality of Life preset tab.
- Changed: Open Map can be used with Elevator Randomization (Unvisited rooms do not reveal their name. Unvisited Elevators do not reveal their destination.)

#### Logic Database

##### Chozo Ruins

- Fixed: Removed redundant connection to Hive Totem.

##### Tallon Overworld

- Fixed: Overgrown Cavern now has the correct node marked as player spawn.

### Metroid Prime 2: Echoes

- Added: Progressive pickups can now be configured to be placed vanilla.

### Metroid: Samus Returns

- **Major** - Added: Multiworld and automatic item tracker support for Citra.
- Added: New door types: `Access Open` and `Lightning Armor`. Access Open adds new doors to most 3-Tile high open transitions, which can then be shuffled. Lightning Armor doors can be opened with a Melee while having Lightning Armor enabled.
- Added: Option to configure if heated rooms or lava deals constant instead of scaled damage.
- Added: If you don't have the Baby Metroid, a configurable hint is now displayed in the textbox after collecting all DNA.
- Changed: The popup when collecting an item has been removed, and has been replaced with a message that does not interrupt gameplay.
- Changed: Item icons on the map will now show the icon of the pickup instead of the open circles. Powerups and Nothings currently share the same icon. Hidden Pickups will still show up as open circles.
- Changed: When collecting a Reserve Tank, the HUD will now properly update instead of disabling the bottom screen.
- Changed: Some "hidden area" obstructions have been removed in the following areas to improve visibility in certain sections: Area 1, Area 3 Factory Exterior, Area 4 Central Caves, Area 7.
- Changed: Area 1 - Inner Temple East Hall: The top crumble block no longer respawns to help prevent a possible softlock in Door Lock Rando.
- Changed: Area 4 Crystal Mines: The upper door in Mines Entrance can now be shuffled in Door Lock Rando.
- Changed: The description for the `Missile Reserve Tank` is now more explicit about when it can be used.
- Fixed: When exporting a new seed, any leftover data from previous seeds will be deleted.
- Fixed: If progressives are enabled, the models for Wave Beam and High Jump Boots now face right to be more recognizable.
- Fixed: Beam Doors are no longer mismatched with the door they are attached to, which would prevent certain doors from being opened.
- Fixed: Crash when defeating the Larva Metroids in reverse.
- Fixed: Typos in `Patches` tab regarding area names.

#### Logic Database

##### Area 5 Tower Exterior

- Fixed: Picking up `Missile Tank (Top)` from the top of the room now requires Bombs.

## [8.1.1] - 2024-06-08

### Metroid Prime

- Fixed: Arboretum - Gate not staying open on room reload if the gate cutscene was skipped
- Fixed: Sunchamber - Artifact unveil cutscene black bars not going away

## [8.1.0] - 2024-06-04

- Changed: In Item Pool tab, improved the presentation for configuring ammo.
- Changed: Error messages have been made more detailed if Randovania is unable to connect to Dolphin.
- Fixed: Events followed by pickups are now better weighted during generation.
- Fixed: During generation, the starting health is now properly accounted for when deciding how many Energy Tanks (and similar) are needed for a requirement.
- Fixed: Text in the Customize Preset window's Randomizer Logic > Generation tab is now game-neutral.
- Fixed: Items placed before standard generation now respect vanilla item placement settings to not assign two items to one location.
- Fixed: The Spoiler Playthrough tab is now hidden when creating a game with minimal logic, as it's not a reliable source on determining whether a seed is beatable.
- Fixed: Locked/Disabled Doors will, in addition to checking if you can reach the backside of the door, also check if you can leave from there.
- Fixed: Games that support randomisation of any type of transport with the "Two-way, between regions" mode now ensure that all regions are reachable.

### AM2R

- **Major** - Added: Transport Pipe randomizer. If enabled, it will change where Transport Pipes lead to.
- **Major** - Added: Long Beam, Walljump Boots and Infinite Bomb Propulsion have been added as items.
- Added: It is now possible to have a seperate shuffled amount and required amount of DNA.
- Added: Exposed Metroid Queen-Locked doors for Door Lock Rando.
- Added: Exposed Open Transitions for Door Lock Rando. Shuffling these in, will place Doors on all 4-Tile high transitions.
- Added: All Bosses now drop Power Bombs.
- Added: The following sprites have been added: Spider Ball for Prime 1, Missile Launcher, Speed Booster Upgrades and Super Missile Launcher for Dread.
- Changed: The following sprites were changed in order to fit more with AM2R's art style: Ice Missiles and Storm Missiles for Dread, Annihilator Beam, Dark Suit, Dark Visor, Echo Visor, Light Suit and Progressive Suit for Echoes, Gravity Suit, Phazon Suit and Varia Suit for Prime 1.
- Changed: The hints are now in color.
- Changed: The sprites for the EMP doors have been changed to be more distinct.
- Changed: When Doors are shuffled over Research Site Hatches, they are now not obscured by the rock background.
- Changed: The Starter Preset now has `Unlock Genetics Laboratory Doors` enabled.
- Changed: The Starter Preset now has Progressive Jumps and Progressive Suits enabled.
- Fixed: When Research Site Hatches are shuffled to Ammo doors (Missile, Super Missile, Power Bomb), they will now get unlocked automatically when going through them.

#### Logic Database

##### Distribution Center

- Changed: Dual Gammas: Fighting them without Gravity Suit now requires intermediate combat instead of beginner.
- Changed: Dual Gammas: Fighting them with Charge Beam now requires you to be able to climb the platforms in the room.
- Fixed: Gravity Area Trapdoor: Shinesparking up is now impossible on Door Lock Rando.
- Fixed: Gravity Area Shaft: Shinesparking up is now impossible on Door Lock Rando and also properly accounts for Missiles.

##### Genetics Laboratory

- Added: Waterfalls Exterior: Hypermode option of climbing the room with Walljumps and Morph Glides.
- Fixed: Hatchling Room Underside: Shinesparking up is now impossible on Door Lock Rando.

##### Industrial Complex

- Changed: Upper Factory Gamma Nest: Leaving to the top with Spider Ball or IBJ now requires the Gamma to be dead first.
- Changed: Upper Factory Gamma Nest: Leaving to the top with only Walljump is now an Expert Walljump instead of Advanced.
- Changed: Upper Factory Gamma Nest: Leaving to the top with Walljumps and the Septoggs is now an Intermediate Walljump instead of Beginner.
- Changed: Fighting Torizo without any Beam Upgrades is now Advanced Combat.

##### GFS Thoth

- Changed: Fighting Genesis without any Beam Upgrades is now Expert Combat.

##### Golden Temple

- Added: Golden Temple Exterior: A video for the Walljump to Exterior Alpha Nest.

##### The Tower

- Changed: Tower Exterior South East: Shinesparking up to the cliff near the Gamma Nest has been changed from a beginner shinespark to an intermediate one.

### Cave Story

- Added: 60fps can be enabled for Freeware by setting the appropriate value in the `settings.ini` file next to the executable after an export.
- Changed: When playing a Multiworld, Windows will not show a Firewall prompt anymore to allow the game.
- Fixed: Cave Story Tweaked now runs on the Steam Deck.

### Discord Bot

- Changed: The website command now points to `https://randovania.org` rather than `https://randovania.github.io`.

### Metroid Dread

- Changed: The Morph Launcher leading to Experiment Z-57 will no longer cause Thermal Doors to temporarily be closed.
- Changed: The exporting dialog now links to a guide that explains how to dump the RomFS.
- Changed: In the preset energy tab, the explanation of environmental damage being non-logical is now less misleading.
- Changed: When transports are randomized, the room names will now always be displayed on the HUD for rooms containing transports, regardless of cosmetic settings.
- Fixed: Typo on the exporting dialog.
- Removed: The `Ryujinx (Legacy)` option for exporting has been removed. The `Ryujinx` option should be used instead.

#### Logic database

- Added: New trick: Climb Sloped Surfaces.

#### Artaria

- Added: Wall Jump (Beginner) is now an option for reaching the bottom part of the slope in EMMI Zone Spinner.
- Added: In Waterfall: Getting from Tower Middle to Door to Behind Waterfall with Phantom Cloak and Climb Sloped Surfaces (Advanced).
- Changed: Climbing the slope in EMMI Zone Spinner with Spin Boost has been reclassified from Movement to Climb Sloped Surfaces.
- Changed: Using Speed Booster to climb the slope in EMMI Zone Spinner has been reclassified to Speed Booster Conservation.
- Changed: In Waterfall: Getting from Tower Middle to Door to Behind Waterfall with no items has been reclassified from Movement (Advanced) to Climb Sloped Surfaces (Expert).
- Changed: In Waterfall: Getting from Right of Rotatable to Tower Middle  with Spin Boost now requires Climb Sloped Surfaces (Beginner).

#### Burenia

- Changed: Using Flash Shift to get the Missile Tank Pickup in Main Hub Tower Top now requires tricks, either Movement (Beginner) with 3 Flash charges, Climb Sloped Surfaces (Intermediate) with 2 Flash chargers, or Wall Jump (Beginner) and Climb Sloped Surfaces (Beginner) with 1 Flash Charge.

##### Dairon

- Added: Door Types for the two Dairon Power Events for future-proofing (not the Missile or Wide doors) and updated the relevant connections.
- Added: Using Stand on Frozen Enemies trick to get the item in Big Hub, using either Flash Shift or Spin Boost.

##### Ferenia

- Added: Climb Sloped Surfaces (Intermediate) with Flash Shift to reach the pickup in Pitfall Puzzle Room, with 2 Flash Charges.
- Added: Climb Sloped Surfaces (Beginner) with Flash Shift to climb the slope at the bottom of Speedboost Slopes Maze, with 1 Flach Charge.

##### Ghavoran

- Changed: Climbing to the pickup at the top of Spin Boost Tower using Flash Shift has been reclassified from Climb Sloped Tunnels to Climb Sloped Surfaces.
- Changed: Climbing to the pickup at the top of Spin Boost Tower Using Flash Shit, the Wall Jump has been reduced from Advanced to Intermediate.

### Metroid Prime

- Fixed: The artifact totems now break during the Meta-Ridley fight if less artifacts were required than shuffled
- Fixed: Crashes in several rooms when pressing start to skip cutscene exactly 1 second from the end of cutscene
- Fixed: Crash in certain elevator rooms when warping the moment connecting room(s) finish loading
- Fixed: Incorrect shield texture for vertical **Power Beam Only** doors
- Fixed: Elite Research - Stuttering when loading the room
- Fixed: Mine Security Station - Wave Pirates not dropping down if the player didn't skip the cutscene immediately
- Fixed: Reactor Core - Escape music restarting when leaving the room after Parasite Queen has been killed
- Fixed: Furnace - Ghost elements re-appearing when re-entering the room from East Furnace Access
- Fixed: Main Plaza - Door background texture not rendering on the correct side
- Fixed: Hive Totem - Skipping the cutscene now behaves more accurately as if the cutscene wasn't skipped
- Fixed: Ruined Courtyard - Skipping the cutscene now behaves more accurately as if the cutscene wasn't skipped
- Fixed: Phendrana Shorelines - The item behind the ice can now be collected again with Infinite Speed
- Fixed: Control Tower - Flying Pirates incorrectly flying away from the player when skipping the cutscene
- Fixed: Research Core - Combat Visor being forced after grabbing the pickup on Competitive Cutscene mode
- Fixed: Research Entrance - Softlock if the player kills the pirates before touching the cutscene trigger
- Fixed: Research Entrance - Fog disappearing after clearing the 1st Pass Pirates and before the 2nd Pass Shadow Pirates
- Fixed: Energy Core - Underwater sound incorrectly playing when the player was not underwater
- Fixed: Energy Core - Puzzle music not playing again if the player re-enters the room during the countdown
- Fixed: Ruined Shrine - Beetle music incorrectly continues playing after leaving towards Main Plaza
- Fixed: Save Station B - Incorrectly playing save station music instead of Phendrana music if the player leaves too quickly
- Fixed: Observatory - Projector activation cutscene skip activating the projector twice if the cutscene was skipped late
- Fixed: Observatory - Fixed incorrect music playing when the projector is active
- Fixed: Observatory - Panel activation cutscene incorrectly playing on 2nd Pass when the projector is already active
- Added: New option for suit damage reduction: "Additive", where each suit provides a specific amount of damage reduction
- Changed: The map tracker uses the same names for elevators as when editing a preset
- Changed: Updated tournament winners scan
- Changed: Ventilation Shaft: Cutscene skip no longer waits for nearby rooms to load
- Changed: Mine Security Station: The Wave Pirates now get activated with the same timing, regardless of what death animation the Shadow Pirates play
- Changed: Mine Security Station: Adjusted cutscene trigger so it can't be accidentally skipped
- Changed: Ruined Shrine - Adjusted position of the cutscene skip lock-on point
- Changed: Control Tower - "Doors Unlocked" HUD Memo now shows in Control Tower once the fight is done on Competitive Cutscene mode
- Changed: Ruined Fountain - Morph Ball can no longer get stuck at the bend on the Spider Track
- Changed: Energy Core - Increased the size of the Load Trigger to Furnace Access
- Changed: Hive Totem - Adjusted the Hive Totem scan position to match how it is on PAL
- Changed: Sun Tower Elevator - Cutscene now shows Samus facing the correct direction
- Changed: Observatory - Restored an unused particle effect for the projector
- Changed: Observatory - The projector is now activated on room load, instead of activating immediately after the room loaded
- Changed: Research Entrance - 2nd Pass Shadow Pirates can longer interrupt 1st Pass fight music if they die too slowly
- Changed: Omega Research - Ambient music now resumes when the pirates die instead of when they fully despawn
- Changed: Geothermal Core - The previously invisible ledge connected to Plasma Processing is now always visible

#### Logic Database

##### Magmoor Caverns

- Fixed: Geothermal Core: Various Puddle Spore requirements now require Before Storage Depot B instead of After.

##### Phazon Mines

- Changed: Central Dynamo: Infinite Speed trick no longer requires Knowledge (Advanced)
- Changed: Fungal Hall Access now appropriately requires Plasma
- Added: Mine Security Station: Combat logic for getting Storage Depot A
- Changed: Mine Security Station: Adjusted combat logic to have stricter requirements

##### Phendrana Drifts

- Changed: Temple Entryway: Breaking ice properly requires Plasma/Wave/Power

##### Tallon Overworld

- Changed: Root Cave: NSJ climb connects to a skybox which connects to the item and Arbor Chamber
- Changed: Root Cave: NSJ climb to item no longer needs Standable Terrain and Invisible Objects has been nerfed to Beginner for the item
- Changed: Root Cave: NSJ climb now appropriately requires Door Lock Rando to be off
- Changed: Root Cave: Combat Dash from Arbor Chamber to item no longer requires X-Ray/Invisible Objects
- Added: Root Cave: NSJ climb now has comments to explain methodology
- Added: Root Cave: Advanced Combat Dash to Arbor Chamber from item that does not need X-Ray/Invisible Objects

### Metroid Prime 2: Echoes

- Fixed: A small typo with "immune" in the energy preset tab.
- Fixed: Seeker Locks without Seeker now properly show all usages when asked for.

### Metroid: Samus Returns

- **Major** - Added: Door Lock randomizer has been added, along with new door types.
- **Major** - Added: Elevator randomizer has been added.
- Changed: DNA hints now just say "DNA" instead of "Metroid DNA".
- Fixed: If no seed was exported at a previous start of Randovania, the export window now shows the correct title ID in the output path for NTSC without having to switch to PAL and back to NTSC.
- Fixed: Removed an incorrect start location from Area 4 Central Caves, which failed when exporting the game.
- Fixed: Typo on the exporting dialog.
- Fixed: Common case where a modified input RomFS was considered being unmodified.
- Fixed: Starting at Area 3 Factory Exterior - Beam Burst Chamber & Tsumuri Station no longer spawns Samus out of bounds.
- Fixed: The Laser Aim cosmetic options UI no longer exports the wrong colors and has been simplified.
- Fixed: The item in Area 7 - Omega Arena South Access no longer disappears after defeating the Omega in Area 7 - Omega Arena South.
- Fixed: Case where Power Bombs would not be disabled when fighting Diggernaut.

#### Logic Database

##### Area 1

- Fixed: Metroid Caverns Hub: Dock to Metroid Caverns Save Station -> Tunnel to Metroid Caverns Save Station now has the correct grouping for the logical paths.

##### Area 3 Metroid Caverns

- Added: Caverns Teleporter East - Reaching the pickup now has correct requirements with High Jump Boots, requiring either a Super Jump (Advanced), Unmorph Extend (Intermediate), or Freezing the Moheek (Intermediate).

## [8.0.0] - 2024-05-01

- **Major** - Added: Metroid Samus Returns has been added with full single player support. Includes random starting locations, some toggleable patches, and more.
- Added: Highlighting nodes in the Map view of the Map tracker will now update the current location.
- Changed: The output after verifying the installation has been made less misleading.
- Changed: Show better errors on Linux and macOS when something goes wrong while trying to open a directory.
- Changed: Improve error handling when exporting presets.
- Fixed: The Map view on the Map tracker will not show doors and generic nodes as being inaccessible if only resources were shown on the Text Map view.

### Resolver

- Fixed: Some cases of seeds being wrongly considered as impossible.

### Discord Bot

- Added: The Discord bot now mentions the game when describing a preset.
- Changed: Experimental games are now only available in the development bot.

### AM2R

- Added: 1 joke hint.
- Changed: All ammo tanks are now consistently being referred to as "Tanks" rather than "Expansions".

#### Logic Database

- Changed: Zipping from destroyable objects with Missiles is now rated as Expert.

##### Hydro Station

- Fixed: Varia Chamber Access: Logic will not expect you to Infinite Bomb Jump with only Power Bombs to get to the item anymore.
- Fixed: Inner Alpha Nest South: It's not logical anymore to get the Missile tank with only Walljumps and Mid-Air Morphs.
- Added: Inner Alpha Nest South: A video link to get the Missile Tank with a Morph Glide.

### Cave Story

- Fixed: If the objective has been set to the bad ending, then the Explosive will be in its vanilla location, rather than not being shuffled at all.
- Fixed: King does not have a third ear anymore when using him as a player sprite.

##### Sand Zone

- Fixed: Sand Zone: Breaking the blocks now properly accounts for having either Missile Launcher or Super Missile Launcher.
- Fixed: Sand Zone: Breaking the blocks to go from the Sunstones to before the omega fight now properly accounts for killing enemies to farm Missiles.
- Fixed: Sand Zone: Reaching the Storehouse now expects you to have a weapon on trickless instead of the ability to fly.
- Added: Sand Zone: Breaking the blocks near the Storehouse is now accounted for with Missiles/Bubbler.
- Added: Sand Zone: Collecting the running puppy now expects you to either kill the Armadillos, or avoid them via intermediate Pacifist strats.

### Metroid Dread

- Added: Linux and macOS now have the Ryujinx exporting option available.
- Changed: The Missile Tank pickup in Invisible Corpius Room in Artaria has been moved to the left so that it won't overlap with the door in Door Lock Rando.
- Changed: There is now a thermal gate preventing players from entering the Experiment Z-57 fight without activating the nearby thermal first.
- Fixed: The `Hints Location` tab no longer refers to Prime 2 when describing where the hints are placed.
- Fixed: Customizing a preset where EMMI and Bosses were turned off for DNA placement won't have the DNA slider be initially enabled.
- Fixed: A `drive letter` typo in the exporting window.
- Removed: The FAQ entry stating that only the English language is supported has been removed, as all languages are patched since version 7.4.0.

#### Logic database

##### Cataris

- Added: Pseudo Wave Beam (Beginner) to break the blob above Blue Teleportal to Artaria, from the left side of the wall.

### Metroid Prime

- Added: FAQ Entry about non-Superheated rooms
- Added: Exposed "Power Beam Only"-Doors for Door Lock Rando.

#### Logic Database

##### Chozo Ruins

- Changed: Main Plaza: The R-Jump and L-Jump to reach the Grapple Ledge Missile Expansion have been lowered to beginner.

##### Frigate Orpheon

- Added: Biotech Research Area 2 can now be crossed with a Hypermode Wall Boost

##### Magmoor Caverns

- Added: The Sloped R-Jump in Geothermal Core to get to the door to Plasma Processing (commonly referred to as Eagle Jump) is now in logic.

##### Phendrana Drifts

- Added: The jump to the upper pickup in Gravity Chamber now requires an intermediate R-Jump or an Advanced L-Jump alongside the Advanced Slope Jump requirement.

### Metroid Prime 2: Echoes

#### Logic Database

- Fixed: Normal Doors now account for having a beam or Morph Ball Bombs to open.

##### Agon Wastes

- Added: Movement (Intermediate) to get from the center platforms in Central Mining Station to the cannons using Space Jump Boots.
- Added: Screw Attack from the cannons to get the item in Central Mining Station before the Pirate fight.
- Added: Mining Station B - Room Center to Transit Station with Boost Ball, Bombs, BSJ (Intermediate), and Standable Terrain (Intermediate).
- Fixed: The video link for the Expert Slope Jump in Central Mining Station now links to a working video.
- Fixed: Mining Station B - Room Center to Transit Station now properly requires Boost Ball and Standable Terrain (Intermediate) for the No Space Jump Post-Puzzle path.

## [7.5.0] - 2024-04-01

- Added: Command line arguments for exporting games. These commands are intended for advanced uses only.
- Fixed: During generation, actions that involves multiple progressive pickups are now properly considered.

### AM2R

- Fixed: Hitting Zetas with Charge Beam works again.

#### Logic Database

##### Distribution Center

- Added: Gravity Area Corridor: Getting the item is now logical via a Charge Bomb Spread. This requires Knowledge Beginner and Movement Intermediate.
- Fixed: Gravity Chamber Access: Going from right to left is now logical with Gravity and Bombs.
- Fixed: Gravity Chamber Access: Going from right to left is not logical anymore with walljumping.

##### Hydro Station

- Changed: Shinesparking from Breeding Grounds Alpha Nest West to Breeding Grounds Overgrown Alley now requires an intermediate Shinespark.
- Fixed: Hydro Station Exterior: It's now impossible for the Water Turbine to shuffle to a Spider Ball door or a Screw Attack door.

##### Industrial Complex

- Added: Industrial Complex Exterior: It is now possible to get from the right building to the left building. It's an Intermediate Morph Glide with High Jump, and an Advanced without.

##### Main Caves

- Fixed: Drill Excavation: Logic does not expect you to need bombs anymore to break the crystal if Cutscene Skips are enabled.

##### The Tower

- Fixed: Plasma Chamber: It is now logical to escape the room through the left tunnel if the Softlock Prevention option is enabled.

### Cave Story

- Fixed: Cave Story exports with CS:Tweaked now prioritize the mod-specific files over Freeware's. This solves several issues with missing graphics when exporting over a Freeeware game.
- Fixed: Missing graphical assets for rando-exclusive inventory entries in Cave Story: Tweaked exports

#### Logic Database

##### Ruined Egg Corridor

- Added: Health requirements to the Sisters.
- Fixed: Breaking the blocks in `Cthulhu's Abode?` now properly accounts for Super Missile Launcher

### Metroid Dread

- Fixed: DNA placement respects vanilla item placement settings to not assign two items to one location

#### Logic Database

- Added: New trick, Cross Bomb Launch.
- Changed: The Shinesink Clip and Aim Down Clip tricks are now a single Floor Clip trick.

##### Artaria

- Added: Video: Ballsparking into Speed Hallway from the right, charging speed from Energy Recharge Station South.

##### Burenia

- Added: Crossing the gap in Underneath Drogyga with Cross Bomb Launch; Intermediate with Spin Boost, Advanced without.
- Added: Reaching the Missile Tank Pickup in Main Hub Tower Top using Cross Bomb Launch (Advanced).
- Added: Video: Morph Ball Movement Jump in Main Hub Tower Middle.

##### Cataris

- Added: Reaching the Pickup in EMMI Zone Item Tunnel using Cross Bomb Launch (Advanced).
- Changed: The Cross Bomb Skip to reach the Pickup in EMMI Zone Item Tunnel has been reduced from HyperMode to Expert.

##### Dairon

- Added: Getting across the right gap in Early Grapple Room with Cross Bomb.

##### Elun

- Changed: Releasing the X without Bombs or Cross Bombs now requires Knowledge (Beginner).

##### Ferenia

- Changed: Getting across the water in EMMI Zone Exit East with Cross Bombs now additionally requires Cross Bomb Launch (Advanced).
- Changed: Path to Escue: Getting from Door to Save Station Southeast to Dock to EMMI Zone Exit East is now trivial.

##### Ghavoran

- Added: Cross Bomb Launch (Advanced) to get to the Save Station Door in Golzuna Tower from the Missile Tank Pickup.
- Added: Cross Bomb Launch (Beginner) to get the Missile Tank Pickup in Golzuna Tower.
- Added: Video showing the Climb Sloped Tunnels trick to get from the Missile Tank Pickup to the Save Station Door in Golzuna Tower.
- Added: Wall Jump using Spin Boost in Left Entrance.
- Added: Water Space Jump (Intermediate) in Energy Recharge Station, getting up through the Screw Attack Blocks.
- Changed: Using Cross Bomb to get the Missile Tank Pickup in Golzuna Tower now requires Movement (Beginner).
- Changed: The Floor Clip into Golzuna Arena has been reduced from Expert to Intermediate.
- Changed: The Cross Bomb Skip to get across the Pitfall blocks in Cross Bomb Tutorial has been reduced from Expert to Advanced.

### Metroid Prime

#### Logic Database

##### Phendrana Drifts

- Added: Ruined Courtyard: Scan/X-Ray Beginner dash to and from Specimen Storage

##### Tallon Overworld

- Changed: Frigate Crash Site: Overgrown Cavern Climb L-Jump adjusted to Beginner

### Metroid Prime 2: Echoes

- Added: Updated A-Kul's scan with the 2023 CGC Tournament winners.

#### Logic Database

##### Torvus Bog

- Added: The reverse air underwater in Training Chamber now has a method with and without Space Jump (Advanced and Expert respectively). This can be used to get to the bomb slot as well as the door to Fortress Transport Access.

## [7.4.2] - 2024-03-13

This release is identical to 7.4.0 and was released to revert 7.4.1.

## [7.4.1] - 2024-03-13

### AM2R
- Fixed: Hitting Zetas with Charge Beam works again.

### Cave Story
- Fixed: Cave Story exports with CS:Tweaked now prioritize the mod-specific files over Freeware's. This solves several issues with missing graphics when exporting over a Freeeware game.
- Fixed: Missing graphical assets for rando-exclusive inventory entries in Cave Story: Tweaked exports


## [7.4.0] - 2024-03-08

- Added: A warning will be shown when trying to generate a game where more items are in the pool than the maximum amount of items.
- Added: When a game is exported via ftp, a message is displayed indicating that an attempt is being made to connect to the ftp server instead of the patcher's misleading "Done" message.
- Changed: Improved how requirement templates are simplified, improving generation and resolver performance.
- Fixed: Generating a game after customizing a preset will not completely freeze Randovania anymore.
- Fixed: The collection text displayed when mixing Hide All model style with Random models and a cross-game multiworld is now always a generic message when your own pickup is disguised as a pickup of another game.
- Fixed: In the Item Pool tab, selecting Shuffled now works properly for non-progressive entries with multiple copies and certain other items.
- Fixed: Changelog window properly displays images.
- Fixed: Cancelling connecting to the server is better handled now.

### Resolver

- Fixed: Some cases of resolver timeout.

### AM2R
- Added: A popup helping the player to inform how Missile-less Metroid combat works
- Added: The following sprites were added for Dread Multiworld: Energy Tanks, Missile Tanks, Missile Tank+, Power Bomb Launcher, Power Bomb Tank, Varia Suit
- Changed: The following Multiworld sprites were changed in order to fit more with AM2R's art style: Dread's Energy Part, Dread's Wide Beam, Echoes' Amber Translator, Echoes' Cobalt Translator, Echoes' Dark Agon Key, Echoes' Darkburst, Echoes' Dark Torvus Key, Echoes' Emerald Translator, Echoes' Ing Hive Key, Echoes' Sky Temple Key, Echoes' Super Missiles, Echoes' Violet Translator
- Fixed: Rare crash when receiving a flashlight/blindfold in a Multiworld session.
- Fixed: AM2R Speed Booster Upgrades now show properly instead of using the default offworld model.

### Cave Story
- **Major** - Cave Story: Tweaked is now supported as an export platform and included with Randovania.

#### Logic Database

##### Egg Corridor

- Added: Health requirements for the Igor boss fight.

##### Grasstown

- Fixed: Grasstown: Accessing the Jellyfish field from the east side of Chaco's House now properly accounts for weapons/pacifist strats instead of being trivial.
- Added: Health requirements for the Balrog 2 boss fight.
- Added: Health requirements for the Balfrog boss fight.
- Changed: Shelter: Accessing the Save Point and Refill is now logically possible when entering from the teleporter.

##### Mimiga Village

- Added: Health requirements for the Balrog 1 boss fight.

### Metroid Dread

- Added: "Access Permanently Closed" doors can be used in Door Lock Randomizer. This includes new default and alternate textures in cosmetic options.
- Added: New Missile Launcher model for Prime, Echoes, and AM2R multiworld pickups.
- Added: New Super Missile Expansion model for AM2R multiworld pickups.
- Fixed: Wide Beam shields now require the Wide Beam to break, and cannot be cheesed with Wave or Plasma beam.
- Fixed: Saves from a different world in the same multiworld session are correctly handled as incompatible.
- Fixed: Text is patched in all languages, not just English.

#### Logic Database

##### Ghavoran

- Added: In Spin Boost Tower: Expert Speed Booster Conservation from Ledge Below PB Tank to Pickup (PB Tank), as well as a video for this trick.

### Metroid Prime

#### Logic Database

- Added: 35 new Videos to the Database

##### Chozo Ruins

- Changed: Vault: NSJ Bombless Wall Boost lowered to Expert
- Changed: Ruined Nursery: bombless Standable Terrain NSJ lowered to Advanced and w/ SJ lowered to Intermediate
- Changed: Hive Mecha: Fight skip via walkway lowered to Intermediate Movement
- Added: Hive Mecha: Fight skip NSJ Advanced Movement bunny hop
- Added: Furnace: Spider track climb trick description
- Added: Furnace: Bombless Intermediate Movement to West Furnace Access
- Added: Burn Dome Access: Advanced Movement and Wallboost bombless escape
- Added: Hall of the Elders: Advanced Complex Bomb Jump wave slot skip

##### Phazon Mines

- Added: Elite Research: Advanced IUJ scanless climb
- Added: Main Quarry: Advanced BSJ to Waste Disposal
- Added: Metroid Quarantine B: Hypermode Single Room OOB NSJ bombless
- Added: Elevator Access A: Hypermode bombless spiderless climb from Elevator A
- Added: Elevator Access A: Expert Movement logic for climbing without Wave Beam
- Changed: Phazon Processing Center: Item to Maintenance Tunnel L-Jump now has proper X-Ray logic
- Changed: Phazon Processing Center: Item to Maintenance Tunnel Complex Bomb Jump has been properly replaced with Bomb Jump

##### Phendrana Drifts

- Added: Frozen Pike NSJ Bombless Climb from Frost Cave Access now has proper Charge Beam, Scan Visor, and Combat logic
- Added: Hypermode Frozen Pike NSJ Bombless Climb from bottom to top
- Added: Frozen Pike Hypermode BSJ to Transport Access
- Added: Frozen Pike NSJ Hunter Cave to Frost Cave Intermediate Slope Jump
- Changed: Transport Access Single Room OOB lowered to expert and advanced tricks
- Added: Ice Ruins West Courtyard Entryway to middle platform NSJ Hypermode BSJ and NSJ damage boost
- Added: Ice Ruins East Expert Single Room OOB ice item heist
- Added: Ice Ruins East Advanced Single Room OOB and Hypermode Movement spiderless bombless spider track item
- Added: Ruined Courtyard Advanced Movement bunny hop to Save Station A
- Added: New hash words

## [7.3.2] - 2024-02-??

- TODO: fill out or remove.

## [7.3.1] - 2024-02-07

### AM2R

- Fixed: Receiving a suit in a Multiworld session will not place you in the most upper-left position of a room anymore.

## [7.3.0] - 2024-02-07

- Added: Ability to turn off changing "to" Normal Doors in Door Type dock rando.
- Fixed: For Linux and macOS, the auto tracker tooltip will not show black text on black background anymore.
- Fixed: Searching for your own pickup in multiworld sessions will now show only pickups which match *exactly* the name, instead of showing pickups which start with that name.
- Fixed: The import in a multiworld session is blocked if it contains an unsupported game.
- Fixed: Opening the webbrowser for Discord Login doesn't fail on Linux anymore.
- Changed: Scanning ammo in the Prime games will now show nicer text for items that provide negative ammo or multiple positive ammo.
- Fixed: For Windows, the game select tooltip will not render as grey text on grey background in dark mode.
- Added: Games display a banner if they are multiworld compatible.

### Resolver

- Fixed: Some cases of resolver timeout.

### AM2R

- **Major** - Added: Multiworld support for AM2R.
- Added: Auto-Tracker functionality.
- Added: A "Hints"-tab, which describes the hint system used in AM2R in detail.
- Added: A "Hint Item Names"-tab, which describes which names are used to describe the items in offworld hints.
- Changed: Minimal Logic has been adjusted. It now also checks for Morph Ball, Missile Launcher, the DNA and the Baby collection.
- Changed: The Baby now checks for all DNA being collected and will display a message if not.
- Changed: Progressive Suits and Progressive Jumps now display custom sprites instead of Space Jump / Gravity Suit sprites in order to make them more distinct.
- Changed: The yams.json file will not be present anymore for race seeds.
- Fixed: The shell script after exporting works now on Flatpak environments.
- Fixed: Typos in FAQ.

#### Logic Database

- Added: 20 Videos to the Logic Database.

##### Main Caves

- Fixed: In Surface Hi-Jump Challenge: Now correctly uses normal damage instead of lava damage for damage boost.
- Fixed: In Drivel Drive: Intended Ballspark now requires Gravity.
- Changed: In Drivel Drive: Bumped mockball method to Expert.
- Changed: In Western Cave Shaft: Bumped health requirement for the descent to require an Energy Tank in trickless.

##### Golden Temple

- Added: In Guardian Arena: Now accounts for Speed Booster quick kill with Intermediate Knowledge.

##### Hydro Station

- Fixed: In Breeding Grounds Entrance: Activating the EMP Slot now properly accounts for Missiles.

##### Industrial Complex

- Fixed: Renamed the room `Spazer Beam` to `Spazer Beam Chamber`.
- Changed: Upper Factory Gamma Nest: Shinesparking from the room below to get the top item is now an intermediate shinesparking trick.

##### The Tower

- Changed: In Tester Arena, the fight requirements have been restructured with more thorough combat and health requirements.

##### Distribution Center

- Changed: In Dual Gamma Nest, the fight now requires Gravity suit on Trickless Combat. Health requirements adjusted around this change.
- Changed: Distribution Center Exterior West: Shinesparking to get the top Missile Tank is now an intermediate shinesparking trick.
- Changed: Bullet Hell Room Access: Shinesparking to get from `Door to Bullet Hell Room` to `Door to Distribution Facility Intersection` now requires an intermediate shinesparking trick.

### Cave Story

- Fixed: The name for Puppy locations and Labyrinth Shop locations will now be shown correctly on the Location Pool tab.

### Metroid Dread

- Added: Changing the volume of the music, SFX and background ambience is now possible via cosmetic options.
- Changed: Speed Booster Upgrades and Flash Shift Upgrades are now considered minor items instead of major.

#### Logic Database

- Removed: It's no longer logical to push Wide Beam Blocks with Wave Beam without Wide Beam.
- Fixed: All usages of Missiles now require the Missile Launcher.
  - Affects:
    - Fighting Corpius with Normal Missiles.
    - The part of the Z57 fight where you use Storm Missiles to stop the healing.
    - Breaking the Missile Blocks in Dairon - Transport to Artaria.
    - Fighting Escue with Normal Missiles.
    - Fighting Golzuna with Storm Missiles and Normal Missiles.
    - Fighting Central Units.

##### Artaria

- Added: Single Wall Jump (Beginner) to cross the pillar left to right in White EMMI Introduction.
- Added: Using Speed Booster in White EMMI Introduction to get over the pillar left to right, from the BallSpark Hallway Room, also available in Door Lock Rando.
- Fixed: Using Speed Booster in White EMMI Introduction to get over the pillar left to right, from the Teleport to Dairon Room now requires Door Lock Rando to be disabled.

##### Cataris

- Added: The Wide Beam Block in Dairon Transport Access can now be traversed with a Diffusion Abuse trick from below.

##### Ferenia

- Changed: Using Speed Booster to reach the item at the top of Purple EMMI Introduction now requires Speed Booster Conservation (Intermediate).
- Fixed: Energy Recharge Station (Gate): Clearing the Grapple Block from the Upper Bomb Ledge now additionally requires the Main Power Bomb instead of only Power Bomb Ammo.
  - All the other usages of Power Bombs in this area also now require the Main Power Bomb.

##### Ghavoran

- Added: Bomb Jump in Right Entrance, out of the water to the Grapple Block Alcove. Requires Diagonal Bomb Jump and either Out of Water Bomb Jump or Gravity Suit.
- Added: Video showing the Grapple Movement trick in Right Entrance.

### Metroid Prime

- Added: It is now possible to have a seperate total amount and required amount of Artifacts.
- Changed: Minimal Logic now also checks for the Ridley event.
- Fixed: Rare softlock/glitches regarding Central Dynamo maze

### Metroid Prime 2: Echoes

- Added: Having Double Damage no longer causes the morph ball to glow.
- Added: 7 more joke hints.
- Changed: Minimal Logic now also checks for the Emperor Ing event.

#### Logic Database

- Added: 12 videos to the database

##### Torvus Bog

- Added: In Great Bridge: Rolljump method to reach Abandoned Worksite from Temple Access (Top)

## [7.2.0] - 2024-01-05

- **Major** - Added: Rebranded Randovania icons.
- Fixed: Bug where tooltips did not show uncollected item names in the autotracker.
- Changed: Update to the Database Video Directory site to eliminate lag and add modern styling.
- Changed: Autotracker tooltips now display text in black instead of gray.

### Metroid Dread

#### Logic Database

##### Artaria

- Added: In Screw Attack Room: Break the blob with Slide Turnaround Pseudo Wave Beam, requires Gravity Suit. Beginner from the left and Intermediate from the right.
- Fixed: The Advanced Pseudo Wave Beam to break the Blob in Screw Attack Room from the right now handles it not working with Gravity Suit.
- Fixed: Add Slide as a requirement for the Pseudo Wave Beam usages in Melee Tutorial Room and Early Cloak Room.

##### Burenia

- Added: Pseudo Wave Beam to break the bottom right blob in Burenia Hub to Dairon. Requires Slide and Gravity Suit or Diffusion Beam.
- Fixed: When using Power Bomb to break the bottom right blob in Burenia Hub to Dairon, also require the ability to shoot a beam.
- Fixed: Burenia Hub to Dairon: Getting the item in the fan with only Flash Shift now requires at least one Flash Shift Upgrade as well, and also only requires Intermediate movement (instead of Advanced).
- Changed: Main Hub Tower Middle: Climbing out of the water from Left of Central Grapple Block without any items now requires Advanced Movement, up from Intermediate.

##### Ferenia

- Added: In Space Jump Room: Use Grapple Beam to jump out of water above Underwater Ledge Left, and use Single Wall Jump, Spin Boost or Flash Shift to reach Dock to Transport to Ghavoran. Video included.
- Changed: In Space Jump Room: Can traverse from Underwater Ledge Left to Dock to Transport to Ghavoran using Spider Magnet, with either Flash Shift and Wall Jump or Morph Ball and Single Wall Jump.
- Changed: In Space Jump Room: Added a video for reaching the Missile Tank with only Morph Ball and Bombs
- Changed: In Space Jump Room: Added a video traversing from Underwater Bottom to Underwater Ledge Left with only Grapple Beam.

##### Ghavoran

- Fixed: Getting the Energy Part Pickup in Golzuna Tower using Spin Boost and Shinespark Conservation Beginner now correctly requires Morph Ball.
- Changed: Opening the door to Orange Teleportal directly from below, in Golzuna Tower, requires Diffusion Beam.
- Added: The door to Orange Teleportal can be opened from inside the tunnel left after breaking the Speed Booster Blocks, in Golzuna Tower. This requires Charge Beam and either Wave Beam or Pseudo Wave Beam Beginner.

### AM2R

- Added: Research Site Open Hatches as available doors for Door Lock Rando.
- Added: New option to place DNA anywhere.
- Added: New option to force Save Station doors to be normal doors.
- Added: New option to force doors in Genetics Laboratory to be normal doors.
- Added: If the user starts with random items, then an item collection screen will now be shown, telling the player which items they start with.
- Added: Clearer GUI symbols, when expansions have been collected, but not their corresponding launcher.
- Added: When softlock prevention is active, then the first two crumble blocks in Super Missile Chamber will be shoot blocks instead.
- Changed: "Distribution Center - Energy Distribution Emergency Exit" has updated behavior when 'Softlock Prevention' is enabled. Before, only the bottom row of Speed Booster blocks were removed. Now, all of them have been removed, except for the leftmost pillar.
- Fixed: When spinjumping into a progressive Space Jump, the spinjump SFX is not being infinitely looped anymore.
- Fixed: Entering "Hatchling Room Underside" will now show the Metroid scan notification only once.

#### Logic Database

- Added: 15 Videos to the Logic Database.

##### Main Caves

- Added: In Surface Hi-Jump Challenge: Shinespark conservation method to reach item.

##### Hydro Station

- Added: In Inner Alpha Nest South: IBJ method to reach item.
- Changed: In Arachnus Arena: New health and dodging requirements for fighting Arachnus.

##### Industrial Complex

- Added: In Lower Factory Intersection: Can now climb the room by shinesparking after a short charge.
- Added: In Treadmill Room: Going from right to left is now possible via a beginner Shinespark or an intermediate Morph Glide.
- Fixed: In Lower Factory Intersection: Climbing the room now correctly needs a damage boost for wall jumps.
- Fixed: In Shirk Prisons: Going from right to left, now requires Morph Ball, or 4 (Super) Missiles.
- Fixed: In Treadmill Room: Going from right to left via Movement is now impossible.
- Changed: In Torizo Arena: New weapon, health, and dodging requirements for fighting Torizo.

##### Genetics Labratory

- Changed: In Queen Arena: Additional Beam requirements and dodging requirements for fighting Queen trickless.

### Metroid Prime 2: Echoes

#### Logic Database

##### Dark Agon Wastes

- Added: Requirements to trigger the Amorbis fight from below: Spacejump, NSJ Z-Axis Screw Attack or BSJ, and bomb jumps or standable terrain with the energy taken.
- Added: Advanced combat to fight Amorbis after the energy has been taken.
- Changed: Revised Amorbis combat requirements (trickless requires a good weapon + 2 E, beginner requires a weapon and 1 E, intermediate neither)
- Changed: Skipping the Amorbis trigger, or touching it to trigger the fight from below, requires Knowledge set to Intermediate.

### Metroid Prime

#### Logic Database

##### Tallon Overworld

- Added: Advanced Single Room OoB to reach Landing Site item without Morph Ball

## [7.1.1] - 2023-12-26

### Metroid Prime

- Added: A more stream-friendly autotracker layout
- Fixed: Reverted Warrior Shrine -> Monitor Station loading improvement which could sometimes cause crashes
- Fixed: Export compatibility with legacy cutscene skip options
- Fixed: Music issues in Frigate Orpheon, Artifact Temple, Arboretum, Sunchamber Lobby, Burn Dome and Lava Lake
- Fixed: [PAL] Issue with the Artifact Temple teleporter arrival cutscene
- Fixed: Non-NTSC text issues
  - Seed hash not showing on main menu
  - Credits not showing seed spoiler
  - [JP] Font size
- Added: `qolGeneral` improvements
  - Ice wall in Phendrana Shorelines now shatters instead of melting when shot
  - Better Save Station load trigger in Phendrana Shorelines
  - Better door open triggers in Arboretum
- Changed: Back-to-back cutscenes in Artifact Temple now skip as one

### Metroid Prime 2: Echoes

- Added: A more stream-friendly autotracker layout

## [7.1.0] - 2023-12-01

- Fixed: Bug with progressive suits in the autotracker always highlighting first suit
- Changed: "Remove redundant pickup alternatives" and "Stagger placement of pickups" are no longer experimental options and will be included in all presets moving forwards.

### AM2R

- Added: Shell script to make launching randomized games easier on Flatpak.
- Added: Plasma Beam Chamber's crumble blocks will be gone when the softlock prevention setting is turned on.
- Fixed: Visual time of day discrepancy with Septoggs and the tileset if started at GFS Thoth.
- Fixed: A flipped water turbine if the vanilla water turbine was set to be changed to one.
- Fixed: Crash when starting the game and loading a save room which contains a destroyed water turbine.
- Fixed: "Cancel" button not working properly on "Toggle" Missile-Mode.

#### Logic Database

- Changed: Zeta and Omegas combat rebalanced for lower difficulties.

### Metroid Dread

- Added: Power Bomb Limitations now shows up on the Preset Summary when enabled.

#### Logic Database

##### Artaria

- Added: In Screw Attack Room: Get from Door to Freezer(Power) to Start Point 2 by sliding.
- Added: In Screw Attack Room: Get from Start Point 2 to Early SA Platform with Space Jump.
- Added: In Screw Attack Room: Get from Door to Freezer(Power) to Screw Attack Pickup by using Shinespark. Requires Speed Booster Conservation Beginner and Disabled Door Lock Randomizer.
- Added: In EMMI Zone Hub: Get to the item pickup and the top left door from Door to Ballspark Hallway, using Shinespark, Speed Booster Conservation Beginner.
- Added: In EMMI Zone Hub: Get to the item pickup from Door to Ballspark Hallway using Speed Booster and Spider Magnet.
- Fixed: In EMMI Zone Hub: Getting to the item pickup from Door to Ballspark Hallway using Flash Shift and Single Wall Jump is now separated from the Grapple Movement alternative.
- Fixed: In EMMI Zone Hub: Getting to the item pickup from Door to Ballspark Hallway using Flash Shift and Single Wall Jump now requires a Flash Shift Upgrade.
- Fixed: In EMMI Zone Hub: Getting to the item pickup from the lower door to Wide Beam Block Room using a Shinespark now requires Door Lock Rando to be disabled.
- Removed: In EMMI Zone Hub: Redundant option: getting from the lower to the upper Door to EMMI Zone Exit Southwest using Speed Booster when Door Lock Rando is disabled.

##### Burenia

- Added: In Gravity Suit Tower: Getting from the Lower door to Ammo Station South to the Upper door to Gravity Suit Room is in logic with either Power Bombs or after breaking the floor.
- Changed: In Gravity Suit Tower: Getting from the Lower door to Ammo Station South to the Lower door to Gravity Suit Room is now locked behind Highly Dangerous Logic

##### Cataris
- Added: In Underlava Puzzle Room 2: Use Speed Booster with at least one upgrade to shinespark through the speed blocks from the right.

##### Ferenia

- Added: In EMMI Zone Exit Middle: Use Wave Beam and Charge Beam or Power Bombs to open the Upper Door to EMMI Zone Exit West, then traverse through that room to get to the upper door.
- Added: In Purple EMMI Arena: Use Water Space Jump (Intermediate) to jump out of the water to reach the door.
- Changed: In EMMI Zone Exit Middle: Going from the Dock to Map Station to the Door to EMMI ZONE Exit West (Lower) is now trivial.
- Changed: In Purple EMMI Arena: Jumping out of the Water to reach the door using Cross Bombs now requires Water Bomb Jump Beginner. Using Normal Bombs no longer requires Spin Boost.

##### Ghavoran

- Changed: Golzuna logic has been overhauled to include Storm Missiles, Bombs, or Cross Bombs to fight it and forcing Flash Shift, Spin Boost, or Space Jump to dodge its attacks if not using shinesparks to defeat it.
- Fixed: Missing check on PB limitations to get to Orange Teleportal by opening the door from the tunnels below.

### Metroid Prime

- Fixed: Some rooms not appearing on map when "Open map from start" export option is selected
- Fixed: Parasite Queen permadeath when skipping death cutscene
- Fixed: Black bar in Control Tower cutscene
- Fixed: Minor PAL issues regarding Skippable Cutscenes in Exterior Docking Hangar and Sunchamber
- Added: Preset option to force Normal or Hard difficulty in the Main Menu
- Added: More Base QoL
  - All rooms now automatically play music appropriate to the area, even if the original music trigger has not been touched
  - The bomb blocks in Lava Lake and Chapel Tunnel are gone forever once destroyed
  - Fix Arboretum rune scan not always appearing when vines are retracted
  - Fix broken load trigger in Aether Lab Entryway
  - Tweaked the size of some door open and loading triggers
  - Sun Tower Access Ghost can now be seen after performing Early Wild
  - Better music timing of Elite Pirate breakout
  - Fix Chapel of the Elder's item platform not rising up all the way
  - Removed more "flashbang" effects
- Changed: Research Core item acquisition cutscene removed in Competitive Skippable Cutscenes
- Changed: Reintroduce and improve loading trigger optimization in Warrior Shrine
- Changed: Update in-game text when refilling PBs at missile stations
- Changed: The Missile Launcher's broad category is now "missile system" instead of "missile-related upgrade".

#### Logic Database

- Added: Database logic for Hard Mode

##### Chozo Ruins

- Added: Vault NSJ with Wallboosts
- Changed: Decreased Difficulty of Tower of Light NSJ Slope Jump

##### Magmoor Caverns

- Added: Fiery Shores wallcrawl to reach Upper Item

##### Phazon Mines

- Added: Difficult HBJ in MQB Phazon Pit
- Added: Elite Research Single Room OOB to Item
- Added: Upper Elite Research Dash to Reach Item NSJ

##### Phendrana Drifts

- Changed: Thardus Thermaless with Bombs and w/o adjusted
- Added: Phendrana Canyon NSJ Scanless Damage Boost
- Added: Phendrana's Edge NSJ Grappleless BSJ
- Added: Ruined Courtyard NSJ Climb UBJ
- Added: Thardus Skip NSJ from North Quarantine Tunnel

##### Tallon Overworld

- Added: Great Tree Hall Lower NSJ Climb BSJ
- Added: Landing Site B Hop to Reach Gully NSJ

### Metroid Prime 2: Echoes

#### Logic Database

- Changed: Climbing Transport A Access using slope jump + NSJ SA no longer incorrectly requires SJ as well

## [7.0.1] - 2023-11-??

- To be decided if it will be necessary.

## [7.0.0] - 2023-11-03

- **Major** - Added: AM2R has been added with full single player support. Includes Door Lock Rando, some toggleable patches and more.
- Changed: The Changelog window has received a slight overhaul. The date of each release is shown, hyperlinks are fixed, and patch notes are now accessed through a drop-down box (previously used vertical tabs).
- Changed: Trick level sliders ignore mouse scroll inputs, preventing unintended preset changes.
- Changed: The Trick Details list in the menu bar no longer displays tricks that shouldn't be visible in the UI.
- Changed: For Multiworld, sending collected locations to the server can no longer fail if there's an error encoding the inventory.
- Changed: The directory layout has now changed, moving everything that isn't the executable to an `_internal` folder.
- Changed: When verifying the installation, missing files and modified files are listed in the console and log.
- Changed: An explicit error is now displayed when a preset has minimum random starting items higher than the maximum.
- Fixed: Map tracker selects the correct start location if the preset has only one start location that is not the default.
- Fixed: When verifying the installation, the title of the popup now properly says "Verifying installation".
- Fixed: Exporting with hidden item models in a multiworld now works properly.

### Resolver

- Fixed: Bug where damage constraints in chains were not understood correctly.
- Fixed: Damage reductions from multiple suits are no longer multiplied together.
- Improved: The output from the resolver now includes the node with the victory condition.
- Improved: When using verbosity level High or above, the energy is displayed in the output.
- Improved: Speed up resolving of hard seeds by allowing skipping of more kinds of unsatisfied requirements.

### Cave Story

- **Major** - Added: Multiworld support. Currently only supports the version of freeware provided by Randovania.
- Fixed: Exporting Cave Story no longer causes a runtime error.
- Fixed: Presets that start in Camp no longer error in generation.
- Changed: The bookshelf in Prefab House now returns you to Prefab Building, before the boss rush.
- Fixed: Alt-tabbing while in fullscreen no longer crashes the game.
- Fixed: You can no longer select a negative weapon slot from the inventory.
- Fixed: The teleporter menu no longer flickers.

### Metroid Dread

- Fixed: Custom shields now use the correct shader and texture effects and no longer a black background
- Fixed: Issues with negative amount for ammo items. The current amount was set to a wrong value and you had to use a ammo refill station. This also caused issues with the auto tracker and multiworld.

#### Logic Database

- Fixed: The "Power Bomb Limitations" setting is now respected for opening Charge Beam Doors.

##### Artaria

- Changed: Going to Transport to Dairon with Speed Booster now requires the Speed Booster Conservation trick set to Beginner.
- Changed: The item above Proto EMMI now requires Speed Booster Conservation set to Beginner when reaching it with Speed from the top.
- Changed: Using Speed Booster to reach the pickup in EMMI Zone First Entrance now requires either the EMMI defeated or Speed Booster Conservation set to Beginner.

##### Burenia

- Added: Use Spin Boost with Wall Jump to climb from left to right at the top of Gravity Suit Tower.
- Changed: The Early Gravity sequence now requires the Speed Booster Conservation trick set to Beginner.

##### Cataris

- Added: Ledge warp out of the Diffusion Beam Room to avoid being trapped by the one way door and the blob.
- Changed: The item in Dairon Transport Access now requires the Speed Booster Conservation trick set to Beginner.
- Changed: The speed blocks leading to Underlava Puzzle Room 2 now require the Speed Booster Conservation trick set to Beginner or Power Bombs.

##### Dairon

- Changed: The lower item in the Freezer now requires the Speed Booster Conservation trick set to Beginner.
- Changed: The item in Ghavoran Transport Access now requires the Speed Booster Conservation trick set to Beginner when using Space Jump.
- Changed: The item in Storm Missile Gate Room now requires the Speed Booster Conservation trick set to Beginner when coming from above.

##### Elun

- Added: Elun's Save Station is now a valid starting room.
- Changed: The item in Fan Room now requires the Speed Booster Conservation trick set to Beginner.

##### Ferenia

- Added: Emmi Zone West Exit now has a Damage Boost trick to move from the center platform to the west door.
- Changed: The item in Fan Room now requires the Speed Booster Conservation trick set to Beginner or Gravity Suit with door lock rando disabled.
- Changed: The item in Speedboost Slopes Maze now requires the Speed Booster Conservation trick set to Beginner.
- Changed: The Missile+ Tank in Space Jump Room now requires the Speed Booster Conservation trick set to Beginner.

##### Ghavoran

- Changed: Going up Right Entrance with Speed Booster now requires the Speed Booster Conservation trick set to Beginner.
- Changed: The upper item in Golzuna Tower now requires the Speed Booster Conservation trick set to Beginner when using Spin Boost from the top.

### Metroid Prime

- Changed: In the Auto-Tracker Pixel Theme, visors are now pilled, Boost Ball icon with a proper trail, improvements to Power Bomb icon.
- Fixed: Counting normal damage reductions from suits twice.
- Fixed: Item position randomizer not being random.
- Fixed: Foreign object in ruined shrine
- Fixed: Room rando + cutscene skip compatibility
- Fixed: Crash when exporting a seed with a blast shield in phazon infusion chamber and essence death teleporter
- Fixed: [PAL/JP] Restored Missile and Charge shot stun in one hit on Ridley
- Fixed: [PAL/JP] Restored Wavebuster cheese on Ridley
- Fixed: When customizing cosmetic options, the labels are now properly updated.

### Metroid Prime 2: Echoes

- Added: One new Joke Hint referring to Raven Beak added to the pool
- Changed: In the Auto-Tracker Pixel Theme, visors are now pilled, Boost Ball icon with a proper trail, Screw Attack icon now faces clockwise, dedicated Power Beam icon.
- Changed: Damage Requirements for Warrior's Walk Item Pickup has been lowered from 80 to 60 dmg in total (30 energy getting the item and 30 energy going back)

## [6.4.1] - 2023-10-12

### Metroid Dread

- Removed: The "Power Bomb Limitations" has been disabled due to issues. This will be re-added in the future.

## [6.4.0] - 2023-10-05

### Metroid Dread

- Fixed: The "Power Bomb Limitations" setting is now accounted for by logic.

### Metroid Prime:

- Fixed: When room rando is enabled, cutscenes are no longer skippable to avoid a bug with elevators. This will be properly fixed in the future.

## [6.3.0] - 2023-10-02

- Added: During generation, if no alternatives have a non-zero weight, try weighting by how many additional Nodes are reachable.
- Added: Data Visualizer now has a very visible checkbox to quickly toggle if the selected trick filters are enabled.
- Added: When trick filters are enabled, a line is added indicating how many requirements are being filtered.
- Changed: The generator will now consider placing Energy Tanks, if there's a damage requirement that's exactly high enough to kill the player.
- Fixed: The menu option for viewing all Randovania dependencies and their licenses has been restored.
- Fixed: The generator should now handle cases with negative requirements a little better.
- Fixed: Map tracker works again for Metroid Dread and Metroid Prime.

### Resolver

- Fixed: Bug where nested requirements were combined wrongly.
- Improved: Order of exploring certain dangerous events.

### Metroid Dread

- Added: Enky and Charge Beam Doors can be made immune to Power Bombs. This is enabled in the Starter Preset, and can be toggled in Preset -> Game Modifications -> Other -> Miscellaneous -> Power Bomb Limitations.
- Added: Warning in the FAQ about custom text not displaying if the game is played in languages other than English.
- Changed: Exporting games is now significantly faster.

#### Logic Database

- Added: 3 videos to the logic the database for a diagonal bomb jump in Ghavoran, a single-wall jump in Cataris, and a diffusion abuse trick in Artaria.

##### Artaria

- Changed: EMMI Zone Spinner: The connection to the pickup that is available before flipping the spinner now also requires door lock rando and Highly Dangerous Logic to be enabled.

##### Burenia

- Changed: Teleport to Ferenia: Using Speed Booster to get past the Shutter Gate now requires Speed Booster Conservation Beginner.

##### Cataris

- Changed: Thermal Device Room South: The connections to the thermal door that closes after using the thermal device now logically remains open when door lock rando is disabled and the "Can Slide" and "Shoot Beam" templates are satisfied. This is a handwave that makes the thermal device no longer a dangerous resource.
- Changed: Single-wall Jump trick in Cataris Teleport to Artaria (Blue) now requires a slide jump.
- Changed: Exclude Door above First Thermal Device from Door Randomization. Effectively making the First Thermal Device a safe action also when doors are randomized.

##### Dairon

- Changed: Yellow EMMI Introduction: Using Speed Booster to go through the Shutter Gate, right to left, no longer requires Flash Shift Skip.

##### Ferenia

- Changed: Purple EMMI Introduction: Using Speed Booster to get past the Shutter Gate now requires Speed Booster Conservation Intermediate instead of Flash Shift Skip Beginner.

##### Ghavoran

- Changed: The connection of EMMI Zone Exit Southeast and EMMI Zone Exit West is now a proper door. This enables it to now be shuffled in door lock rando.
- Changed: Going backwards through the Eyedoor now requires having first destroyed it, Flash Shift and Intermediate Movement, or being able to tank the damage.

### Metroid Prime

- Fixed: Door from Quarantine Access A to Central Dynamo being inoperable with Reverse Lower Mines enabled.
- Fixed: Minor issues with new skippable cutscenes option.
- Fixed: PAL export with skippable cutscenes
- Fixed: Flaahgra crash with skippable cutscenes (fingers crossed)
- Fixed: Warrior shrine loading behavior
- Changed: Remove white screen flash effect when crates explode.
- Changed: Skippable cutscene modes are no longer experimental. Skippable is the new default. Competitive cutscene mode has been updated appropriately.
- Changed: Update tournament winner scan in Artifact Temple
- Changed: Improve loading times when leaving MQB
- Changed: Parasite Queen no longer respawns on 2nd pass
- Changed: The post-Parasite Queen layer in Biotech Research Area 1 now prevents backtracking through Emergency Evacuation Area (1-way door)
- Removed: Major/Minor Cutscene Mode (Major hidden behind experimental options)

#### Logic Database

##### Impact Crater

- Added: The Metroid Prime Exoskeleton fight has full combat logic.

##### Chozo Ruins

- Added: Sun Tower Sessamoharu Complex Bomb Jump to Skip Super Missiles/Scan Visor

##### Phazon Mines

- Added: Phazon Processing Center between Pickup and Maintenance Tunnel Door
- Fixed: Traversing from the Spider Track Bridge to the Quarantine Access A door in Metroid Quarantine A now properly requires the barrier to be removed or `Backwards Lower Mines` to be enabled.

##### Phendrana Drifts

- Added: New Thardus Skip Method from Room Center
- Added: Quarantine Monitor to North Quarantine Tunnel Thardus Skip
- Added: Phendrana Shorelines Spider Track item without spider ball out of bounds trick

### Metroid Prime 2: Echoes

- Changed: When Progressive Grapple is enabled, it will now show `2 shuffled copies` rather than `Shuffled` for better consistency.
- Changed: A proper error message is displayed when mono is not found, when exporting a game on macOS and Linux.

#### Logic Database

- Added: 22 videos to the logic database. see the [Video Directory]
(https://randovania.github.io/Metroid%20Prime%202%20Echoes/) for the full collection
- Added: Comments to some Beginner Bomb Jump tricks
- Changed: The trick setting "Suitless Ingclaw/Ingstorm" got renamed to "Suitless Dark Aether" with the intention to cover more tight Dark Aether energy requirements outside of Ingclaw or Ingstorm related checks.

##### Sky Temple Grounds:

- Changed: War Ritual Grounds, Shrine Access, Lake Access, Accursed Lake, Phazon Pit and Phazon Grounds will now require a Suit on trickless settings

##### Agon Wastes:

- Added: Main Reactor: Scan Dash (Advanced) to reach the Luminoth Corpse which allows to reach the item through Slope Jumps and Standable Terrain (Advanced).
- Added: Main Reactor: It is now possible to get to the item with only Spider Ball, Morph Ball Bombs, Standable Terrain (Intermediate) and Bomb Space Jump (Expert) without Space Jump.

##### Dark Agon Wastes:

- Added: Hall of Stairs: Bomb Space Jump (Advanced) to reach Save Station 3 Door without Space Jump

##### Dark Torvus Bog:

- Added: Portal Chamber (Dark): It is now possible to reach the Portal with a Slope Jump (Intermediate) and Screw Attack without Space Jump.

##### Sanctuary Fortress:

- Added: Main Gyro Chamber: Instant Morph (Hypermode) into boost, to destroy the glass to Checkpoint Station
- Added: Reactor Core Item pickup now possible with just Spider Ball and Morph Ball Bombs via Standable Terrain (Intermediate) and Bomb Jump (Intermediate)
- Added: Vault: Extended Dash (Expert) and Boost Jump (Expert) Method to reach the Spinner Side
- Added: Accessing the portal in Watch Station with a Bomb Space Jump (Advanced) to reach the Spider Track, Standable Terrain (Advanced) to reach the Bomb Slot, and an Instant Morph (Advanced)

##### Ing Hive:

- Added: Hive Temple Access: Slope Jump (Expert) into Screw Attack to skip Hive Temple Key Gate
- Changed: Temple Security Access: Z-Axis Screw Attack Trick is changed into Screw Attack into Tunnels (Advanced)
- Changed: Culling Chamber and Hazing Cliff will now require a Suit on trickless settings

## [6.2.0] - 2023-09-02

- Added: "Help -> Verify Installation" menu option, to verify that your Randovania installation is correct. This is only present on Windows.
- Changed: Game generation is now up to 150% faster.
- Changed: The resolver now tries otherwise safe actions behind a point of no return before it tries actions that give dangerous resources. This makes the solve faster by avoiding some cases of backtracking.
- Changed: Comments no longer prevent And/Or requirements from being displayed as short form.
- Fixed: Auto Tracker icons that were supposed to be always visible no longer show as disabled.
- Fixed: Opening race rdvgame files from older Randovania versions now works properly.
- Fixed: Exporting games with hidden Nothing models don't crash during the exporting process anymore.
- Fixed: For macOS, exporting Metroid Prime 2: Echoes games does not require you to run Randovania from within a terminal anymore to see the Mono installation.

### Metroid Dread

- **Major** - Added: Elevator and Shuttle randomizer. The destination is shown on the elevator/shuttle's minimap icon and in the room name, if enabled. This will show different area names to the logic database for some items.
- **Major** - Added: Split beams and missiles. When playing with non-progressive beams or missiles, each individual upgrade provides a unique effect instead of providing the effects of all previous upgrades.
- Added: An in-game icon will appear if the player becomes disconnected from the multiworld server.
- Changed: The Starter Preset and April Fools 2023 preset now have non-progressive beams and missiles, instead of progressive.
- Changed: Bomb Shields are no longer vulnerable to Cross Bombs.
- Fixed: The door model for certain door types now uses the intended textures correctly.
- Fixed: The save file percentage counter and the per-region percentage counter are now all updated correctly.

#### Logic Database

- Added: Diagonal Bomb Jump in Ferenia - Speedboost Slopes Maze.
- Added: Diagonal Bomb Jump in Burenia - Main Hub Tower Top, to the Missile Tank, using either Gravity Suit or an out of water bomb jump.
- Added: In Dairon - West Transport to Ferenia, use Wave Beam to push the Wide Beam Block from above, without Wide Beam.
- Added: Logic to handle having Ice Missiles without Super Missile.
- Added: In Ghavoran - Teleport to Burenia, Cross Bomb Skip using just Morph Ball to get to and from the Pickup. Rated one level higher than the corresponding usage with Flash Shift or Spin Boost.
- Added: Ledge Warp usage to flip the spinner in Ghavoran next the Transport to Elun, and in Elun to release the X.
- Added: All Chozo-X encounters now have energy requirements.
- Changed: Added Wide Beam to missile farming during Kraid's fight.
- Changed: Fighting Kraid in Phase 2 without going up is moved from Beginner Combat to Intermediate.
- Changed: Fighting Kraid with no energy is now Intermediate Combat. Fighting with 1 Energy Tank is Beginner.
- Changed: Dodging in all Chozo-X fights now has Flash Shift as trivial, Spin Boost with Beginner Combat, and nothing with Intermediate.
- Changed: In Dairon - Teleport to Artaria, breaking the speed blocks is no longer "dangerous". This is done by removing the "Before Event" condition on breaking the blocks from above.
- Changed: In Artaria - Water Reservoir, breaking the blob is no longer "dangerous", as long as Slide is not randomized. This was previously dangerous because there's a connection in EMMI Zone Exit Southwest that makes use of Speed Booster, however, by simply adding a "Can Slide" option on the same condition, the logic now sees the blob as safe.
- Changed: In Burenia: Fighting Drogyga is now only "dangerous" if Highly Dangerous Logic is enabled. This is achieved by adding a Highly Dangerous Logic constraint on all instances where the logic uses "Before Drogyga" on connections in the Underneath Drogyga room.
- Changed: Move victory condition to after Raven Beak, and encode all requirements to finish the escape sequence to that connection. This avoids having a "dangerous" resource at the end of the game.
- Changed: In Burenia - Main Hub Tower Middle, lowering the Spider Magnet Wall is now "dangerous" only when Highly Dangerous Logic is enabled. The connection from the bottom of the room to the Pickup Platform that uses Grapple Movement requires the Spider Magnet Wall to not be lowered now requires Highly Dangerous Logic. The randomizer currently doesn't have the necessary options to make this connection mandatory in any seeds anyway.
- Changed: Most instances of pushing Wide Beam Blocks by using Wave Beam through walls now no longer need Wide Beam. Notable exception is Dairon - West Transport to Ferenia, from below.
- Changed: Boss fight logic using Ice Missile without Super Missile is no longer an option, and effectively requires as many missiles as with normal Missiles.
- Changed: Boss fight logic now understands how damage values work with Split Beams behavior.
  - Affected bosses: Robot Chozo fights, Chozo X fights and Raven Beak.
  - Having only Plasma Beam or only Wave Beam is only used to fight the Robot Chozos, at Combat Intermediate.
  - Having both Plasma Beam and Wave Beam is considered as the same bracket as only Wide Beam.
  - Having Wide Beam and Wave Beam is considered as the same bracket as Wide Beam and Plasma Beam.
- Changed: Exclude Ghavoran door between Flipper Room and Elun Transport Access from being shuffled as a Grapple Beam door in Door Lock rando. This is to enable a Ledge Warp to flip the Spinner from below.
- Changed: In Ghavoran - Flipper Room, rotating the flipper the normal way can now be in logic before having pulled the Grapple Block at Right Entrance or having turned on Power Switch 2 in Dairon, if Transport Randomizer is enabled.
- Changed: Revised logic for fighting Corpius
  - When using missiles without an ammo requirement, the X must not have been released.
  - Using Cross Bomb is moved to Combat Beginner
  - For Missiles, Super Missiles and Ice Missiles, the number of required missiles is reduced by 1, which matches the pre-existing comments. These alternatives remain Combat Intermediate.
  - For Missiles, Super Missiles and Ice Missiles, these can now also be used without combat tricks, but you need 1.5x as many units of Missiles ammo as the combat trick version.
  - Added Storm Missiles.
- Fixed: A typo in the room name Ferenia - East Transport to Dairon has been changed from East Transport to Darion.
- Fixed: In Burenia - Teleport to Ghavoran, to open the Plasma Beam door from below, add requirement to have Plasma Beam. This becomes relevant with Separate Beam Behavior.
- Fixed: In Artaria - Teleport to Dairon, to enter the teleport itself using Wave Beam, add requirements to have Wide Beam and Door Lock Rando being disabled. The former becomes relevant with Separate Beam Behavior.
- Fixed: In Cataris - Kraid Area, when using Wave Beam to fight Kraid from behind, you now also need the rest of the rest of the requirements to fight Kraid.

### Metroid Prime

- Fixed: One-way elevator mode not able to generate
- Fixed: Doors openable underneath blast shields
- Fixed: Doors and Blast shields hurting the player with reflected shots
- Fixed: Starting items getting  ignored when starting in Connection Elevator to Deck Alpha
- Fixed: Skipping the cutscene in Connection Elevator to Deck Alpha also skips item loss
- Fixed: Doors in Omega Research not locking
- Fixed: Elite Control entry Barrier activating again
- Fixed: Hall of the Elders "New Path Opened" HUD Memo not appearing
- Fixed: Some unskippable cutscenes
- Fixed: Removed HUD Memos in Emergency Evacuation Area
- Fixed: Timing of Metroids in Metroid Quarantine A
- Fixed: Stuck camera in control tower
- Fixed: Timing of flying pirates in control tower
- Fixed: Echoes Unlimited Missiles model now appears larger
- Added: More Quality of life improvements over vanilla
  - Colorblind friendlier flamethrower model
  - Power Bombs now have a heat signature
  - Power Conduits activate even if only 1 of 3 wave particles hit
  - Main Quarry power conduit no longer reflects charged wave
  - Added lock to top door during Phazon Elite fight
  - Doors unlock from picking up the artifact item instead of the Phazon Elite dying

#### Logic Database

##### Chozo Ruins

- Added: Reverse Flaahgra in Sun Tower is now logical
- Added: Furnace E Tank Wall Boost Escape
- Added: Transport Access North Wallboost to Hive Totem from Elevator
- Added: Trigger Ghosts from Sun Tower Access without Bombs or Spider

##### Phazon Mines

- Added: Fungal Hall A now has Energy and Combat Logic
- Added: Fungal Hall A SJ Scan Dash Grapple Skip
- Added: Fungal Hall Access NSJ Bombless Escape to Fungal Hall A

##### Phendrana Drifts

- Changed: Phendrana Canyon Pickup NSJ Bombless Triple Boost Adjustments
- Changed: Control Tower Plasma Skip is now Beginner
- Added: Hunter Cave Bunny Hop to reach Hunter Cave Access from Lower Edge Tunnel
- Added: Hunter Cave Slope Jump to reach Chamber Access from Lake Tunnel

##### Tallon Overworld

- Added: Root Cave Climb NSJ Boost Strat

### Metroid Prime 2: Echoes

- Added: New cosmetic suit options. Please note that these suits require the experimental patcher to be enabled.
- Added: The internal game copy is automatically deleted when exporting a game fails in certain situations.

#### Logic Database

- Added: 307 videos to the logic database. see the [Video Directory]
(https://randovania.github.io/Metroid%20Prime%202%20Echoes/) for the full collection.

##### Temple Grounds

- Added:  NSJ Extended Dash (Expert) to cross Grand Windchamber through the middle platform.

##### Sky Temple Ground

- Removed: Phazon Grounds NSJ, No SA -> Invisibil Objects (Hypermode) or Movement (Expert) and Dark Visor. Doesn't exist.

##### Agon Wastes

- Added: NSJ Extended Dash (Advanced) to reach Temple Access Door in Mining Station A.

##### Sanctuary Fortress

- Added: Extended Dash (Expert) to reach the Scan Post in Watch Station Access from Main Gyro Chamber Door.
- Added: Extended Dash (Expert) to reach Main Gyro Chamber Door in Watch Station Access from the Scan Post Side.
- Added: Workers Path - Screw Attack from Z-Axis (Intermediate) now requires Bomb Space Jump (Intermediate) from Dynamo Works
- Added: Workers Path - Bomb Jump (Advanced) method added to reach cannon NSJ from landing platform

## [6.1.1] - 2023-08-07


- Changed: Improve performance significantly when opening a Multiworld session with long history.
- Changed: Slightly improve performance when opening game details.
- Fixed: The correct error is displayed when the incorrect password is provided for Multiworld Sessions.

### Metroid Dread

- Fixed: The progress bar when exporting no longer reaches 100% earlier than intended in some situations.
- Added: Racetime seeds can now be directly imported into Randovania

## [6.1.0] - 2023-08-02

- **Major** - Removed: Starting sessions is no longer necessary and has been removed as an option. It's now always possible to clear a generated game.
- Added: Importing permalinks and rdvgames in a multiworld session now creates new worlds if missing.
- Added: The Generation Order spoiler now has a field to filter it.
- Added: An "Export Game" button has been added to "Session and Connectivity" tab as a shortcut to export any of your worlds.
- Added: It's now possible to filter the history tab in a Multiworld session.
- Added: Add Ready checkbox for Multiworld sessions.
- Added: A new tool was added to the Pickup tab of Game Details that lets you quickly find in which worlds your pickups are.
- Added: The time a world last had any activity is now displayed in the Multiworld session.
- Added: A toggle for allowing anyone to claim worlds in a Multiworld session.
- Added: Sending pickups to an offline world now updates the auto tracker.
- Added: Warnings now show up in Multiworld sessions if you're not connected to any of your worlds.
- Changed: The popup when replacing a preset for a Multiworld Session now has the same features as the solo game interface.
- Changed: Text prompts now default to accepting when pressing enter.
- Changed: Reorganized the top menu bar. The Advanced menu is now called Preferences, with an Advanced sub-menu. Opening the Login window is now in the Open menu.
- Changed: The handling for presets that can't be loaded have been improved.
- Changed: Finishing a session is now called hiding a session, and now can be undone.
- Fixed: Multiworld now properly respects major/minor configuration of each world.
- Fixed: The generation order for multiworld session now correctly handles any kind of names.
- Fixed: Any buttons for changing presets or deleting worlds are properly disabled when a game is being generated.
- Fixed: Import rdvgames for games that uses certain features, like Sky Temple Keys on Bosses or Metroid DNA in Dread, now works properly.
- Fixed: Session Browser now properly sorts by creation date and user count. It also now properly defaults to showing recent sessions first.
- Fixed: Tracking another user's inventory now properly keeps working after a connection loss.
- Fixed: Sorting the session history and audit log now works properly.
- Fixed: In Multiworld session, the Claim world button is now properly disabled when you don't have permissions.
- Fixed: Changing a preset no longer causes it to lose its position in the tree.
- Removed: Connecting to Dolphin on Linux executable builds is now hidden on known situations that it doesn't work properly.

### Metroid Dread

- **Major** - Added: Multiworld support for Dread.
- Changed: Ryujinx (Legacy) is disabled when auto-tracker support is on, or in a multiworld.
- Fixed: Dairon - Navigation Station North can no longer be assigned a hint, which would then be replaced with DNA Hints.
- Added: A new auto-tracker layout featuring progressive items.
- Added: Custom shields now have alternate and more accessible models, which can be toggled per-shield in Cosmetic Options.

#### Logic Database

- Added: 2 videos to the database
- Added: Slide from right to left in Cataris - Total Recharge Station South.
- Added: Grapple Movement to get from Lower Door to Wide Beam Block Room to Upper Door in Artaria - EMMI Zone Hub.
- Added: Crossing the water gap in Ferenia EMMI Zone Exit East with just Bombs (Hypermode IBJ and DBJ) or Cross Bombs and a Slide Bomb Boost (currently Movement Advanced).
- Added: Use Speed Booster and Gravity Suit to escape Cataris - Kraid Arena after fighting Kraid.
- Added: Using Wall Jump to get past the Flash Shift gate in Burenia - Teleport to Ferenia.
- Changed: Make it possible to get to the Diffusion Beam location without Morph Ball.
- Fixed: Entering Hanubia Orange EMMI Introduction from the right now requires having beaten the Red Chozo.
- Fixed: The Pseudo Wave Beam in Burenia - Burenia Hub to Dairon now correctly requires Wide Beam.
- Fixed: Logic issues surrounding ending the Chain Reaction sequence in Artaria, aka the Vanilla Varia Suit area.
- Removed: In Cataris - Green EMMI Introduction, the advanced Pseudo Wave Beam to break the blob from below is removed.
- Removed: In Ghavoran - Blue EMMI Introduction, the trickless Ballspark to climb the room has been removed.

### Metroid Prime

- Added: Experimental Option - `Skippable` Cutscene Mode. Keeps all cutscenes in the game but makes it so they can be skipped with the START button
- Added: Experimental Option - `Competitive (Experimental)` Cutscene Mode Removes some cutscenes from the game which hinder the flow of competitive play. All others are skippable. This will eventually replace the existing Competitive implementation.
- Added: Introduction of non-critical fixes and improvements to the base game such as fixed sound effects and removed tutorial popups. Those wanting an untainted experience of the vanilla game may still do so at their own risk by activating "Legacy Mode". For technical description of what's changed, see [qol.jsonc](https://github.com/toasterparty/randomprime/blob/randovania/generated/json_data/qol.jsonc)
- Added: Completely overhauled how custom Blast Shields and Doors look
- Added: Morph Ball Bomb and Charge Beam door locks now use Blast Shields so that they only need to be opened once with that weapon
- Added: New "Gamecube" pickup model which acts as a placeholder for all non-nothing items without a suitable model which can be displayed natively
- Added: The "Hints" page in the "Game" window now lists the location of the Phazon Suit hint.
- Changed: Non-NTSC enemies now have their health reset to match NTSC 0-00
- Changed: Blast Shields are much more visible in dark rooms
- Fixed: Random Elevators settings should no longer have mismatches between the UI and the preset regarding which elevators are excluded.
- Fixed: HoTE statue door can now handle a blast shield cover
- Fixed: Old scan points lingering in Door Lock Rando
- Fixed: Door Lock Rando shields now make explosion sounds

#### Logic Database

- Added: 52 videos to logic database, bringing the total available via the [Video Directory](https://randovania.github.io/Metroid%20Prime/) to 276

##### Chozo Ruins

- Added: The Hall of the Elders Ghost Skip from Reflecting Pool Access to reach Crossway Access South, using advanced level tricks.
- Added: Knowledge (Intermediate) for reaching Elder Chamber without fighting the Chozo Ghost.
- Added: Main Plaza - Tree item OoB logic.
- Added: Crossway - Easier boost only method for item.
- Changed: Tower of Light - Reduced gravityless SJ slope jump to tower chamber to Beginner.
- Fixed: Ice Beam has been removed from the connection to Elder Chamber in Hall of the Elders.
- Fixed: The Door in Tower of Light Access that leads to Ruined Shrine is now a normal Door instead of a Wave Beam Door.
- Changed: Ruined Nursery Bombless Standables Logic Adjustments
- Added: Ruined Nursery Bombless w/ Boost strat
- Added: Training Chamber Ghost Skip

##### Phendrana Drifts

- Changed: Quarantine Cave - Various cleanup with Thardus fight logic. Reworked visor requirements. Added Missile strategy (allows Ice Beam only fight logically).
- Added: Added Quarantine Cave NSJ Scan Dash to Q-Mon Tunnel
- Added: Dash to Q Mon from Room Center with SJ
- Added: Reverse Thardus Skip Logic (Scan and Scanless)
- Added: Thardus Hop
- Changed: Ice Ruins West Baby Sheegoth Jump Damage Requirements and Trick Adjustments
- Added: Gravity Chamber Pickup (Missile) NSJ w/o Grapple/Plasma Dash Method and Bombu Method

##### Phazon Mines

- Added: Metroid Hop to reach Missile from Quarantine Access A
- Changed: Various Metroid Quarantine A logic adjustments
- Fixed: NSJ Phazon Processing Center having too few requirements

### Metroid Prime 2: Echoes

- Added: Tracker layout "Debug Info", which also shows details useful for investigating errors.
- Added: The Coin Chest model from multiplayer is now used for offworld items instead of the ETM model.
- Changed: The Power Beam and the Morph Ball now use the Coin Chest model when shuffled, instead of the ETM model.
- Added: 4 new joke hints in the pool.
- Fixed: The gate in Command Center now opens correctly when using the new patcher.
- Fixed: Doors in Venomous Pond can no longer become blast shields.
- Fixed: The door from Sacrificial Chamber Tunnel to Sacrificial Chamber has been excluded from door lock rando.
- Fixed: Random Elevators settings should no longer have mismatches between the UI and the preset regarding which elevators are excluded.

#### Logic Database

- Added: 4 videos to logic database, see the [Video Directory](https://randovania.github.io/Metroid%20Prime%202%20Echoes/) for the full collection

## [6.0.1] - 2023-07-04

- Added: Option for disabling crash reporting and monitoring.
- Added: In multiworld sessions, you're prevented from selecting a preset that is incompatible with multiworld.
- Added: In multiworld sessions, world names must now be unique.
- Changed: The Privacy Policy has been updated to mention crash reporting and monitoring.
- Changed: Tweaked the error reporting for generating and exporting games.
- Fixed: Importing permalinks and spoilers in multiworld no longer fails.
- Fixed: Generation order is no longer hidden when Door Lock is enabled with Types mode.
- Fixed: Pickups providing negative resources can now be sent in multiworld games.
- Fixed: The prompt for a session name no longer deletes spaces at the end, making it easier to split words.
- Fixed: In multiworld sessions, the copy permalink button is properly disabled before a game is available.

## [6.0.0] - 2023-07-03

- **Major** - Multiworld support has been significantly changed! New features include:
  *  Sessions now have Worlds instead of rows with users, and users can be associated with any number of Worlds.
     * This means it's now possible to play a Multiworld entirely solo.
  *  You can connect to one Dolphin and any number of Nintendont at the same time.
  *  Multiple sessions can be opened at the same time.
  *  A session window is no longer required to be kept open. As long as Randovania is connected to a game, the server communication works.
- Added: It's now possible to drag presets directly into the root of the presets.
- Added: The order you place presets when drag and dropping is now saved.
- Added: New command line arguments `--local-data` and `--user-data` to allow configuring where Randovania saves its data.
- Added: New Door Lock rando mode - Types. In this mode, every single door of a type is swapped with another type. Generation times should be fast and be compatible with multiworld.
- Added: Interface to customize preset description.
- Added: It's now possible to save rdvgame files for race games. This is not available for multiworld.
- Added: When editing a Pickup Node, there's now a button to find an unused pickup index.
- Added: When viewing the spoiler log in a Multiworld session, it will now display the names for each world rather than "Player 1", "Player 2", etc.
- Changed: Discord login is now performed via your browser, instead of the Discord client.
- Changed: Door Lock mode Two-way is now named Doors. The functionality is unchanged.
- Changed: Improved preset descriptions, making them significantly simpler.
- Changed: Some preset options which are not ready for wide consumption have been hidden by default. To show all preset options, please select `Advanced > Show Experimental Settings`.
- Changed: In the Data Visualizer, requirements are now displayed using a tree widget, which allows for collapsing the and/or blocks.
- Changed: Optimized the solver by allowing more resources as additional resources, allowing more actions to be skipped until the necessary resources are found.
- Changed: For Multiworld, it's now preferred to have an additional pickups than placing it in another player's game, when there's no locations left in your game.
- Changed: Randovania now internally uses the term `Region` for what used to be called a `World`. This is mostly an internal change.
- Changed: Connecting to Dolphin is now hidden on macOS, as it never was supported.
- Changed: Door Lock rando generation is now up to 50% faster.
- Fixed: Issue where the resolver didn't find the paths that lead to taking the least damage.
- Fixed: The resolver no longer allows events as additional requirements. This fixes a problem that could lead to an event locking itself.
- Fixed: The `database render-region-graph` command now works properly.

### Cave Story

- Nothing.

### Metroid Dread

- **Major** - Added: Random Starting Locations is now supported. This enables all Save Stations, Navigation Stations, and Map Stations as possible starting options.
- Added: New cosmetic option to display Randovania's area names on the HUD, either always or after room transitions.
- Added: Door Lock Randomizer can randomize doors to be weak to Ice Missile, Storm Missile, Diffusion Beam, Bombs, Cross Bombs, Power Bombs.
- Added: New option under "Game Modifications" to choose how inconsistencies in Raven Beak's damage resistance are handled.
- Added: Auto tracker is now supported via a new game connection choice.
- Added: Exporting now checks if the RomFS folder has some required files.
- Changed: The doors in Itorash are now excluded from being shuffled in Door Lock Randomizer.

#### Patcher Changes

- Added: Belated April Fools 2023 preset. Enables door rando by default, as well as some surprise changes to the item pool. Make sure to see what advice ADAM has to give!
- Changed: Pickups can be configured to take away some of an item instead of giving more (e.g. missile tanks could take away missiles when collected).
- Fixed: Using Morph Ball in Proto Emmi sequence no longer crashes the game.

#### Logic Database

- Added: Grapple Movement (Beginner) for going up the left side of Burenia - Main Hub Tower Middle.
- Added: Movement (Intermediate) and Water Bomb Jump (Intermediate) for getting out of the water at the same spot.
- Added: Grapple Movement (Beginner) for the Grapple only method of reaching the Missile Tank in Main Hub Tower Top.
- Added: Use Speed Booster to skip breaking the blob submerged in water in Artaria Early Cloak room, requires Speed Booster Conservation (Beginner).
- Added: Use Flash Shift to go right after getting the pickup in Artaria EMMI Zone Spinner.
- Added: Use Flash Shift and Slide Jump to go from Artaria White EMMMI Arena to the top door to EMMI Zone Spinner.
- Added: A new way to reach the tunnel in EMMI Hub Zone with Spider Magnet, Flash Shift and Single-wall Wall Jump (Advanced).
- Added: Use a Shinespark to climb up from Above Screw Attack Blocks in Burenia Main Hub Tower Bottom with only Gravity Suit.
- Added: Use a Shinespark to climb up from Alcove Across Grapple Block in Burenia Main Hub Tower Bottom with only Speed Booster using Speed Booster Conservation Beginner.
- Added: Use a Shinespark with Gravity Suit to reach Ammo Recharge South at the bottom of Burenia Gravity Suit Tower before the Destroy Gravity Suit Floor event.
- Added: Use Spin Boost And Gravity Suit with different trick strategies to cross the big gap in Burenia Main Hub Tower Middle.
- Added: Use a Shinespark with Gravity Suit to reach the Spider Magnet wall in Burenia Main Hub Tower Middle from the bottom of the room.
- Added: Climb up to the Charge Beam Door in Burenia Main Hub Tower Middle using Gravity Suit and Flash Shift.
- Added: Climb up from the Charge Beam Door in Burenia Main Hub Tower Middle using Gravity Suit, a Slide Jump, Spin Boost and a Wall Jump.
- Added: Allow using Shinesparks in Gravity Suit Tower by storing speed in the upper part of Gravity Suit Room, also when Door Lock rando is enabled.
- Added: Pseudo-Wave Beam to break the blob in Ferenia Wave Beam Tutorial, from the right.
- Added: Use Spider Magnet with Grapple Beam in Ghavoran Spider Magnet Elevator.
- Added: Use Speed Booster to get past the pool of water in Dairon Freezer before turning on the power.
- Added: Various trick alternatives to get past the pool of water in Dairon Freezer with Bomb Jumps.
- Added: Water Bomb Jump in Burenia Underneath Drogyga to get up to the left ledge with Normal Bomb, rated as Intermediate.
- Changed: Wall Jump from Flash Shift for reaching the left Dock to Main Hub Tower Top in Main Hub Tower Middle has been removed; it is now trickless.
- Changed: Wall Jump from Flash Shift for reaching the left Dock to Main Hub Tower Top in Main Hub Tower Middle has been removed; it is now trickless.
- Changed: Avoid treating Gravity Suit as a dangerous resource, by removing the "No Gravity Suit" constraint from the "Perform WBJ" template.
- Changed: Going through Artaria Lower Path to Cataris using Damage Boost no longer requires Morph Ball.
- Changed: Reduced the difficulty of the Wall Jump in Dairon Teleporter to Artaria, to reach the pickup from the teleporter, from Advanced to Intermediate.
- Changed: Using Wall Jump Advanced to climb across Moving Magnet Walls (Small) in Cataris, aka Adam Skip, now correctly requires Spider Magnet.
- Changed: The Upper Tunnel from Burenia Teleport to Ghavoran to Main Hub Tower Middle has been converted from a Morph Ball Tunnel to a Slide Tunnel. In order to use this tunnel with Slide, Gravity Suit is also required.
- Changed: In Burenia Teleport to Ghavoran, using Power Bombs to get back up from Early Gravity Speedboost Room now requires 2 ammo units of Power Bomb. The purpose is to account for using one unit on the way down in the first place.
- Changed: Water Bomb Jump in Artaria First Tutorial, after adding the water has been changed to Infinite Bomb Jump.
- Changed: Infinite Bomb Jump in Artaria Screw Attack Room to jump out of the water under the Recharge Station has been changed to Water Bomb Jump.
- Changed: Water Bomb Jump in Burenia Underneath Drogyga to get the pickup is now Beginner with Cross Bombs.
- Changed: Water Bomb Jump in Burenia Underneath Drogyga to get up to the left ledge with Cross Bomb is now Beginner.
- Changed: Bomb Jumping to the upper part of Ghavoran Map Station Access now requires Water Bomb Jump Intermediate with Normal Bomb and Beginner with Cross Bomb. This was previously trivial with both of those.
- Changed: Bomb Jumping to the upper part of Ghavoran EMMI Zone Exit Southeast with Cross Bombs is changed from trivial to Water Bomb Jump Intermediate.
- Changed: Bomb Jumping to the upper part of Ghavoran EMMI Zone Exit Southeast with Normal Bombs is changed from Infinite Bomb Jump Intermediate to both Water Bomb Jump Intermediate and Diagonal Bomb Jump Intermediate.
- Fixed: Correctly require breaking the blob in Burenia Teleport to Ghavoran to be able to go from Main Hub Tower Middle to Teleport to Ghavoran through the upper Tunnel.
- Fixed: Burenia Hub to Dairon Transport Blob from Below giving the wrong event resource.
- Removed: Use Cross Bombs to skip the blob submerged in water in Artaria Early Cloak room. The point of this connection is to skip breaking the blob, which is no longer dangerous when you have the Morph Ball.

### Metroid Prime

- Changed: Divided the "Other" tab into "Quality of Life" and "Chaos".
- Changed: QoL Game Breaking, QoL Cosmetic, QoL pickup scans, Varia-only Heat Protection and Deterministic RNG settings are now always enabled. A new chaos option "Legacy Mode" has been added as a catch-all replacement, including the PB Refill from 5.8.0.
- Changed: Pickups can be configured to take away some of an item instead of giving more (e.g. missile tanks could take away missiles when collected).
- Removed: One-Way door lock randomizer has been removed. This has actually been the case since 5.3.0!
- Fixed: The "Unlock Save Station doors" option should now correctly unlock them.

#### Logic Database

##### Chozo Ruins

- Changed: Reorganized Morph Ball pickup in Ruined Shrine to better fit database good practices.

### Metroid Prime 2: Echoes

- **Major** - Added: Door Lock randomizer has been added. Note that this feature requires enabling the new patcher.
- Added: New random elevators mode: Shuffle Regions. In this mode, we keep the game world consistent by shuffling the regions around Temple Grounds, and then changing the elevators to match. See [this map](randovania/data/gui_assets/echoes_elevator_map.png) for reference.
- Added: When the new patcher is enabled, Security Station B starts in the post-Dark Samus appearance. This change is supported by logic.
- Changed: Pickups can be configured to take away some of an item instead of giving more (e.g. missile tanks could take away missiles when collected).
- Changed: When the new patcher is enabled, some cosmetic effects are removed from Torvus Temple in an attempt to make it crash less.
- Changed: For Multiworld ISOs, the game name now mentions the session name and world name.
- Removed: The elevator sound effect removal is no longer an option and is now automatically enabled in the appropriate circumstances.
- Fixed: The progress bar when exporting a seed is now much more accurate.

#### Logic Database

- Fixed: Re-Added Vanilla Method to access Storage C to logic.
- Changed: Movement trick level for reaching the door to Security Station B from Bioenergy Production with a NSJ Screw jump extension from Advanced to Beginner.
- Changed: Combat/Scan Dash trick level for reaching the door to Security Station B from Bioenergy Production with a Scan Dash from Expert to Intermediate.
- Added: 142 videos to the logic database
- Added: Method to climb Forgotten Bridge with Jump Off Enemy (Advanced)
- Added: Scan Dash to grab the half pipe item in Dark Torvus Arena with Combat/Scan Dash (Intermediate)
- Added: Method to collect the pickup in Reactor Core using the top Rezbit, Bombs, Bomb Space Jump (Advanced), Standable Terrain (Advanced), Movement (Advanced), and Jump Off Enemies (Expert).
- Added: Method to reach the top cannon in Sanctuary Entrance using Bombs, Space Jump Boots, Bomb Space Jump (Advanced), and Standable Terrain (Advanced).
- Added: Method to collect the pickup in Abandoned Worksite using just Screw Attack, and Screw Attack into Tunnels/Openings (Advanced).
- Added: Method to collect the pickup in Bioenergy Production using Boost Ball, Spider Ball, Screw Attack, and Movement (Advanced).

## [5.8.0] - 2023-06-05

- Added: It's now possible to save rdvgame files for race games. This is not available for multiworld.
- Changed: Use the user's new discord display name instead of their username, for users that migrated.
- Fixed: Batch generation now properly prevents Windows from going to sleep.

### Metroid Prime

- Fixed: Generator unable to pass through one-way permanently locked doors such as the ones in uncrashed Frigate
- Fixed: Exporting games with both Door Lock Rando and Room Rando will now preserve both modifications
- Added: Missile Stations refill Power Bomb. In this version, this is always enabled.

#### Logic Database

- Added: 55 videos to logic database, bringing the total available via the [Video Directory](https://randovania.github.io/Metroid%20Prime/) to 224

##### Tallon Overworld

- Added: Biotech Research Area 1 - Easier gravityless NSJ method from room center to Deck Beta Security Hall
- Added: Root Cave - L-Jump method to reach upper area

#### Magmoor Caverns

- Added: Twin Fires Tunnel - Transport to Talon -> Twin Fires, NSJ & SJ dashes now require standable terrain

##### Phendrana Drifts

- Added: Hunter Cave - Lower Edge Tunnel -> Hunter Cave Access, NSJ requires a slope jump or bomb jump after the grapple point to reach the platform with the doors.
- Added: Hunter Cave - Hunter Cave Access -> Lower Edge Tunnell, NSJ requires an L-Jump to reach the platforms across the water without falling in. Added Gravity logic if falling in (matches Lake Tunnel -> Lower Edge Tunnel).

##### Phazon Mines

- Fixed: Fungal Hall B - Scan dash method now requires scan visor
- Fixed: Ventillation Shaft - Combat dash to climb room now requires door lock rando to be off

## [5.7.0] - 2023-05-05

- Added: Skip usual Door Lock randomizer logic when the only valid lock option is unlocked doors.
- Added: When major/minor mode is enabled, the count of majors and minors is also displayed next to how many items are the in the pool.
- Fixed: Unsupported features are now disallowed from use in Multiworld sessions.

### Cave Story

- Fixed: Exporting on Linux no longer fails due to Rest Area in Plantation using "lounge" instead of "Lounge".

### Metroid Dread

- Fixed: All pickups in the pool are now correctly assigned major or minor.

#### Logic Database

- Fixed: Experiment Z-57's pickup is now a major item location in Major/Minor split.

### Metroid Prime

- Added: Selecting an ISO that isn't for Metroid Prime is now explicitly refused when exporting.
- Fixed: All pickups in the pool are now correctly assigned major or minor.
- Fixed: Room Rando no longer overrides the results of Door Lock Rando when exporting.

#### Logic Database

- Fixed: The Artifact of Truth pickup is now a major location for Major/Minor split.

### Metroid Prime 2: Echoes

- Added: Selecting an ISO that isn't for Metroid Prime 2 is now explicitly refused when exporting.
- Fixed: Energy Tanks are now considered major items in Major/Minor split.

## [5.6.1] - 2023-04-??

- Nothing.

## [5.6.0] - 2023-04-02

- Added: Trick Details popup now lists the usages in each area.
- Added: Opening the Data Visualizer from the Trick Details while customizing a preset now automatically configured the trick filters based on the preset being edited.
- Changed: Setting trick filters in the Data Visualizer based on a preset now sets all tricks, even those at disabled.
- Changed: Optimize Solver by choosing actions in a smarter order. Prefer actions of types that are likely to progress th. Postpone dangerous actions. This should make the solver able to validate seeds where it previously timed out. Solving should in general be faster in general.
- Fixed: Solver bug that made it unable to detect dangerous actions, which could result in some possible seeds being considered impossible.
- Fixed: Searching for Multiworld sessions by name is no longer case sensitive.

### Metroid Prime 2: Echoes

#### Logic Database

- Added: Proper combat requirements for the Amorbis fight.
- Removed: Incorrect and improper connections to and from the Amorbis fight.

### Metroid Prime

#### Logic Database

- Added: 48 videos to logic database, bringing the total available via the [Video Directory](https://randovania.github.io/Metroid%20Prime/) 216

### Metroid Dread

#### Logic Database

- Added: Use Flash Shift and Spin Boost with Wall Jump (Beginner) in Burenia Main Hub Tower Bottom to reach the tunnel.
- Changed: The logic for Spin Boost Room in Ghavoran now requires either the template to fight the Chozo X or Highly Dangerous logic to climb out of the room.
- Changed: Simplified various database connections.
- Changed: All three kinds of Chozo X fights now consider Use Spin Boost a valid means of dodging.
- Fixed: Missile ammo requirement when fighting Chozo X with Storm Missile. The numbers were previously too high and the numbers with and without the combat trick were swapped.
- Fixed: Resolve bug with fighting the Twin Robots fights, where to fight them using only missiles for damage always required both the expert level combat trick and the 153 missiles that are intended for trickless.
- Fixed: Add missing fight requirement to fight the Chozo X in Elun when entering the arena from the left.
- Fixed: Add missing requirement to release the X before leaving Elun.

## [5.5.1] - 2023-02-28

- Added: Game Details now contains a tab describing all door locks, when Door Lock rando is enabled.
- Changed: Certain spoiler tabs in Game Details now only show up when relevant, such as Elevators spoiler only when elevators are shuffled.
- Changed: Generation Order in Game Details is now hidden when there's incompatible settings, such as Door Lock rando.
- Changed: A nicer error message is now given when generating with a preset with configuration errors, such as no starting locations.
- Changed: A nicer error message is now given when an error occurs when loading a game layout file.
- Fixed: Customizing an included preset should properly place the resulting preset nested to that preset.
- Fixed: Customizing a preset should no longer reset where it's been placed at.
- Fixed: Generated games now keep track of extra starting pickups instead of starting items, fixing some cases you'd start with the middle of a progressive chain.
- Fixed: Changing trick filters in the Data Visualizer no longer resets the selected connection.
- Fixed: Using trick filters in the Data Visualizer no longer unnecessarily expands templates or remove comments.
- Fixed: Using trick filters in the Data Visualizer now properly removes extra requirements when tricks are removed.
- Fixed: Hiding the pickup collection message now correctly works for other player's pickups in a multiworld.

### Metroid Prime

#### Patcher Changes

- Fixed: Several soft-locks and janky cutscenes when shuffling the Essence elevator
- Fixed: Research Lab Aether wall not breaking when approached from behind (QoL Game Breaking)
- Fixed: Watery Hall lore scan being replaced with QoL Scan Point text
- Fixed: Escape sequence counting up instead of down
- Fixed: Small Samus spawning in ship instead of on top
- Added: Ridley shorelines, biotech research 2, and exterior docking hangar actors now scale with boss size

#### Logic Database

##### Tallon Overworld

- Fixed: Landing Site - PAL SJF is now only logical if Dock Rando is disabled
- Added: Life Grove - Alternate method to skip Bombs and SJ (Scan Dash Expert) to reach item *Found by Vertigo*
- Added: Life Grove - Trick to skip wallboosts when also skipping SJ and Bombs *Found by Vertigo*

##### Chozo Ruins

- Changed: Main Plaza - Lowered Half-Pipe roll-in to Expert ([See Video](https://youtu.be/ne8ap0xa_UE))
- Changed: Ruined Shrine - Wave door to half-pipe item is now L-Jump instead of R-Jump
- Added: Hive Totem - Fight Skip Intermediate Combat Dash
- Added: Hive Totem - Fight Skip "TAS Walk" Advanced Movement+Knowledge
- Added: Crossway Access West - Advanced Standable Terrain (Skips Morph) *Found by toasterparty*

##### Magmoor Caverns

- Fixed: Twin Fires Tunnel - Combat dash is now only logical if Dock Rando is disabled
- Added: Monitor Station - NSJ Heat Run Expert *Found by JustinDM*
- Added: Twin Fires Tunnel - NSJ Bunny Hop Expert Movement *Found by JustinDM*

##### Phendrana Drifts

- Changed: Quarantine Cave - More detailed Thardus Fight requirements (e.g. Plasma Beam, PBs, Boost)
- Changed: Labs - More detailed combat requirements
- Added: Chozo Ice Temple - Expert NSJ Bombless Climb *Found by MeriKatt*
- Added: Quarantine Cave - Thardus Skip Hypermode Slope Jump *Found by JustinDM*
- Added: Quarantine Cave - Expert R-Jumps to skip grapple *Found by toasterparty*
- Added: Control Tower - SJ/DBJ/BSJ/Wallboost tricks(s) to skip fight both ways
- Added: Transport to Magmoor Caverns South - Alternate NSJ Spider Skip BSJ Advanced *Found by Cyberpod*

##### Phazon Mines

- Fixed: Mine Security Station - Starting Room/Elevator doesn't account for doors locking
- Fixed: Mine Security Station - Entering from Storage Depot A doesn't check for lowered barrier
- Fixed: Metroid Quarantine A - Wallboost doesn't require Spider Ball
- Added: Main Quarry - Intermediate Wallboost to skip Bombs for item
- Added: Main Quarry - Intermediate Knowledge+Movement to skip Bombs for item *Found by toasterparty*
- Added: Metroid Quarantine A - Advanced Dashes to skip PBs
- Added: Metroid Quarantine A - Alternate R-Jump from item to door
- Added: Metroid Quarantine A - NSJ Expert Dashes from item to door
- Added: Fungal Hall Access - NSJ Advanced BSJs *Found by JustinDM*

### Metroid Prime 2: Echoes

- Added: Updated A-Kul's scan with the 2022 Echoes Randomizer tournament winner.
- Added: When the experimental patcher is enabled, Dynamo Chamber and Trooper Security Station now start in post-layer change state.

### Metroid Dread

- **Major** - Added: Door Lock randomizer has been added. In this mode, the weapons needed to open doors in the game are also changed, with full support of our logic database.
- Added: A new cosmetic option for adding an in-game death counter to the HUD.
- Added: Exporting with a custom path now checks for conflicts with the input path.
- Fixed: Ryujinx no longer hangs when stopping emulation.

## [5.5.0] - Skipped

## [5.4.1] - 2023-02-16

- Added: Linux releases are now also published to Flathub.
- Fixed: Canceling the prompt from "View previous versions" no longer causes an error.

## [5.4.0] - 2023-02-06

- Added: Experimental generation setting for staggering the placement of selected pickups.
- Added: Experimental generation setting for removing redundant possible actions.
- Added: Automatic reporting of exceptions for the client, and monitoring for requests to the server.
- Added: New pixel icons for Prime 1 & 2 autotracker
- Added: New 8x3 layouts for all Prime 1 & 2 autotracker styles
- Fixed: The minor/major split setting is obeyed much more accurately by the generator.
- Fixed: Starting with ammo no longer causes all requirements for that ammo to be ignored.
- Fixed: The generator no longer attempts placing pickups based on alternatives to satisfied requirements, such as Missile Expansions for Quadraxis while already having Light Beam.
- Fixed: Minor typos in the UI are fixed.
- Fixed: Canceling certain actions will no longer cause the UI to react as if it were an error.
- Changed: Unsupported features are now restricted to dev builds.
- Changed: Requirements where different amount of the same item, such as both Missile = 5 and Missile = 1, are expected are now properly simplified.

  This results in certain pickup combinations no longer being considered for placement in the generator, such as Sunburst for unlocking the Industrial Site from behind.

### Metroid Prime

- Changed: All included presets now have "Unlocked Save Station doors" enabled.
- Changed: "Unlocked Save Station doors" no longer remove the lock in Chozo Ruins - Save Station 3.

#### Patcher Changes

- Added: CGC Tournament Winners to Artifact Temple lore scan
- Fixed: Chapel IS giving the player lightshow on 2nd pass
- Fixed: Items in every room incompatibility with shuffled essence elevator
- Changed: Always apply Elite Quarters item softlock patch regardless of cutscene skip mode

#### Logic Database

- Fixed: Collecting the Missile Expansion in Burn Dome before the fight no longer causes the generation to fail.

### Metroid Prime 2: Echoes

- Changed: Inverted Aether is now an unsupported feature.

### Metroid Dread

- Fixed: Energy Parts are now considered minor items, and Missile+ Tanks are now considered major items.

#### Patcher Changes

- Changed: Main Power Bomb has a different color than Power Bomb tanks
- Changed: Cutscene in Hanubia - Tank Room was removed because it teleports the player to the lower section, which can softlock the player
- Fixed: You now retain Drogyga's and Corpius's item if you reload checkpoint after defeating them. This eliminates a way of rendering a seed impossible to complete.

#### Logic Database

- Added: New trick "Flash Shift Skip" to account for skipping Flash Shift gates.
- Added: Traverse to the bottom of Ferenia: Space Jump Room Access with some more options.
- Added: Pseudo-Wave Beam (Beginner) for the two blobs in Cataris - Teleport to Dairon.
- Added: Water Bomb Jump to reach the item in Cataris - Teleport to Dairon without Gravity Suit.
- Added: Flash Shift (Intermediate), Morph Ball (Intermediate), and Spin Boost (Beginner) wall jumps for climbing up Experiment Z-57's arena.
- Added: Spin Boost and Slide Jump (Beginner) for climbing the upper part of Experiment Z-57's room.
- Added: Speed Booster Conservation (Intermediate) for climbing to either the top platform or Double Obsydomithon Room in Cataris - Teleport to Artaria (Blue).
- Added: Grapple Movement (Beginner) to climb Cataris - Moving Magnet Walls (Tall).
- Added: Flash Shift (Intermediate), Morph Ball (Advanced), and Spin Boost with Spider Magnet wall jumps to climb Cataris - Moving Magnet Walls (Tall).
- Added: Speed Booster Conservation (Beginner) to collect the lower item in Cataris - Teleport to Ghavoran without Gravity Suit.
- Added: Damage Boost (Intermediate) for reaching the teleport in Cataris - Teleport to Ghavoran with Spider Magnet.
- Added: "Adam Skip" added to logic as Wall Jump (Advanced) in Cataris - Moving Magnet Walls (Small).
- Added: Space Jump method of Cross Bomb Skip (Hypermode) to skip needing Speed for the item in Cataris - EMMI Zone Item Tunnel.
- Added: Spin Boost Movement (Intermediate) and Speed Booster Conservation (Beginner) for getting up Hanubia - Central Unit without Space Jump or Infinite Bomb Jump.
- Added: Spin Boost method to climb Hanubia - Escape Room 3.
- Added: Morph Ball Single-Wall Wall Jumps to get to the Nav Station in Itorash - Transport to Hanubia.
- Added: Flash Shift Skip (Intermediate) with Bombs to skip the Flash Shift gate in Teleport to Ferenia.
- Added: Aim Down Clips (Intermediate/Advanced) to go to and from Storm Missile Gate Room without Morph Ball.
- Added: Shine Sink Clip/Aim Down Clip (Intermediate) and Speed Booster Conservation (Advanced) to reach the bottom of Teleport to Ghavoran from the top level.
- Added: Aim Down Clip (Expert) to reach the blobs in Gravity Suit Tower from the top level.
- Added: Aim Down Clip (Intermediate) in Main Hub Tower Middle to Main Hub Tower Bottom.
- Added: Shine Sink Clip/Aim Down Clip (Intermediate) in Gravity Suit room top door to bottom door.
- Added: Climb Golzuna Tower using Spin Boost and Flash Shift using Wall Jump (Intermediate).
- Added: Movement (Intermediate), Simple IBJ, or Spin Boost to reach top tunnel in Vertical Bomb Maze.
- Added: Flash Shift Skip (Beginner) in Purple EMMI Introduction; (Intermediate) with normal bombs.
- Added: Moving from Ferenia - Transport to Ghavoran to Pitfall Puzzle Room with Spin Boost, Flash Shift, or Speed Booster.
- Added: Using Normal Bomb Jump with a Cross Bomb at the top, for sideways movement, to reach the item in Artaria Proto EMMI Introduction.
- Changed: Increased difficulty of Flash Shift Wall Jump to reach the Raven Beak elevator from Intermediate to Advanced.
- Changed: Simplified many room nodes and connections.
- Changed: Shine Sink Clip in Main Hub Tower Middle to Main Hub Tower Bottom is now Intermediate (from Expert).
- Changed: Using Flash Shift to collect the fan pickup in Burenia Hub to Dairon is now Advanced (from Beginner).
- Changed: All three fan skips are now classified as Movement instead of Infinite Bomb Jump.
- Changed: Convert most of the harder IBJ instances to new Diagonal Bomb Jump trick.
- Changed: Increase difficulty of the few harder IBJs that weren't changed to Diagonal Bomb Jumps. This should better reflect the fact that Intermediate IBJ is applied for performing Simple IBJ with Normal Bombs.
- Fixed: Correctly require Morph Ball in all cases where Power Bombs are used.
- Fixed: Replace some instances of Beginner Infinite Bomb Jump in Ferenia with the Simple Infinite Bomb Jump template. This ensures that the missing bomb or cross bomb item is required.
- Fixed: Reaching the upper tunnel in Ferenia - Speedboost Slopes Maze properly accounts for the ability to destroy the beamblocks using Wave Beam, Diffusion Beam, explosives, or Movement (Beginner)
- Fixed: Usage of Infinite Bomb Jump in Ferenia Separate Tunnels Room now correctly requires the respective Bomb type. The trick is now set at different difficulty depending on which bomb type is being used.
- Removed: Infinite Bomb Jump for reaching Wave Beam Tutorial from the cold rooms.
- Removed: Shinespark in Ghavoran Total Recharge Station North. This one requires either short boost or charging speed in the room to the left. Removing this for now.

## [5.3.0] - 2023-01-05

- Added: You can now open a tracker for other player's inventories in a multiworld session.
- Changed: LogbookNodes are now called HintNodes.

### Metroid Prime

#### Patcher Changes

- Fixed: Spring ball has been nerfed to prevent abusing steep terrain marked as standable.
- Fixed: Spring ball cooldown is now properly reset when morphing/unmorphing.
- Fixed: Vanilla blast shields not being removed in door lock randomizer.

### Metroid Prime 2: Echoes

- Changed: The Auto Tracker icon for Spider Ball now uses the Dark Suit model instead of the Prime 1 model.

#### Logic Database

- Changed: Sand Processing - Screw Attack clip to access the halfpipe from Main Reactor side without Missiles is now Intermediate and without Space Jump (from Expert).
- Fixed: Main Gyro now properly accounts for solving the puzzles.

### Metroid Dread

#### Patcher Changes

- Fixed: Incorrect color during animation of killing an EMMI.

#### Logic Database

- Added: Climbing Z-57 Arena with Spin Boost and Ice Missiles (Beginner).
- Changed: Major/Minor Item Location Updates: Energy Tanks -> Major, Energy Parts -> Minor, Drogyga -> Major, Missile+ Tanks -> Major
- Removed: Water Bomb Jump in Ghavoran - Map Station Access Secret.

## [5.2.1] - 2022-12-01

- Fixed: Exporting Metroid Prime 2 when converting Metroid Prime models now works.
- Fixed: Experimental Metroid Prime 2 patcher no longer errors with some settings.

## [5.2.0] - 2022-12-01

- Added: Help -> Dependencies window, to see all dependencies included in Randovania, including their versions and licenses.
- Added: A warning is now displayed when using presets with unsupported features enabled. These features are not present in the UI.
- Added: When the generated game fails due to the solver, you're now offered to retry, cancel or keep the generated game.
- Changed: Experimental games are no longer available on stable versions.
- Fixed: Solver debug now contains previously missing rollback instances.

### Cave Story

- Nothing.

### Metroid Dread

- Added: The Power Beam tiles in the Artaria EMMI Zone Speed Boost puzzle have been changed to Speed Boost tiles to prevent softlocks.
- Added: Entering Golzuna's arena without releasing the X displays a message explaining why the boss won't spawn.
- Added: All doors locked while fighting an EMMI now unlock immediately upon defeating it.
- Changed: Exporting for Ryujinx now also utilizes the Dread Depackager, for a smaller mod size. This requires an up to date Ryujinx.
- Fixed: You now retain Kraid's item if you reload checkpoint after defeating him. This eliminates a way of rendering a seed impossible to complete.

#### Logic Database

- Added: New Highly Dangerous Logic setting for enabling situations that may be unrecoverable upon saving.
- Added: Cross Bomb alternative for crossing Flash Gates.
- Added: Pseudo-wave beam trick for destroying the bottom blob in Cataris' Central Unit Access.
- Added: Traversal through Ghavoran Total Recharge Station North without Morph Ball, before pulling the grapple block, by destroying the left Enky.
- Changed: Cataris' Thermal Device Room North now forces picking the Energy Tank pickup and the Magnet Wall Thermal Device event before going to the Final Thermal Device, or uses Highly Dangerous Logic.
- Changed: Removed the Cataris EMMI Zone Door Trigger event now that the door remains unsealed.
- Fixed: Going to the red teleporter in Cataris no longer forces needing to use bombs.

### Metroid Prime

- Fixed: The infinite scanning bug has been fixed.

### Metroid Prime 2: Echoes

- Added: A new experimental option, Inverted Aether. In this mode, it's the Light Aether atmosphere that is dangerous! All safe zones are moved to Light Aether, but that's not enough so it's still extremely dangerous. This mode has no logic.

#### Logic Database

- Added: Intermediate Slope Jump and Intermediate Wall Boost to get next to the pickup in Communication Area.
- Added: Beginner Movement for crossing Hall of Combat Mastery from the Portal Side with NSJ Screw Attack after the tunnel is destroyed.
- Changed: Standable Terrain to reach the upper Command Center Access door in Central Mining Station with Space Jump and Screw Attack has had its difficulty decreased from Intermediate to Beginner.

## [5.1.0] - 2022-10-01

- Added: You can now view past versions of the presets and revert your preset to it.
- Added: A Playthrough tab where you can run the validator has been added to the Game Details window.
- Added: Deleting a preset now has a confirmation dialog.
- Added: A development mode for permalinks, to help investigate issues.
- Changed: Discord slash command for FAQ has better usability on mobile.
- Changed: The parent for a preset is now stored in your preferences, instead of in the preset itself.
- Fixed: The solver can no longer consider collecting a location a requirement to collecting itself. This is a regression from 4.3.0.

### Discord Bot

- Added: `/website` command that gives instructions to where Randovania's website is.
- Changed: `/randovania-faq` is now just `/faq`.
- Changed: `/database-inspect` is now just `/database`.

### Cave Story

- Nothing.

### Metroid Dread

- Fixed: The target DNA count is no longer limited to 6 when modifying an existing preset, or changing tabs.
- Fixed: Exporting multiple games at once is not properly prevented with an error message. It was never possible and fail in unclear ways.

#### Logic Database

- Added: Event in Underlava Puzzle Room 2 for breaking the speed blocks so that going between the two parts can be accounted for
- Added: Event for the trigger that reopens the door to Central Unit Access, allowing it logical to go back through
- Added: Other various methods of going through rooms
- Added: New Diffusion Abuse trick for pushing Wide Beam blocks and activating the lava buttons in Cataris.
- Added: Cross Bomb Skip (Advanced) for Dairon's Cross Bomb Puzzle Room item
- Added: Power Bombs method for the Speed Booster Conservation for Dairon's Cross Bomb Puzzle Room item
- Changed: Separated the First Tunnel Blob event into two to account for Diffusion/Wave not needing to be in the tunnel
- Changed: Deleted some unnecessary tile nodes
- Changed: Various instances of Wall Jump (Beginner) to trivial
- Changed: Some Grapple options to include Grapple Movement
- Changed: Some Movement tricks to Climb Sloped Tunnels
- Changed: Some Movement tricks to Skip Cross Bomb
- Changed: Rotating the spinner in Ghavoran - Flipper Room now requires either pulling the grapple block in Right Entrance, or activating the Freezer in Dairon.
- Changed: Allow pickup in Ghavoran Elun Transport Access by charging speed via navigation room
- Changed: Help solver by adding Morph Ball requirment on connections to event to flip the spinner in Ghavoran Flipper Room
- Changed: Shooting occluded objects requires at least Intermediate Knowledge
- Fixed: Accounted for whether the player could have Varia or not when trudging through lava
- Fixed: Accounted for the upper parts of Thermal Device Room North being heated without pressing the lava button
- Fixed: Ghavoran Orange backdoor properly connects to Above Pulse Radar
- Fixed: Purple EMMI Arena properly accounting for Gravity Suit to climb the tower.
- Fixed: Ferenia - Space Jump Room Access properly requires a way of destroying the blocks to get to the lower door.
- Changed: Collecting the item in Burenia - Underneath Drogyga before flooding the room by defeating Drogyga now requires Highly Dangerous Logic to be enabled.

### Metroid Prime

- Fixed: Shuffle Item Position is now properly randomized, along with other things shuffled patcher-side.
- Added: You may now force all Save Station doors to be blue, improving QOL for both random start and door lock rando.

### Metroid Prime 2: Echoes

- Fixed: Exporting multiple games at once is not properly prevented with an error message. It was never possible and fail in unclear ways.
- Added: The winners of the Cross-Game Cup have been added to A-Kul's scan.

## [5.0.2] - 2022-09-19

### Metroid Dread

- Fixed: Exporting Metroid Dread games on the Linux builds no longer causes an error.
- Added: FAQ entry about Speed Booster/Phantom Cloak/Storm Missile not working.
- Added: FAQ entry about Golzuna and Experiment Z-57 spawn conditions.
- Added: FAQ entry about the Wide Beam door in Dairon - Teleport to Cataris.

## [5.0.1] - 2022-09-12

- Fixed: The README and front page now lists Metroid Dread as a supported game.

### Metroid Dread

- Fixed: The differences tab no longer mentions Kraid and Corpius checkpoints being removed, as that's not a thing.
- Fixed: Missing credits in Randovania itself for SkyTheLucario's new map icons.

## [5.0.0] - 2022-09-10

- **Major** - Added: Metroid Dread has been added with full single-player support.
- **Major** - Added: An installer is now provided for Windows. With it rdvgame files are associated to open with Randovania, for ease of use. A shortcut for opening just the auto tracker is also provided.
- **Major** - Changed: The UI has been significantly revamped, with each game having their own section and an easy to use selector.
- Changed: The multi-pickup placement, using the new weighting, is now the default mode. The old behavior has been removed.
- Changed: Error messages when a permalink is incompatible have been improved with more details.
- Changed: The Customize Preset dialog now creates each tab as you click then. This means the dialog is now faster to first open, but there's a short delay when opening certain tabs.
- Changed: Progressive items now have their proper count as the simplified shuffled option.
- Fixed: Hints can now once again be placed during generation.
- Fixed: Exceptions when exporting a game now use the improved error dialog.
- Fixed: Gracefully handle unsupported old versions of the preferences file.
- Fixed: Excluding all copies of a progressive item, or the non-progressive equivalent, no longer hides them from the editor.
- Fixed: Changing the selected backend while it's being used should no longer cause issues.
- Fixed: Unexpected exceptions during generation now properly display an error message.
- Fixed: Trick usage in preset summary now ignores tricks that are hidden from the UI.
- Fixed: /database-inspect command no longer shows EventPickup nodes.
- Fixed: Data Editor is now correctly named Data Editor instead of Data Visualizer.

### Cave Story

- The hints fix affects Cave Story.

### Metroid Prime

- **Major** - Added: Enemy Attribute Rando. Enemy stat values such as speed and scale can be randomized within a range you specify.

### Metroid Prime 2: Echoes

- The hints fix affects Metroid Prime 2: Echoes.

## [4.5.1] - 2022-08-03

- Fixed: The History and Audit Log are now properly updated when joining a game session.
- Fixed: Your connection state is properly updated when joining a game session.

## [4.5.0] - 2022-08-01

- Added: Preferences are now saved separately for each version. This means newer Randovania versions don't break the preferences of older versions.
- Added: Exporting presets now fills in default file name.
- Added: Logging messages when receiving events from the server.
- Changed: Internal changes to server for hopefully less expired sessions.
- Fixed: The discord bot no longer includes the lock nodes.

### Cave Story

- Nothing.

#### Patcher Changes

- Nothing.

#### Logic Database

- Nothing.

### Metroid Prime

- **Major** - Added: Door lock rando. Door locks can now be randomized, with many options to fine-tune your experience. This feature is incompatible with multiworld.
- **Major** - Added: Option to show icons on the map for each uncollected item in the game under "Customize Cosmetic Options..."

#### Patcher Changes

- Fixed: Exporting with `QoL Cosmetic` disabled
- Fixed: Zoid's deadname appearing in credits
- Changed: Patches now consume fewer layers on average

#### Logic Database

- Fixed: Phazon Mining Tunnel now accounts only for Bombs when coming from Fungal Hall B
- Fixed: The Central Dynamo drone event is now accounted for to go through Dynamo Access
- Added: Beginner Wall Boost to lock onto the spider track in Metroid Quarantine A
- Added: Advancing through rooms containing Trooper Pirates now requires either the proper beam(s), basic defensive capabilities (varies slightly by room), or Combat (Intermediate) where appropriate
- Added: Advancing through rooms containing Scatter Bombus now requires Morph Ball, Wave Beam, Movement tricks, or basic defensive capabilities

### Metroid Prime 2: Echoes

- Nothing.

#### Patcher Changes

- Nothing.

#### Logic Database

- Nothing.

## [4.4.2] - 2022-06-05

- Fixed: Generating multiworld games where one Prime 1 player has item in every room while another Prime 1 player doesn't now works properly.
- Fixed: It's no longer possible to configure more than 99 shuffled copies of a major item, as that causes errors.
- Fixed: Using a trick to break a door lock is now properly displayed in the UI.
- Fixed: The description for expansions now mention they can be logical with multi-pickup placement.
- Fixed: The change log tab no longer causes the window to have absurd sizes on macOS.
- Removed: The broken option for enabling required mains for Metroid Prime 1. It was non-functional and incorrectly displayed.

## [4.4.1] - 2022-06-04

- **Major** - Added: When using multi-pickup placement, expansions are now considered for logic.
- Added: New experimental option for a different algorithm for how the generator weights locations for multi-pickup placement.
- Added: "Generate Game" tab now remembers which games and presets were expanded or collapsed.
- Added: The Game Session Window now has a counter for how many pickups it's currently trying to send to the server.
- Changed: Considerable more effort is made to keep hints relevant if there isn't enough things to be hinted in a game.
- Changed: Reduced the lag you get the first time you open the Games tab.
- Changed: Optimized the game generation. As example, Echoes' Starter Preset is 45% faster.
- Changed: Optimized the game validation. As example, Echoes' Starter Preset is 91% faster.
- Changed: The algorithm for how locations lose value over generation has changed. This should have bigger impact in big multiworlds.
- Changed: It's now possible to login again directly in the Game Session Window.
- Removed: The server and discord bot are entirely removed from the distributed executables, reducing its size.
- Removed: Metroid Dread is no longer available in releases, as it was never intended to be considered stable.
- Removed: All auto trackers based on pixel art style were removed by request of their artist.
- Fixed: The "Spoiler: Pickups" tab no longer shows locations that aren't present in the given preset.
- Fixed: The Game Session Window now better handles getting disconnected from the server.

### Cave Story

- Fixed: Hint Locations tab in Help no longer has an empty column named "2".

#### Patcher Changes

- Nothing.

#### Logic Database

- Nothing.

### Metroid Prime

- Added: "Cosmetic" option to force Fusion Suit
- Changed: Converting models from Echoes now always needs to be provided with an ISO.

#### Patcher Changes

- **Major** - Added: Models for Echoes' translators and split beam ammo are now also converted to Prime.
- Fixed: Spawning in Elite Quarters after killing OP no longer spawns the player OoB
- Fixed: Ridley boss random size on PAL/NTSC-J and Trilogy
- Fixed: Many rooms which, when submerged, the water box would be misaligned with the bounding box
- Fixed: Certain rooms where item position randomizer biased towards one side or OoB entirely
- Added: Results screen now shows Randovania version and seed hash

#### Logic Database

- Fixed: Gravityless SJ strat for Cargo Freight Lift to Deck Gamma is no longer dangerous
- Fixed: Main Plaza NSJ Grapple Ledge dash now correctly uses the Wasp damage boost method
- Fixed: Hall of the Elders Boost IUJ typos- BSJ is now IUJ and Combat is now Combat/Scan Dash
- Added: Thardus is now logical if you only have Thermal Visor with the Invisible Objects trick set to Intermediate
- Added: Flaghra now accounts for defeating it both before and after triggering the fight
- Added: Method to reach Main Quarry's crane platform with just Grapple Beam and Beginner Movement
- Added: Method to reach Main Quarry's crane platform with Expert Wall Boosts and Slope Jumps
- Added: Method of getting Crossway with only Boost Ball and Xxpert Movement
- Added: Method of climbing Connection Elevator to Deck Beta gravityless NSJ with Advanced Bomb Jump and Expert Slope Jump
- Added: NSJ/bombless strat of getting Gathering Hall's item with a Hypermode dash
- Added: Method of getting Crossway item with Advanced Bomb Jump and Expert BSJ, Scan Dash, and Standable Terrain
- Added: Method of climbing Reflecting Pool using the Stone Toad's wacky physics as Advanced Movement
- Added: Gravityless NSJ method of leaving Gravity Chamber with Advanced Wall Boost and Expert Slope Jumps and Underwater Movement
- Changed: Increased Elite Quarters BSJ to Advanced
- Changed: Increase lower Great Tree Hall Wall Boost to Hypermode
- Changed: Chozo Ruins Save Station 3 boostless/bombless strat to go through the tunnel has had its difficulty decreased to Advanced Movement and Intermediate Standable Terrain
- Changed: Hive Totem NSJ Slope Jump now uses Beginner Underwater Movement
- Changed: Monitor Station dash to Warrior Shrine is now Beginner with SJ

### Metroid Prime 2: Echoes

- Nothing.

#### Patcher Changes

- Nothing.

#### Logic Database

- Nothing.

## [4.4.0] - Not released

This release was skipped.

## [4.3.2] - 2022-05-13

### Metroid Prime

- Fixed: Lightshow during Chapel IS after Chapel item has been obtained and room has been reloaded

### Metroid Prime 2: Echoes

- Fixed: Significantly reduced lag spikes when loading a room containing Prime1 models.

## [4.3.1] - 2022-05-08

- Added: Phazon Suit hints are now included in the preset description.
- Fixed: Exporting Prime 1 games that have no Phazon Suit no longer fails if it's configured to have a hint.

## [4.3.0] - 2022-05-01

- Added: Destroying door locks is now properly tracked. In Echoes, this means removing a door lock from the back allows for logical access to where you were.
- Added: In Data Visualizer, it's now possible to set tricks to a certain level and simplify all visible connections based on that.
- Fixed: Maximum values for certain preset fields, such as Energy Tank capacity and Superheated Room Probability, can now properly be used.
- Fixed: A race condition with Randovania connected to Nintendont, where Randovania could incorrectly assume the game was idle if memory was read while it was executing the last sent task.
- Fixed: The map tracker now properly handles when multiple nodes gives the same resource/event.
- Changed: Online game list by default only shows 100 sessions, for performance reasons. Press "Refresh" to get all.

### Cave Story

- Nothing.

#### Patcher Changes

- Nothing.

#### Logic Database

- Nothing.

### Metroid Prime

- Added: Option to specify hint for Phazon Suit in Impact Crater (default=Show only area name)
- Added: April Fools Preset
- Added: Map images are now generated and written in the same folder as output ISO when generating room rando seeds and exporting them with spoilers enabled.
- Fixed: Random Superheated, Random Submerged and Dangerous Gravity Suit logic now trigger dialog warning in Multiword sessions
- Fixed: Adjusted min/max boss sizes to prevent softlocks
- Fixed: Default setting for screen Y offset now works
- Changed: The "Items in Every Room" Chaos Option now uses items from the Randovania pool (shows n/293 items when enabled). This means multiworld items can now appear at extra locations, and item text is now consistent with the rest of item placement.
- Changed: Two-way room rando now ensures that all rooms are part of the same network

#### Patcher Changes

- Fixed: Specifying custom heat-damage-per-second now properly affects non-vanilla superheated rooms
- Fixed: Some akward cutscene timing when playing skipped cutscenes in realtime
- Added: Random boss sizes now affects Flaahgra, Plated Beetle and Cloaked Drone
- Changed: Random boss sizes now affects bosses in cutscenes, additionally Omega Pirate's armor plates now scale properly
- Changed: When creating a new save file, the default selection is now "Normal" to help prevent accidentally starting the game on Hard mode
- Changed: Artifacts which do have no need to be collected are removed from the logbook

##### Room Rando
- Added: Include Square Frigate doors and morph ball tunnels during randomization
- Fixed: Crash when opening the map near certain rooms
- Fixed: Crashes due to two large rooms being connected.
- Fixed: Crash when rolling through some doors in morph ball
- Fixed: Central Dynamo reposition soft-lock
- Fixed: Inability to scan vertical doors
- Fixed: Incompatability with "No Doors" + "Room Rando"
- Changed: The door immediately behind the player is unlocked when teleporting to a new room. This gives the player one chance to backtrack before commiting to the warp.

#### Logic Database

- Nothing.

### Metroid Prime 2: Echoes

- Added: Preset descriptions now list custom beam ammo configuration.
- Changed: Optimized how long it takes to export a game that uses Prime 1 models.

#### Patcher Changes

- Nothing.

#### Logic Database

- Nothing.

## [4.2.1] - 2022-04-01

- Fixed: Popup for new changes fixed.

## [4.2.0] - 2022-04-01

- Added: Experimental option to force first progression to be local.
- Added: New pixel icons for the auto tracker.
- Changed: Standard tracker layouts for Prime, Echoes and Corruption now include a few more items.
- Changed: Auto tracker game icons for Echoes beams now use the HUD icons instead of the pickup models.
- Changed: Update to Qt 6.
- Changed: The import preset menu in game sessions now has the presets of a game sorted by name, with the default presets on top.
- Fixed: Randovania no longer hangs on start if there's a loop in the hierarchy of presets.
- Fixed: Generation no longer fails when one player has no pickups assigned during logic.

### Cave Story

- Nothing.

#### Patcher Changes

- Nothing.

#### Logic Database

- Nothing.

### Metroid Prime

- **Major** - Added: In multiworld, pickups from an Echoes player now uses the correct model from Echoes.
- **Major** - Added: **April Fool's Day Special!** New game modification category "Chaos Options" in "Other" tab. Chaos options are patcher-side only, and thus are not accounted for by the seed generator logic.
    - Enable Large Samus
    - Random Boss Sizes
    - Remove Doors
    - Random Superheated Rooms
    - Random Submerged Rooms
    - One-way Room Rando
- Added: Deterministic Maze RNG option for fairer racing
- Fixed: Echoes Combat Visor placed in a Prime player's world now uses the new Combat Visor model.
- Fixed: Deterministic Incinerator Drone RNG setting staying on even when checkbox was unchecked.

#### Patcher Changes

- Fixed: Soft-lock in Artifact Temple with Major Cutscene skips (players could leave during ghost cutscene and abort the layer change)
- Fixed: Items Anywhere could delete Artifact hints in rare cases
- Changed: Updated [Quality of Life documentation](https://github.com/toasterparty/randomprime/blob/randovania/doc/quality_of_life.md)
- Changed: Nerfed "Items in Every Room" (Extra items more likely to be missiles)

#### Logic Database

- Nothing.

### Metroid Prime 2: Echoes

- **Major** - Added: In multiworld, pickups from a Prime player now uses the correct model from Prime.

#### Patcher Changes

- Nothing.

#### Logic Database

- Nothing.

## [4.1.1] - 2022-03-12

- Added: The game details window now displays the Randovania version the game was generated with.
- Added: You can now import a game layout/spoiler file in multiworld sessions.
- Changed: A popup shows up while waiting for the game session list.
- Fixed: The error message when the client is incompatible is now properly displayed.
- Fixed: Player inventory is now properly sent to the server in multiworld sessions.


### Metroid Prime

#### Patcher Changes

- Fixed: Scan visor and X-Ray not displaying properly after taking an elevator when combat visor is shuffled.
- Fixed: Some users receiving OS error when exporting ISO with non-vanilla suit colors.


## [4.1.0] - 2022-03-01

- Added: /randovania-faq command was added to the Discord bot, which sends FAQ messages.
- Added: Randovania now checks if the entire database is strongly connected, allowing for manual exceptions.
- Added: You can now configure the priority given to each major item. Higher values are more likely show up earlier in the progression chain.
- Added: Generation failures now have a lot more details on what was missing for progression, facilitating finding issues with your preset.
- Added: The item pool screen now explicitly tells you expansions are not used for logic.
- Added: Implemented support for changing the title for a game session.
- Added: A button for duplicating a session, including the generated game and all rows.
- Added: Multiworld sessions can now be generated without spoilers.
- Added: Preset descriptions now include if some item has a different number of copies shuffled.
- Changed: Multiworld damage logic incompatibility warning now displays every time.
- Changed: On generation failure, a count of how many nodes are accessible is now displayed.
- Changed: Data Editor now lets you save non-experimental databases with integrity errors.
- Changed: Most command line arguments have been renamed.
- Changed: Simplified the item pool tab, with the usual case now having only a single line per item.
- Changed: Improved the text for quantities for ammo in the item pool tab.
- Changed: Experimental games are only shown in the menu if the option for experimental games is enabled.
- Changed: Only session admins are allowed to copy the permalink of a session.
- Changed: Modified how ConfigurableNodes (In Echoes, the Translator Gates) are handled in logic. This should have no visual differences, other than speeding up generation.
- Changed: Great internal changes were done to how hints are applied to the game. This should have no visible impact.
- Changed: The UI for 1HP Mode now only shows up for Echoes.
- Fixed: Map Tracker now properly handles multiple copies of pickups in all cases.
- Removed: The Database Editor can only be open when running from source. In releases, use `Open -> (Game) -> Data Visualizer` instead.
- Removed: All auto trackers based on pixel art style were removed over concerns about asset licensing.

### Cave Story

- Nothing.

#### Patcher Changes

- Nothing.

#### Logic Database

- Nothing.

### Metroid Prime 1

- Added: Option to use deterministic Incinerator Drone RNG for fairer racing
- Added: Spring Ball. Enable in preset configuration. Must have bombs in inventory to work.

#### Patcher Changes

- Added: QoL Game Breaking - Reserach Lab Aether Pirate now guaranteed to jump through glass when doing room backwards
- Fixed: Players could unmorph in Magmoor Workstation where they should not be able to
- Fixed: Abuse of QoL Game Breaking in Central Dynamo to skip the maze/drone
- Fixed: Exclude Phazon Elite Item from QoL Pickup Scans
- Fixed: Wavesun when playing with shuffled item positions
- Fixed: Main Plaza etank ledge door shield was slightly misaligned
- Fixed: Cannon remaining holstered after grapple when shuffling combat visor
- Fixed: Cannon remaining holstered after a specific type of R-Jump when shuffling combat visor
- Fixed: Unmorphing now returns you to your previous visor instead of default visor when shuffling combat visor for quality of life purposes

#### Logic Database

- Changed: Reduce difficulty of Monitor Station -> Warrior Shrine NSJ/No Bombs to intermediate dash and standable terrain (from advanced dash and expert standable) and included a video.

### Metroid Prime 2: Echoes

- When checking details for a game, the hint spoiler tab now includes the correct text for Dark Temple keys hints.

#### Patcher Changes

- Nothing.

#### Logic Database

- Added: Using Screw Attack as a trickless means to obtain Grand Windchamber item after seeker puzzles

## [4.0.1] - 2022-01-30

- Changed: The UI for 1HP Mode now only shows up for Echoes.
- Fixed: Support for non-NTSC Metroid Prime 1 ISOs restored.

## [4.0.0] - 2022-01-30

- **Major** - Added: Cave Story has been added with full single-player support.
- **Major** - Added: Data Visualizer/Editor now contains a visual representation of the nodes in the area.
This feature comes with plenty of quality of life functionality for editing the database.
- Added: A new tab has been added to the preset editor, Generation Settings, consolidating various settings such as minimal logic, multi-pickup placement, dangerous actions, etc.
- Added: The Logic Database can now have descriptions for nodes.
- Added: Game Details window can now spoil the item order, elevators, translator gates and hints.
- Added: Data Editor can now edit area names.
- Added: Data Editor can now view and edit resources.
- Added: Items now have tooltips in the Auto-Tracker.
- Added: One joke hint.
- Added: Descriptions for Minimal Logic for each game, with a better definition of what Minimal Logic is.
- Added: Randovania is now able to identify for what version of Randovania a given permalink is, if they're similar enough versions.
- Added: Permalinks now contain the seed hash, so Randovania can detect if there's a hash mismatch when importing.
- Changed: In the Game Session Window, the observers tab is now visible by default.
- Changed: The rdvgame file is now considerably more technical in order to require less game-specific code.
- Changed: Editing connections in the Data Editor now has an easier to use selector for non-item resources.
- Fixed: Data Visualizer no longer hides the comment for a single-element Or/And entry.
- Fixed: Data Editor now properly handles areas without nodes.
- Removed: It's no longer possible to delete a game session.
- Removed: It's no longer possible to leave the session when closing the window.

### Metroid Prime

- Added: Start in any (uncrashed) Frigate room
- Added: 1-way cycles and 1-way anywhere elevators can lead to (uncrashed) Frigate rooms
- Added: Essence Death and Frigate Escape Cutscene teleporter destinations can now be shuffled
- Added: Artifact hints can now be configured to show area and room name, just area name, or nothing at all
- Added: Cosmetic Option - Select HUD Color
- Added: Cosmetic Option - Rotate hue of all 4 suit textures and ball glow color
- Added: Cosmetic Option - Set default in-game options like Echoes
- Added: Experimental Option - Shuffle the coordinates of items within their respective rooms. Seeds may not be completable.
- Added: Experimental Option - Add random (non-logical) items to rooms which do not usually have items.
- Added: Shuffle Power Beam
- Added: Shuffle Combat Visor
- Added: New default preset: "Moderate Challenge".
- Changed: Minimal Logic no longer checks for Plasma Beam.
- Changed: Removed "Fewest Changes" preset.
- Changed: Updated "Starter Preset" to better match community preferences.

#### Known Issues:

- Nothing.

#### Patcher Changes

- Added: Support for NTSC-U 0-01, NTSC-J and NTSC-K (Gamecube)
- Added: List of tournament winners on lore scan in Artifact Temple
- Added: QoL Game Breaking now fixes several crashes on Frigate Orpheon
- Added: QoL Game Breaking now fixes the soft-lock in hive totem by making the blocks drop sooner
- Added: Option to disable item loss in Frigate (Enabled by default)
- Added: QoL Pickup Scans - Weeds by item in Landing Site now don't have scan point
- Added: Combat/Scan/Thermal/X-Ray all have unique custom models
- Fixed: Safeguard against blowing past layer limits.
- Fixed: On Major custscene skip, Elite Quarters now stays locked until the player picks up the item. The hudmemo is now tied to the item rather than the death animation.
- Fixed: Ruined fountain not always showing the right scan.
- Fixed: Phazon Suit Small Samus Morph Ball Glow
- Fixed: Vent shaft item not being scannable on QoL Pickup Scans
- Fixed: Automatic crash screen
- Fixed: Wavesun not collecting item/unlocking door
- Fixed: Locked door on Storage Depot B (NTSC 0-02)
- Fixed: Bug in Elite Quarters where game would crash during OP death cutscene if the player changed suit during the fight
- Changed: The vines in arboretum which cover the scan panel remain in the room on the ghost layer to help aid newer players.
- Changed: Exo and Essence stay dead permanently if traversing Impact Crater multiple times
- Changed: Increased Maximum Missile/Etank/Capacity for seeds with more expansion count than is available in vanilla

#### Logic Database

- Fixed: Magma Pool - Added missing suit or heated runs trick requirement for non-grapple methods of crossing the room
- Fixed: HAT - Updated spawn node
- Fixed: Quarantine Cave - Properly model when the fight is required and when it is not
- Fixed: Bug where Biohazard Containment didn't check Power Conduit Requirements if Super Missiles were available
- Fixed: Typo in Frozen Pike - Hunter Cave Access requires Slope Jump (Advanced), not Single-Room OoB (Advanced)
- Added: New Event - Gravity Chamber Item (Lower)
- Added: New Trick Category - Infinite Speed
- Added: Magma Pool - Added standable terrain method to cross the room with a video example
- Added: Main Plaza - Hypermode Dash to get Grapple Ledge
- Added: Elite Quarters - BSJ to skip scan visor
- Added: Reactor Core - NSJ Gravityless Bomb Jumps
- Added: Cargo Freight Lift - NSJ Gravityless Boost or Bombs climbs
- Added: Flick BSJ in watery hall OoB
- Added: NSJ Bombless Lower GTH Climb (Wallboost)
- Added: NSJ Bombless Quarantine Cave Elevator Spider Skip
- Added: NSJ Bombless Gravity Chamber Escape (Gravity Wallboost)
- Added: NSJ Bombless Lower Phen's Edge
- Added: NSJ Bombless Frozen Pike (Mid-Section)
- Added: NSJ Bombless Life Grove (Wallboost)
- Added: NSJ Bombless HOTE Climb (Boost IUJs)
- Added: NSJ Bombless Elite Control Access (Wallboost)
- Added: Elite Control Access Item (Damage Boost)
- Added: Central Dynamo Item w/ Infinite Speed
- Added: Bomb jump to skip grapple in Biotech Research Area 2
- Added: Great Tree Hall - Jump Off Enemies Bomb Jump (Advanced) to reach GTC NSJ
- Added: Wallboost FCS Climb
- Added: Logic for Traversing Twin Fires Tunnel to Workstation NSJ Gravity
- Added: Logic for Traversing Twin Fires Tunnel to Workstation NSJ Bombless
- Added: Logic for Traversing Twin Fires Tunnel to Workstation Missileless Grappless
- Added: Gravityless Grappless Morphless method for crossing FCS
- Added: Waste Disposal Wallboosts
- Added: Climb Connection Elevator to Deck Beta Gravityless
- Added: Combat Requirements for Essence fight
- Added: 2 Additional NSJ methods for reaching FCS item
- Added: Lava Lake Item NSJ Combat Dash
- Added: Triclops Pit Item SJ Beginner Standable
- Added: 3 new ways to climb Tower of Light (L-Jump, R-Jump, Slope Jump)
- Added: Underwater Movement (Beginner) to get to Tower Chamber with Space Jump
- Added: Underwater Movement (Intermediate) for NSJ Tower Chamber
- Added: Frigate Crash Site climb with Space Jump and L-Jump (Intermediate) and Standable Terrain (Beginner)
- Added: More logical paths for Ice Ruins West NSJ
- Added: Ice Ruins West Middle-Left Rooftop to Item Combat/Scan Dash
- Added: Beginner L-Jump to reach Main Quarry Save Station
- Added: Main Quarry Crane Platform to Waste Disposal NSJ Advanced Combat Dash
- Added: Main Quarry Crane Platform to Item Intermediate Scan Dash
- Added: Expert Gravity Wallboost to get to Tower Chamber
- Added: Beginner Gravity Wallboost to get to Watery Hall
- Added: Expert Trick for NSJ+Boost Crossway
- Added: Movement (Intermediate) to skip Spider Ball in Crossway
- Added: L-Jump to skip SJ on 3rd tier of ore processing puzzle
- Added: NSJ Ore Processing with Spider+Bombs (Expert)
- Added: Bombless Ore Processing Puzzle with Wallboost(Advanced)
- Added: Phendrana Canyon Hypermode Boost
- Added: NSJ Combat Dash (Expert) to Temple Entryway from lower part of room
- Added: Various tricks in Uncrashed Frigate
- Added: Ore Processing Door To Elevator Access A to Storage Depot B Standable L-Jump with Power Bombs
- Added: Combat logic for Dynamo Access and Elite Control Elite Pirate fights
- Added: Intermediate/Advanced Standables to enter/escape Elite Control after/without triggering Elite Pirate
- Added: Logic now can expect players to play in just scan visor, using bombs to open doors
- Added: Knowledge/Combat (Intermediate) trick to skip needing Power Beam for Exo fight
- Changed: Renamed Misc Logic Option to "Allow Dangerous Gravity Suit Logic"
- Changed: Increased difficulty of Connection Elevator to Deck Beta DBJs to Advanced
- Changed: HAT Wallboosts can be done using Gravity at the same difficulty
- Changed: Removed under-used "Complex Movement" trick category
- Changed: All Gravityless Slope Jumps are now categorized as "Underwater Movement without Gravity", as opposed to just NSJ ones
- Changed: Knowledge (Beginner) to Traverse Magmoor Workstation without Varia
- Changed: Magma Pool - Gravity Suit lava dive difficulty was reduced to L-Jump (Intermediate) and Standable Terrain (Beginner)
- Changed: Hall of the Elders - Now properly model needing to kill the 1 ghost to leave the room. Chargeless 1 ghost fight combat difficulty reduced to beginner.
- Changed: Added requirement for X-Ray Visor or Invisible Platforms to Triclops Pit Item NSJ tricks
- Changed: Monitor Station climb to Warrior Shrine Bomb Jump difficulty changed from Advanced to Intermediate
- Changed: Monitor Station NSJ Combat Dash to Warrior Shrine lowered difficulty from Advanced to Intermediate
- Changed: Increase the difficulty of Tower of Light climb with combat dash from 'Beginner' to 'Intermediate' lowered Standable Terrain from 'Intermediate' to 'Beginner'
- Changed: Frigate Crash Site Climb Space Jump Slope Jump Standable Terrain difficulty was reduced to Standable Terrain (Beginner)
- Changed: Removed Slope Jump and Standable requirement from Ice Ruins West NSJ
- Changed: Main Quarry Save Station NSJ Movement difficulty from Beginner to Intermediate
- Changed: Main Quarry Crane Platform to Waste Disposal Standable/Slope Jumpe no longer requires L-Jump
- Changed: Main Quarry Crane Platform to Waste Disposal NSJ Scan Dash difficiulty from Advanced to Intermediate
- Changed: Ore Processing Storage Depot B to Waste Disposal NSJ Standable difficulty from Intermediate to Beginner
- Changed: Ore Processing Storage Depot B to Waste Disposal R-Jump to L-Jump
- Changed: Elite Research Spinners without Boost from Advanced to Intermediate
- Changed: Ore Processing Door To Elevator Access A to Storage Depot B Standable difficulty from Intermediate to Advanced
- Changed: Sun Tower Early Wild now requires Intermediate Knowledge on all methods
- Changed: Less damage required for Watery Hall with Gravity Suit

### Metroid Prime 2: Echoes

- Changed: Minimal Logic no longer checks for Light Suit or Agon Keys.

#### Patcher Changes

- Fixed: Exporting an ISO when Randovania is in a read-only path now works properly.
- Added: Ability to set a custom HUD color

#### Logic Database

- Changed: Shrine Access Seeker Door without Seekers is now Hypermode (from Expert).


## [3.2.2] - 2022-01-17

- Fixed: Presets for unknown games (for example, from a dev version of Randovania) are now properly ignored.

## [3.2.1] - 2021-10-23

- Fixed: The spin box for starting Energy Tanks no longer goes above 14.
- Fixed: Errors from the Prime 1 patcher are now properly displayed in error messages.
- Fixed: Converting presets from previous games should no longer cause invalid expansion ammo count.
- Fixed: Converting presets with multiple major items that give ammo no longer cause incorrect per-expansion ammo count.
- Fixed: Changing the default beam in Echoes no longer throws an error with invalid included ammo.
- Fixed: Sky Temple Keys on Guardians/Sub-Guardians are now properly counted for the item pool size.
- Fixed: Sky Temple Keys on Guardians/Sub-Guardians now appears on the preset description.
- Fixed: Safety check that there's enough available locations for all non-progression at the end of generation has been re-added.
- Changed: Improved error message for certain kinds of invalid permalinks.
- Changed: Presets with negative ammo count for expansions are invalid.

### Metroid Prime

#### Patcher Changes

- Fixed: PAL ISOs now correctly work again.

## [3.2.0] - 2021-10-16

- **Major** - Added: The Logic Database can now have comments in requirements.
- **Major** - Changed: Expansions contents are now configured directly, instead of being calculated from a target.
- Added: Files in the "Previously generated games" folder now includes the name of the games used.
- Added: Custom names for Prime 1 elevators
- Added: Support for Minimal Logic has been added for Metroid Prime and Metroid Prime 3.
- Added: New auto tracker layouts for Metroid Prime 2, with two lines and three lines.
- Changed: Force one specific certificate root when connecting to the server.
- Changed: Custom elevator names across both games now used throughout the entire UI
- Changed: Data Editor now raises an error if two Pickup Nodes share the same index.
- Changed: When changing Echoes Goals, the slider of the number of keys is now hidden when "Collect Keys" goal is not selected.
- Changed: Customizing the item pool causes permalinks to not get as long as before.
- Changed: The Qt theme was changed, as the previous one had serious issues on certain platforms and certain elements.
- Fixed: Items that include ammo are now configurable to provide up to the ammo's capacity.
- Fixed: Certain invalid permalinks are now properly recognized as invalid.
- Fixed: In connections editor, changing a requirement to "And/Or" no longer places ui elements in the wrong place.
- Removed: Metroid Prime 2: Echoes FAQ entry about the weird hint categories, as the issue has been fixed.
- Removed: Menu option to open STB's Echoes item tracker in a new window.

### Metroid Prime - Patcher Changes

- Added: New Nothing model.
- Added: Missile Expansions for yourself has a 1 in 1024 of being shiny.
- Fixed: Mine security station softlock so that defeating the purple pirates first doesn't fail to switch the room to the non-cutscene layer.
- Fixed: Qol scan for Ice Ruins West pickup.
- Fixed: Warp-to-start crash.
- Changed: Fewer forced popup alert for multiworld purpose, and popups now lasts 3s instead of 5s.

#### Cutscene Skips

- Added: Cutscene skip for arboretum gate (competitive+).
- Added: Mine Security Station now longer force switches to Combat Visor.
- Changed: Shorelines Tower cutscene skip is now Minor.
- Changed: Workstation cutscene is now Competitive.
- Changed: Wave panel cutscene in Main Quarry is now Competitive.
- Changed: Elevator leaving cutscenes back are now Major.

### Metroid Prime 2: Echoes - Patcher Changes

- Added: Cosmetic option to customize hud color.
- Fixed: Scanning hints now displays the correct, edited categories.

### Metroid Prime - Logic Database

- Added: Method of reaching pickup in Root Cave from Arbor Chamber with a Dash (Intermediate and above).
- Added: Knowledge (Beginner) trick to leave Central Dynamo without completing the maze or fighting the drone.
- Added: Additional Lower Mines NSJ logic.
- Added: Movement tricks for logical forced damage in Magmoor Caverns, Phazon Mines, and Impact Crater.
- Added: Tricks for climbing Research Lab Aether NSJ
- Added: Tricks for traversing Magmoor Workstation bombless NSJ
- Added: More detailed boss/combat logic
- Fixed: Shorelines tower item being accessible from Ruins Entryway and not Temple Entryway.
- Fixed: Backwards Lower Mines logic
- Fixed: Ice Ruins West NSJ logic now accounts for adult sheegoth layer
- Fixed: Added missing requirements for releasing the metroid in Research Lab Aether

### Metroid Prime 2: Echoes - Logic Database

- Added: Method of climbing halfpipe in Meeting Grounds with Space Jump, Screw Attack, and Standable Terrain (Beginner and above)
- Added: Method of killing Quad MBs using Bombs or Power Bombs and Combat (Beginner)
- Added: Method of killing Quad MBs using Screw Attack (Space Jump) and Knowledge (Beginner)
- Added: Requirement to either kill the Quad MBs or defeat Spider Guardian in order to collect the item in Hall of Combat Mastery in the intended way
- Fixed: A few broken Dark Forgotten Bridge paths have now been fixed.
- Changed: Simplified Meeting Grounds logic slightly, by removing the redundant Top of Halfpipe node
- Changed: Killing Quad MBs now uses a template, as it's a complex set of requirements repeated in three separate rooms

### Discord Bot (Caretaker Class Drone)

- Changed: Room images uses two-way arrows if a connection is two-way, instead of two arrows.

## [3.1.4] - 2021-09-19

- Changed: Force one specific certificate root when connecting to the server.
- Fixed: Checking for updated versions will no longer close Randovania when no internet connectivity is present.
- Fixed: The server will properly reject clients with mismatched versions.

## [3.1.3] - 2021-09-19

- Added: Dialog that shows all enabled tricks in a preset and a list of all rooms that have some combination of tricks that ends up active in that preset.
  - This dialog can be accessed by right-clicking a preset on the "Generate Game" tab, or by pressing the "..." menu in the "Game Details" window.
- Added: Multiworld Help entry regarding maximum number of players.
- Added: Metroid Prime FAQ entry regarding the forced popup alert.
- Changed: Long lines of requirements (Check for all artifacts in Artifact Temple) are now word wrapped.
- Changed: When changing Echoes Goals, the slider of the number of keys is now hidden when "Collect Keys" goal is not selected.
- Changed: In the description of Prime 1 presets, Quality of Life now comes before Game Changes.
- Changed: Clarify that only "Two-way, between areas" guarantees that all areas are accessible.
- Changed: Progress bar when generating a game now reports how many actions were taken, instead of how many items are left.
- Fixed: Nodes with no outbound connections now clearly display this in the visualizer, instead of an error.
- Fixed: Updated multiworld damage warning to mention Magmoor Caverns as well.

### Discord Bot (Caretaker Class Drone)

- Added: The bot now responds to permalinks, presets and rdvgame files sent via direct messages.
- Added: Response for permalinks now offers the permalink's presets for download.
- Changed: `/database-inspect` area responses now has a node selection.

## [3.1.2] - 2021-09-15

- Fixed: In game session, pressing the "Generate game" button no longer errors.

### Discord Bot (Caretaker Class Drone)

- Changed: The response to `.rdvgame` files now include the seed hash and permalink.
- Changed: `/database-inspect` response now includes an image of the requested room layout.

## [3.1.1] - 2021-09-12

- Added: When importing a preset in a game session, there's now an option to import directly from a file.
- Added: In game session, it's now possible to export a preset directly to a file.
- Added: In game session, there's now a "Generate game (no retries)" button. This option attempts generation only a single
time, before giving the error message of why it failed. It's useful for investigating bad presets.
- Changed: When multiworld generation fails, the error message is now clearer on which players haven't reached the end.
- Changed: Preset summaries have been split better into categories.
- Removed: The "Never" option for dangerous actions has been removed from the UI, as it currently doesn't work.

### Discord Bot (Caretaker Class Drone)

- Changed: `/database-inspect` response is now more readable and includes the name of who requested it.

## [3.1.0] - 2021-09-05

- **Major** - Added: Setting for requiring a number of actions/progression before artifacts are placed, to prevent early artifacts.
  - Default Prime 1 presets now default to 6 minimum progression for artifacts.
- **Major** - Added: Setting for controlling how dangerous checks are handled in logic.
- Added: Setting for toggling the pickup scan QOL adjustments.
- Added: The seed hash label in Game Sessions is now selectable.
- Added: One joke hint, requested in 2019.
- Added: Data Visualizer now only shows target nodes for selection that are non-impossible.
- Added: Data Visualizer now highlights nodes that have a path to the selected node.
- Added: Improved the error message when the patcher executable is somehow missing.
- Added: New entries to the Multiworld Help for collecting items and cross game.
- Fixed: Randovania no longer errors when the last selected preset is for a hidden game.
- Fixed: Quality of Life page link in Metroid Prime preset customization is now fixed.
- Fixed: The tracker now properly restores states for games other than Echoes.
- Fixed: Fixed a crash that sometimes occurs when deleting presets.
- Fixed: Generator now directly accounts for events weighting actions.
- Changed: Removed customization of Qt theme for decreasing whitespace.
- Changed: Upgrades in the tracker fills an entire column first, instead of filling rows first.
- Changed: Tracker now properly saves the preset used when persisting the state.

### Metroid Prime - Patcher Changes

- Added `Pickup Scans` option to toggle the patching of item locations so that they can always be scanned.
- Magmoor Workstation item scannable through the purple door (QoL Pickup Scan)
- Fixed shorelines tower item custom scan sometimes showing the incorrect text for certain models
- Certain pickups now always have the popup alert on collection during multiworlds.
- If there are multiple pickups for other players next to each other, these pickups are forced to have a popup alert, so Randovania can properly detect they were picked up.
- Fixed PCA crash patch not being applied when playing small samus.

#### Cutscene Skips
- Added `Competitive` cutscene skip option.
- Moved Shorelines Tower cutscene to major (it sometimes has a reposition that is sometimes useful in routing)
- Removed Main Quarry Combat Visor switch
- Speed up opening of gate in ice temple
- Speed up opening of gate in sun tower
- Fixed Thardus cutscene skip softlock

### Metroid Prime - Logic Database

- Added: Method of reaching Ruins Entryway from Plaza Walkway in Phendrana Shorelines with a Dash (Intermediate).
- Added: Easier NSJ trick to climb Ruined Courtyard using the water puzzle platforms.
- Added: Charge Beam requirements were added to the following rooms with combat trick alternatives:
    - (Beginner) Elite research - Phazon Elite
    - (Beginner) Research Entrance
    - (Intermediate) Hall of the Elders - Wave and Ice bomb slots
    - (Intermediate) Sunchamber - Ghosts fight
    - (Intermediate) Mine Security Station with >= 200 energy
    - (Advanced) Mine Security Station
- Fixed: Main Plaza door to Plaza Access is now properly a normal door, instead of a permanently locked door.
- Fixed: Sun tower now requires Knowledge (Intermediate) to collect the Sunchamber layer change event without falling down.
- Fixed: Removed broken/redudant trick for reaching Temple Entryway ledge using cutscene reposition
- Fixed: Trivial logic for Plaza Walkway to Ruins Walkway
- Fixed: Replaced Bomb Jump (Intermediate) with Dash (Beginner) trick to cross the gap to reach the Courtyard Access door in Ice Ruins West.
- Fixed: NSJ logic now accounts for stalactite in Ice Ruins West.
- Fixed: Crossing the gap by Specimen Storage door no longer sometimes requires L-Jump (Intermediate) instead of Beginner.
- Changed: Improved readability of Ruined Courtyard logic.
- Changed: Reorganized Sunchamber logic to improve usage by generator/solver.
- Changed: Picking up Sunchamber Ghosts item NSJ is now L-Jump (Beginner) instead of Intermediate.
- Changed: Crossing TFT to TF with Gravity+SJ now requires Movement (Beginner)
- Changed: FCS Item Scan Dash method is now Intermediate without SJ.
- Added: FCS Grapple strat - Movement (Beginner)

### Metroid Prime 2: Echoes - Patcher Changes

- Added: A-Kul's scan in Sky Temple Gateway now displays a list of previous tournament winners.
- Changed: Echoes now uses a different game ID when saving ISOs with menu mod enabled, preventing issues from incompatible save files.
- Changed: The elevator sound effect is never removed when elevators are vanilla, ignoring the preference.

### Metroid Prime 2: Echoes - Logic Database
- Added: Method of reaching the pickup in Reactor Core with Space Jump, Bombs, Spider Ball, and Standable Terrain (Intermediate and above).
- Fixed: Lore Scan in Meeting Grounds no longer believes that Boost is required to scan it.
- Fixed: Reactor Core has been cleaned up slightly.
- Fixed: Spawn point in Accursed Lake is now correctly set.

### Discord Bot (Caretaker Class Drone)

- Added: The `/database-inspect` command to send the logic of a room to the channel.
- Added: Messages with rdvgame files also get a reply with a summary of the preset.
- Changed: Responses with preset descriptions no longer pings the original message.

## [3.0.4] - 2021-08-10

- Added: Game Sessions now have an accessible audit log, which includes whenever a player accesses the spoiler log.
- Added: Metroid Prime 1 racetime.gg rooms are now viewable in the racetime.gg browser, with filters for each game
- Fixed: Importing a permalink from the racetime.gg browser while a race is currently in progress now selects the correct racetime.gg room

## [3.0.3] - 2021-08-08

- Fixed: "Open FAQ" in the main window now works correctly.
- Fixed: Pressing Yes to ignore invalid configuration now works correctly.
- Changed: Randovania now silently handles some invalid configuration states.
- Changed: Improved handling of corrupted repository for old preset versions.

## [3.0.2] - 2021-08-05

- Added: In-game crashes in Metroid Prime now automatically show the error screen.

- Changed: Game Sessions - The window now uses docks for the different parts, meaning you can resize, reorder and even split off.

- Changed: Use different colors for artifact hints in Metroid Prime, for better readability on both scan box and logbook.

- Fixed: Exporting a Metroid Prime ISO with Warp to Start enabled and starting at certain elevator rooms no longer fails.

## [3.0.1] - 2021-08-01

- Changed: Disabled the option to stop exporting a Prime 1 ISO to avoid crashes.

- Fixed: Server will now re-authenticate with Discord, preventing users from logging with the incorrect account.

- Fixed: Game Sessions - History entries with invalid locations no longer cause error messages.

## [3.0.0] - 2021-07-30

-   **Major** - Metroid Prime 1 is now fully supported, including multiworld and auto tracker!

-   **Major** - Presets are now presented in a tree view, with custom presets being nested under another one. They're also saved separately from Randovania data.

-   **Major** - The auto tracker now have support for different layouts, with their own assets and game support. New themes with icons similar to the game were also added, provided by MaskedKirby.

-   Added: Credits in Metroid Prime 2 now contains a list of where all non-expansions were placed, including possibly other player's for a multiworld. The credits now takes 75 seconds instead of 60 to accomodate this.

-   Added: Button to export the presets used in a game file.

-   Added: Add text description to unusual items in the Item Pool tab.

-   Added: New Help tab with information on how to read the Data Visualizer.

-   Added: In the Map Tracker, it's now possible to right-click a location to see a path from last action to it.

-   Added: A menu option to open the logs folder.

-   Added: The timeout limit is now progressively more forgiving, the more timeouts that happen.

-   Added: Button to set all gates to "Random with Unlocked' for Prime 2.

-   Changed: The items in the starting items popup is now sorted.

-   Changed: Customizing Dark Aether damage is now considered by logic.

-   Changed: Pickup visibility method is now configured in the Item Pool tab.

-   Changed: Multiworld connection is slightly more conservative when giving items.

-   Changed: Updated the Multiworld Nintendont for hopefully more stability.

-   Changed: The session history in multiworld now has different columns for the players involved, pickup and where the pickup was. It's also possible to sort the table by any of these fields.

-   Changed: The ISO prompt dialog now remembers your last used vanilla ISO, for when you delete the internal copy. When opening the file pickers, these start now with the paths from the input fields.

-   Changed: Many Spin/Combo boxes no longer react to the mouse wheel when not focused.

-   Fixed: Closing the dangerous settings warning via the X button is now properly recognized as "don't continue".

-   Fixed: Hint Item Names no longer breaks if you swap games while the table is sorted.

-   Fixed: Hint Item Names now properly list Artifacts and Energy Cells.

-   Fixed: Map Tracker now properly handles unassigned elevators.

-   Fixed: Trick names in the preset are always sorted.

### Metroid Prime 2 - Logic Database Changes

-   **Major** - "Suitless Ingclaw/Ingstorm" trick added to cover traversing rooms with either Ingclaw Vapor or Ingstorm.

#### Added

-   Method of getting over the gate in Mining Station A in reverse with Space Jump and Screw Attack (Expert and above).

-   Method of bypassing the breakable glass in Sand Processing from Main Reactor with Space Jump and Screw Attack (Expert and above).

-   Method of climbing to the top level of Main Gyro Chamber with Space Jump, Screw Attack, and Bombs, and no Scan Visor (Advanced and above).

-   Method of climbing the Sand Processing bomb slot with a Slope Jump for Bombless Bomb Slots (Advanced and above).

-   Method of leaving Dark Agon Temple by opening the gate from OoB with Single Room OoB, Slope Jump, Standable Terrain, Bomb Space Jump, Space Jump, and the Agon Keys (Expert and above).

-   Great Bridge:
    - Method of reaching Abandoned Worksite door with Space Jump and Extended Dash (Advanced and above).
    - Method of reaching Abandoned Worksite and Torvus Map Station doors from Temple Access Dark door with Boost Ball and Boost Jump (Advanced and above).
    - Method of reaching the pickup with Screw Attack and Single Room Out of Bounds (Expert and above).

-   Method of Crossing Grand Windchamber (both ways) Without Space Jump using Extended Dash (Hypermode).

-   Method of reaching the pickup in Watch Station:
    - With Space Jump, Screw Attack, and Single Room OoB (Expert and above).
    - With only Space Jump and Single Room OoB (Hypermode)

-   Alpha Blogg now has proper requirements for multiple difficulties.

-   Method of Bomb Slots without Bombs in Sanctuary Fortress/Ing Hive - Controller Access/Hive Controller Access without Space Jump (Expert and above).

-   Methods of crossing Torvus Bog - Fortress Transport Access with Gravity Boost or Bombs (No Tricks/Advanced and above).

-   Method of traversing Vault without Space Jump or Screw Attack using Extended Dashes (Advanced and above).

-   Method of reaching Windchamber Gateway item with only Scan Visor using Extended Dashes (Expert and above).

-   Method of reaching Kinetic Orb Cannon in Gathering Hall using Extended Dashes (Expert and above).

-   Method of reaching the pickup in Accursed Lake with a dash (Advanced and above).

-   Method of reaching Temple Security Access from the portal in Aerial Training Site with an Extended Dash (Hypermode).

-   Method of reaching the pickup in Mining Plaza with an Extended Dash (Hypermode).

-   Method of completing the Main Gyro Puzzle with only Space Jump and Screw Attack (Advanced and above).

#### Changed

-   Reaching the pickup in Temple Transport B with a Wall Boost is now Hypermode (from Expert).

-   Reaching the pickup in Path of Roots with only Bombs is now Expert (from Hypermode).

-   Reaching the portal in Hydrodynamo Shaft with Air Underwater and Screw Attack is now Hypermode (from Expert).

-   Reaching the pickup in Dark Torvus Arena with a Roll Jump is now Hypermode (from Expert).

-   Trial Grounds, reaching the door:
    - From the portal with Space Jump and a Slope Jump is now Beginner (from Intermediate).
    - From the left safe zone with a Dash is now Intermediate (from Expert) and without anything is now Advanced (from Expert).

-   Opening the Seeker Lock without Seekers in Mine Shaft is now Advanced (From Expert)

-   Opening the Seeker Lock without Seekers in Plain of Dark Worship is now Expert (From Hypermode).

-   Reaching the Windchamber Gateway Door from Windchamber Tunnel with a Boost Jump is now Hypermode (From Expert).

-   Reaching the pickup in Medidation Vista with a Boost Jump is now Expert (From Advanced).

-   Quadraxis and Boost Guardian now have proper health and item requirements with tricks disabled.

-   Activating Controller Access rooms Bomb Slots without Bombs is now Advanced (from Expert).

-   Reaching the Abandoned Worksite/Brooding Ground door from the bridge in Dark/Forgotten Bridge with an Extended Dash is now Hypermode (from Expert).

-   The initial Terminal Fall Abuses in Vault from the scan portal are separate from the final and are now Advanced (from Expert).

-   Catacombs NSJ dash to Transit Tunnel South has been modified to account for Scan Visor, with the original difficulty being raised to Advanced (from Intermediate).

-   Undertemple Shaft NSJ dash from bottom to top of cannon is now Intermediate (from Advanced).

-   Morph Ball is no longer required to reach the portal from the Echo Gate in Profane Path Scan Dash method.

-   Various Standable Terrain tricks (Dark Agon - Portal Site, Temple Grounds - Sacred Path) have been lowered to Beginner/Intermediate (from Advanced). This is to
    attempt to fix an old database limitation from before tricks had their own difficulty levels.

-   The dashes in Gathering Hall from Transit Tunnel South/West to the Kinetic Orb Cannon are now Intermediate (from Advanced).

-   The Bomb Space Jump NSJ to reach Abandoned Worksite in Great Bridge is now Expert (from Hypermode).

-   The dash to reach the portal in Aerial Training Site from Central Hive Transport West is now Hypermode (from Expert).

-   The dash to leave Hive Temple after Quadraxis via Security Station is now Hypermode (from Expert).

-   The dashes in Command Center (top level) and Accursed Lake without Space Jump are now Beginner (from Intermediate).

-   The dash in Mining Station A to reach Temple Access without Space Jump or Missiles is now Advanced (from Intermediate).

-   The dashes in Trial Grounds to Dark Transit Station without Space Jump are now Advanced (from Intermediate).

-   The dashes in Undertemple Shaft to reach Sacrificial Chamber Tunnel (and back) are now Advanced (from Intermediate).

-   The dash in Hall of Combat Mastery to reach the upper area after the glass is now Advanced (from Intermediate).

-   Bomb Guardian now has proper logic when shuffling Power Beam.

## [2.6.1] - 2021-05-05

-   Changed: Invalid values for the Multiworld magic item are ignored when detecting if the game is properly connected.

-   Fixed: "One-way anywhere" no longer shows up twice in preset warnings for multiworld

-   Fixed: Changing starting location to Ship or Save Stations now works again.

-   Fixed: Torvus Gate elevator is now properly hidden instead of Dark Torvus Ammo Station.

## [2.6.0] - 2021-05-02

-   **Major** - Added: New elevator randomization settings:
    * New mode: *One-way, elevator room with replacement*. One way elevator, but loops aren't guaranteed.
    * Select which elevators can be randomized.
    * Select possible destinations for *One-way, anywhere*.
    * Randomize Sky Temple Gateway, Sky Temple Energy Controller, Aerie Transport Station and Aerie elevators. *Warning*: These rooms have some details you must consider. Please read the elevators tab for more information.

-   **Major** - Added: The Energy Controllers in Agon Wastes, Torvus Bog and Sanctuary Fortress are always visible in the map, regardless if map is revealed by default. All regions are also always available for selection. This allows the light beam warps after U-Mos 2 to always be used.

-   **Major** - Added: An user preference (in *Customize in-game settings*) for the map to display names of unvisited rooms.
    When randomizing elevators, the elevator rooms are excluded to prevent spoiling their destinations. An option were added to disallow displaying names entirely, since otherwise you can use a Map Station to find the names.

-   Added: An option to disable the elevator sound effect, preventing it from playing endlessly in certain cases.

-   Added: When a crash happens, the game now displays an error screen instead of just stopping.

-   Added: The *Hint Item Names* tab now supports switching between all 3 Prime games.

-   Added: An option to use an experimental new pickup placement logic, able to place multiple pickups at once.

-   Added: Two additional joke hints. (Thanks CZeke and Geoffistopheles)

-   Added: It's now possible to add Infinite Beam Ammo, Infinite Missiles and Double Damage to the item pool.

-   Added: Player names are now colored yellow in hints.

-   Changed: Elevator names in the tracker uses their customized names, not the vanilla ones.

-   Changed: Optimized Randovania startup time and extensive logging of what's being done during it.

-   Changed: Improve scan text for expansions.

-   Changed: Some hints in multiworld games now also include the player names.

-   Changed: Missiles, Power Bombs and Ship Missiles are now only in logic after their respective main launcher, even if it's not required in game.

-   Changed: You can add up to 99 of any expansion to the pool, up from 64.

-   Fixed: The *Logic damage strictness* multipliers are no longer applied twice.

-   Fixed: *Up to* relative hints are no longer converted into *exactly* if the actual distance matches the displayed number.

-   Fixed: Dark Torvus Bog - Portal Chamber is no longer silently ignored as a starting location.

-   Fixed: Charging your beam to shoot when out of ammo now works even when customizing the ammo type required.

-   Fixed: Having the maximum number allowed of an expansion in a preset no longer causes permalink errors.

-   Fixed: Fixed the game defaulting to Combat Visor after an elevator.

-   Fixed: Multiworld spoiler logs now use 1-indexed player names for locations.

-   Removed: Using Dark Visor as the starting visor is no longer supported. (Game crashes on unmorph for unknown reasons)

### Logic Database Changes

-   Added: Method of reaching the pickup in Hive Gyro Chamber with Space Jump, Boost Ball, and a Boost Jump (Expert and above).

-   Added: Method of climbing Torvus Grove with Space Jump, Screw Attack, and Standable Terrain (Advanced and above).

-   Added: Method of reaching cannon in Great Bridge with Boost Ball and a Boost Jump (Expert and above).

-   Added: Method of reaching the main part of Hall of Combat Mastery with a Scan Dash and after blowing up the glass (Intermediate and above).

-   Added: Method of activating the portal in Portal Terminal with Screw Attack, Slope Jump, and No Bombs or Space Jump (Expert and above).

-   Added: Method of climbing Sacred Bridge with Bombs and a Bomb Space Jump (Advanced and above).

-   Changed: Logic paths that require Screw Attack without Space Jump now make sure to not have Space Jump to be valid.

-   Fixed: Spawn point of Aerie Transport Station is now the door, making DS2 required to take the elevator there.

## [2.5.2] - 2021-02-28

-   Added: The number of items in the pool is now included in the summary.

-   Fixed: Shuffling Combat Visor with item acquisition popups enabled no longer errors.

## [2.5.1] - 2021-02-26

-   Added: Drag and dropping rdvgame and rdvpreset files into the main Randovania window now imports that game file and preset, respectively.

-   Added: Discord bot now posts summary whenever a preset is attached to a message.

## [2.5.0] - 2021-02-19

-   Changed: Preset summary now only include differences from vanilla game.

-   Changed: The relative hint using an item category has been replaced with a relative hint using an area, with up to distance.

### Logic Database Changes

#### Added

-   Method of climbing Sanctuary Temple from the bottom with Bombs and Spider Ball (Intermediate and above).

-   Method of climbing Sanctuary Temple from the bottom with Screw Attack and Single Room Out of Bounds (Expert and above).

-   Method of reaching Worker's Path from the top level in Sanctuary Temple with Scan Visor and an Extended Dash (Expert and above).

-   Method of reaching Windchamber Gateway from Windchamber Tunnel in Grand Windchamber with a Boost Jump (Expert and above).

-   Method of reaching Temple Access in Mining Station A with a Boost Jump (Advanced and above).

-   Method of reaching pickup in Temple Access (Sanctuary) with Space Jump, Screw Attack, and Standable Terrain (Intermediate and above).

-   Method of climbing Temple Access (Sanctuary) with Space Jump, standing on a Rezbit, and dashing off the other Rezbit (Expert and above).

#### Changed

-   Increased weight for Energy Tanks to be selected as progression.

-   Reaching the pickup in Path of Roots from Torvus Lagoon with Gravity Boost, Space Jump, and a Slope Jump is now Intermediate (from Beginner).

-   Reaching the pickup in Grand Windchamber with Space Jump, Screw Attack, Slope Jump, Standable Terrain is now Advanced (from Intermediate).

-   Bomb Jumping over the 2nd light block heading to Hall of Eyes is now Intermediate (from Beginner).

-   Energy Tank requirements for Chykka have been lowered.

#### Fixed

-   Reliquary Grounds now has proper requirements for reaching Ing Reliquary with Light Suit.


## [2.4.2] - 2021-02-08

-   Fixed: Randovania no longer crashes if the connected Dolphin stops emulation.

## [2.4.1] - 2021-02-06

-   Added: Detect if the internal game copy was modified by a future version of Randovania, prompting for the user to press "Delete internal copy".

-   Changed: An error popup now shows up when exporting an ISO fails.

-   Removed: "Automatically track inventory" toggle, as the functionality was already removed.

-   Fixed: Randovania now considers any inventory item with amount above capacity, or capacity above the strict maximum as the game not being connected.

-   Fixed: Error message when the server rejects your client version not being displayed.

-   Fixed: Setting beam ammo expansions to 0 pickups no longer hides the boxes.

## [2.4.0] - 2021-02-01

-   **Major** - Added: The visor and beam you start the game equipped with is now configurable.

-   **Major** - Changed: In multiworld, items are now delivered at the same time as the message. It should also no longer fail to send with Nintendont.

-   Added: Additional joke hints were added.

-   Added: Method to climb to the portal Base Access with just Screw Attack (Intermediate and above).

-   Added: Method to reach the pickup in Grand Windchamber with Space Jump, Screw Attack, and a Slope Jump (Intermediate and above).

-   Added: Method to traverse Ventilation Area B from Bionenergy Production without Bombs by Screw Attacking into the tunnel and destorying the barriers with Missiles (Advanced and above).

-   Added: Method to reach the pickup in Path of Roots from Torvus Lagoon without Morph Ball (Beginner and above).

-   Added: Method to enter the tunnel in Underground Tunnel to Torvus Temple from Torvus Grove with an Instant Morph (Advanced and above).

-   Added: Method to reach the halfpipe pickup in Dark Torvus Arena with Space Jump and a Roll Jump (Expert and above).

-   Added: Method to climb to the upper level in Biostorage Station with Bomb Space Jump (Advanced and above).

-   Added: Method to reach the pickup in Grand Windchamber with a Space Jump, Bomb Space Jump, and a Scan Dash (Expert and above).

-   Added: Method to climb Mining Station B with Space Jump and a Slope Jump (Expert and above).

-   Added: Method to reach the portal in Mining Station B with Space Jump, Scan Visor, and Dashing for Single Room OoB (Expert and above).

-   Added: Method to cross Bitter Well to Phazon Site with Wall Boosts (Hypermode).

-   Added: Method to reach the bomb slot in Training Chamber with Gravity Boost and Air Underwater (Advanced and above).

-   Added: Method to open activate the Bomb Slot in Training Chamber with Darkburst or Sonic Boom (Hypermode).

-   Changed: Auto tracker internally uses a configuration file for the item positions.

-   Changed: The item pool tab when customizing presets now can edit major items directly.

-   Changed: Defeating Quadraxis with Power Bombs is now Advanced (from Beginner).

-   Changed: Bypassing the statue in Training Chamber from the back with Screw Attack and a Bomb Space Jump is now Expert (from Advanced).

-   Changed: Escaping Hive Temple without Spider Ball is now Expert (from Hypermode).

-   Changed: Bomb Space Jump in Great Bridge/Venomous Pond to reach Abandonded Worksite/Brooding Ground is now Expert (from Hypermode).

-   Changed: Using Seeker Missiles now requires either Combat Visor or Dark Visor.

-   Changed: Bomb Slots without Bombs in Sand Processing, Main Gyro Chamber, and Vault are now Advanced (from Expert).

## [2.3.0] - 2021-01-08

-   Added: Method to enter tunnels in Transit Tunnel East/Undertransit One from Catacombs/Dungeon to Training Chamber/Sacrificial Chamber with an Instant Morph (Intermediate and above).

-   Added: Method to reach the pickup on the Screw Attack wall in Aerial Training Site with a Roll Jump (Expert and above).

-   Added: Method to reach the pickup in Abandoned Worksite from the tunnel with a Boost Jump (Advanced and above).

-   Added: Method to bypass the statue in Training Chamber from the back with Screw Attack and a Bomb Space Jump (Advanced and above).

-   Added: Methods to reach the pickup in Mining Station B with Space Jump, Screw Attack, and Standable Terrain or after the puzzle with a Bomb Jump (Advanced and above).

-   Changed: In multiworld, keybearer hints now tells the player and broad category instead of just player.

-   Changed: Dark Alpha Splinter no longer strictly requires Power Beam.

-   Changed: Crossing Main Gyro Chamber with Screw Attack before stopping the gyro is now Hypermode (from Expert).

-   Changed: Phazon Grounds and Transport to Agon Wastes (Torvus) Seeker Locks without Seekers are now Expert (from Hypermode).

-   Fixed: Properly handle invalid ammo configurations in preset editor.

-   Fixed: Randovania no longer instantly crashes on macOS.

-   Fixed: Logic properly considers the Transport A gate being gone after entering from that side in Random Elevators.

## [2.2.0] - 2020-12-20

-   Added: 1 HP Mode, where all Energy Tanks and Save Stations leave you at 1 HP instead of fully healing.

-   Added: Added a detailed report of the generator's state when a game fails to generate.

-   Fixed: Generator will no longer ignore players that have no locations left. This would likely cause multiworld generation to fail more often.

-   Fixed: Error messages are properly shown if a game fails to generate.

-   Fixed: Alerts are now properly saved as displayed.

-   Fixed: Errors in the default preset no longer prevent Randovania from starting.

-   Changed: Optimized game generation, it now takes roughly 2/3 of the time.

-   Changed: Optimized game validation, it now also takes roughly 2/3 of the time.

-   Changed: Relative hints no longer cross portals.

-   Changed: In multiworld, keybearer hints now instead tells the player the item is for, instead of a category.

-   Changed: Decreased the chance of Power Bombs being late in a game.

-   Changed: Account name are updated every time you login via Discord.

-   Changed: Warning about dangerous presets in Multiworld sessions now include the player name.

-   Changed: Roll Jump in Meditation Vista to reach the pickup is now Hypermode (from Expert).

## [2.1.2] - 2020-12-05

-   Added: The Item Pool size now displays a warning if it's above the maximum.

-   Changed: The minimum random starting items is now considered for checking the pool size.

-   Fixed: Being kicked from an online session would leave the window stuck there forever.

-   Fixed: Bulk selecting areas for starting location no longer includes areas that aren't valid starting locations.

## [2.1.1] - 2020-12-02

-   Added: A prompt is now shown asking the user to install the Visual C++ Redistributable if loading the Dolphin backend fails.

-   Fixed: Changing ammo configuration breaks everything.

-   Fixed: Patching ISOs should work again.

-   Fixed: Clean installations can select presets again.

## [2.1.0] - 2020-12-02

-   Changed: Multiworld session history now auto-scrolls to the bottom

-   Changed: The lowest level for a trick is now called "Disabled" instead of "No Tricks".

-   Changed: Minimum Varia Suit Dark Aether is now 0.1, as 0 crashes the game.

-   Changed: Permalinks are now entirely different for different games.

-   Changed: Preset summary now specifies if hidden model uses ETM or random item.

-   Added: A very basic visualization of the map to the tracker.

-   Added: Trick Details can now be used with all 3 games.

-   Fixed: Changing a trick level to No Tricks no longer cause inconsistent behavior with the permalinks.

-   Removed: Intermediate path for reaching item in Main Reactor from Security Station B door without Screw Attack since it was broken and impossible.

-   Changed: Renamed "Before Pickup" to "Next to Pickup" in various locations for more clarity


## [2.0.2] - 2020-11-21

-   Added: Starting locations tab has checkboxes to easily select all locations in an area

-   Added: The map tracker now supports random elevators, translator gates and starting location.

-   Changed: The pickup spoiler in game details is now sorted.

-   Fixed: Multiworld sessions should no longer occasionally duplicate messages.

-   Fixed: Custom safe zone healing should now work in multiworld sessions.

-   Fixed: Occasional error with switching an observer into a player.

## [2.0.1] - Skipped

## [2.0.0] - 2020-11-15

This version is dedicated to SpaghettiToastBook, a great member of our community who sadly lost her life this year.

Her contributions to Randovania were invaluable and she'll be missed.

---

-   **Major** - New game mode: Multiworld. In this co-op multiplayer mode, there's one different world for each player which is filled with items for specific players.

-   **Major** - Tricks are more organized and can be customized more precisely to a player's desire.

### General

-   Removed: Presets no longer have a global trick level. Each trick is now configured separately.

-   Added: Options for configuring usage of new tricks:
    - Bomb Jump (renamed from Difficult Bomb Jump)
    - Bomb Slot without Bombs
    - Boost Jump
    - Combat
    - Difficult Movement
    - Extended Dash
    - Knowledge
    - Open Gates from Behind
    - Respawn Abuse
    - Screw Attack into Tunnels
    - Seeker Locks without Seekers
    - Single Room Out of Bounds
    - Standable Terrain

-   Changed: The following trick level difficulties were renamed:
    - Trivial -> Beginner
    - Easy -> Intermediate
    - Normal -> Advanced
    - Hard -> Expert
    - Minimal Checking -> Minimal Logic

-   Changed: Replaced Beginner Friendly with Starter Preset, which is now the default preset.

-   Fixed: Energy Tanks can now properly be used as progression.

### Hints

-   Added: Relative hints, where an item is described as being some rooms away from another item or room.

-   Added: Guaranteed hints which tells in which areas (Agon Wastes, Ing Hive, etc) contains the keys for each of your dark temples.
    These hints are placed purely randomly, similarly to the guaranteed Temple Bosses hints.

-   Added: Free hint spots after generation now prefer items from late in progression instead of pure random.

-   Removed: Hints with green item names/joke item names have been removed.

-   Removed: Temple Keys are no longer hinted by progression-based Luminoth lore hints.

-   Changed: All games now have precisely 2 joke hints, which no longer randomly replace a progression hint.

-   Changed: Hints from keybearer corpses now uses a broader category, which leaves unclear if it's an expansion or not.

### GUI

-   Added: An automatic item tracker based on a Dolphin running on the same computer or a special Nintendont build on the same Wifi.

-   Added: A dark theme has been added. It can be toggled in the Advanced menu.

-   Added: Requirements in the logic database can now use templates of requirements, allowing for easy re-use.

-   Added: Data Editor can now edit all fields of a node, from type, name and all type specific fields.

-   Added: Data Visualizer and Editor now can operate in the included database for Prime 1 and 3.

-   Added: The Data Editor now displays a warning if you're closing with unsaved changes.

-   Added: Randovania can generate a game by importing permalinks directly from a race on racetime.gg.

-   Added: Some tricks now have a description on the Trick Details popup.

-   Fixed: Some complex combination of requirements with different depths now are displayed correctly.

-   Fixed: The Data Visualizer no longer opens behind the Customize Preset window when using the Trick Details popup.

-   Changed: After generating a game, the details shows up in a new window instead of in a new tab.

-   Changed: In game details, the permalink is now placed inside a line edit, so the window doesn't stretch with long permalinks.

-   Changed: All cosmetic game changes are now configured in the same dialog as the in-game options.

### Quality of Life

-   Added: A button in the Open menu now opens the folder where previously generated games are placed.

-   Added: Charge Beam and Scan Visor now use their respective models in game instead of Energy Transfer Module.

-   Added: The rate of healing for Safe Zones is now configurable.

-   Fixed: Removed Aerie Access and Credits from possible starting locations.

-   Changed: The Mission Final screen now includes the seed hash instead of Permalink, as many permalinks are bigger than the screen.

-   Changed: The elevator scan now includes the world of the connected area.

### Internals/Developer

-   Added: Energy Tanks have doubled weight for the generator.

-   Added: It's now possible to set the default spawn point of an area.

-   Fixed: Fixed solver when an event only connects to a pickup, but that pickup has connections from other nodes.

-   Fixed: The Data Editor no longer errors when saving after creating a new node.

-   Fixed: Certain combinations of item requirements with damage requirements weren't being processed correctly.

-   Fixed: Duplicated requirements are now properly removed when simplifying requirements.

-   Fixed: Exclude from Room Randomizer is now properly set, restoring many logic paths.

-   Changed: Better error messages when there are references to unknown resources in the database.

-   Changed: The `database` command is no longer a subcommand of `echoes`. It also has the `--game` argument to choose which database to use.

-   Changed: The `_locations_internal` field is no longer needed for .rdvgame files.

### Logic Database changes

#### Added

-   General:
    - Methods to open all Seeker Missile Doors with Screw Attack (Advanced and above).
    - Method to activate most Bomb Slots without Bombs (Advanced and above).
    - Dark/Light/Annihilator doors and Dark/Light portals require either ammo or Charge Beam.

-   Sanctum, method to fight Emperor Ing without Spider Ball (Hypermode).

-   Transport A Access, method of reaching Temple Transport A door with a Wall Boost (Advanced and above).

-   Abandoned Base, method of reaching portal with Space Jump and Screw Attack (Intermediate and above).

-   Accursed Lake, method of collecting the item and leaving with Morph Ball, Light Suit, Gravity Boost, and Reverse Air Underwater (Advanced and above).

-   Hall of Honored Dead, method of leaving through the Morph tunnel without Space Jump (Expert and above).

-   Industrial Site, method of opening the gate to Hive Access Tunnel from behind with just Charge Beam (Intermediate and above).

-   Ing Windchamber, method of completing the puzzle with Power Bombs instead of Bombs (Beginner and above).

-   Landing Site, method of reaching Service Access door:
    - With Bombs and Screw Attack (Intermediate and above).
    - With Space Jump and Bomb Space Jump (Intermediate and above).

-   Meeting Grounds, method of reaching the tunnel with Space Jump and a Bomb Space Jump (Intermediate and above).

-   Temple Assembly Site:
    - Methods of reaching Dynamo Chamber door with a Bomb Jump (Beginner and above), a Dash (Intermediate and above), or a Roll Jump (Advanced and above).
    - Methods of reaching the portal without moving the light block with Single Room Out of Bounds and either Screw Attack or Space Jump (Expert and above).
    - Method of leaving from the portal with Single Room Out of Bounds and Screw Attack (Expert and above).

-   Windchamber Gateway:
    - Method of reaching the item with a Boost Jump (Advanced and above) and returning with an Extended Dash (Expert and above).
    - Method of reaching Path of Eyes door from Grand Windchamber door with an Extended Dash (Advanced and above).

-   Bioenergy Production, method to reach Storage C door or item from top level with Extended Dash (Expert and above).

-   Central Station Access/Warrior's Walk, method of climbing the ledge with an Instant Unmorph Jump (Hypermode).

-   Crossroads, method to reach the item from the half pipe with just Screw Attack (Advanced and above).

-   Dark Transit Station, method to reach the ledge from Duelling Range with a Bomb Jump (Beginner and above).

-   Portal Access, method of crossing to Judgement Pit using Screw Attack without Z-Axis (Beginner and above).

-   Doomed Entry, method to climb room with Space Jump and Screw Attack (Beginner and above).

-   Feeding Pit:
    - Method of reaching Ing Cache 1 door with Space Jump and Screw Attack (No Tricks and above).
    - Method of climbing to Watering Hole door without any items (Expert and above).
    - Method of escaping the pool using Light Suit and a Bomb Space Jump no Space Jump or Gravity Boost (Hypermode)

-   Main Reactor, method of reaching Dark Samus 1 fight from Ventilation Area A door with Space Jump, Bombs, and a Bomb Space Jump (Intermediate and above).

-   Mining Station B:
    - Method to climb to the Seeker door without Morph Ball and with Space Jump (Beginner and above).
    - Method to reach the portal without breaking the rock with Single Room Out of Bounds and Screw Attack (Expert and above).

-   Sandcanyon, method to reach the item with Space Jump and Single Room Out of Bounds (Expert and above).

-   Transport Center/Crossroads, method to climb the halfpipe with Space Jump (Advanced and above).

-   Abandoned Worksite:
    - Method of reaching the item with a Bomb Space Jump without Space Jump (Advanced and above).
    - Method of reaching the tunnel from Forgotten Bridge with a Slope Jump (Intermediate and above).

-   Catacombs:
    - Method to reach the Bomb Slot with Air Underwater and Screw Attack (Advanced and above).
    - Method to reach Transit Tunnel East with a Combat/Scan Dash (Advanced and above).
    - Method to reach the portal with Screw Attack (Intermediate and above).
    - Method to reach Transit Tunnel East/South with Morph Ball, Gravity Boost, and Reverse Air Underwater (Advanced and above).
    - Method to reach Transit Tunnel South with Jump Off Enemy (Advanced and above).

-   Dark Arena Tunnel, method of reaching either door with Screw Attack and Single Room Out of Bounds (Advanced and above).

-   Dark Forgotten Bridge:
    - Method to perform the gate clip to Dark Falls/Dark Arena Tunnel with a Ledge Clip Jump (Hypermode).
    - Method to reach Bridge Center from Putrid Alcove door with only Scan Visor (Advanced and above).
    - Method to reach Brooding Ground door from the bridge before rotating and with an Extended Dash (Expert and above).

-   Forgotten Bridge:
    - Method to reach Abandoned Worksite door from the bridge before rotating and with an Extended Dash (Expert and above).
    - Method to reach Bridge Center with Morph Ball, Gravity Boost, and Reverse Air Underwater (Advanced and above).

-   Gathering Hall:
    - Method to reach the Kinetic Orb Cannon with Gravity Boost and Bombs (Expert and above) or Gravity Boost and Space Jump (Beginner and above).
    - Method to reach Transit Tunnel South from Transit Tunnel West with Morph Ball, Gravity Boost, and Reverse Air Underwater (Advanced and above).
    - Method to reach the Spider Ball tracks with Morph Ball, Gravity Boost, and Reverse Air Underwater (Advanced and above).
    - Methods to escape the halfpipe after draining the water with Space Jump and Bomb Space Jump or Space Jump and Screw Attack (Advanced and above).

-   Great Bridge, method of reaching the lower Temple Access door from Path of Roots door with Screw Attack and Slope Jump (Intermediate and above).

-   Main Hydrochamber/Hydrodynamo Station, methods to climb rooms without Gravity Boost and with Air Underwater (Advanced and above), Space Jump, and Screw Attack (Hypermode).

-   Meditation Vista, methods of reaching the item with a Boost Jump (Advanced and above), Roll Jump (Expert and above), or Extended Dash (Hypermode).

-   Path of Roots, method of reaching the item using:
    - Morph Ball, Bombs and Space Jump (Advanced and above).
    - Morph Ball, Gravity Boost, and Reverse Air Underwater (Advanced and above).
    - Morph Ball, Bombs, and Standable Terrain (Hypermode).

-   Plaza Access, method of reaching the doors and the item with Screw Attack and Single Room Out of Bounds (Advanced and above).

-   Portal Chamber (Light World), method of reaching the portal from Torvus Lagoon door with Screw Attack and Single Room Out of Bounds (Advanced and above).

-   Putrid Alcove, method of getting the item and leaving without any items (Expert and above).

-   Sacrificial Chamber, method of crossing gap to Sacrificial Chamber Tunnel with Extended Dash (Expert and above).

-   Torvus Grove, method of climbing the room without Boost Ball (Expert and above).

-   Torvus Plaza:
    - Method of getting the item without Boost Ball and/or Spider Ball (Advanced and above).
    - Method of leaving the room with Space Jump and Bombs (Advanced and above).

-   Torvus Temple, method of reaching the pirate fight from the lower level with Screw Attack and Single Room Out of Bounds (Advanced and above).

-   Training Chamber:
    - Method to exit the spinner with Power Bombs instead of Bombs (Beginner and above).
    - Method to climb to the top of the statue with Gravity Boost and Bombs (Intermediate and above).
    - Method to climb to the top of the statue with Space Jump, Scan Dash, and Underwater Dash (Advanced and above).
    - Method to climb to the top of the statue with Space Jump and Extended Dash (Expert and Above).

-   Underground Tunnel, method to access Torvus Temple from Torvus Grove with Screw Attack (Expert and above).

-   Undertemple, method to have PB Guardian break PB door using bombs (Advanced and above).

-   Undertemple Access, method of reaching the item using Screw Attack and Jump Off Enemy (Hypermode).

-   Venomous Pond, method to reach the key from the Save Station with Screw Attack and Standable Terrain (Beginner and above).

-   Aerial Training Site, methods to cross the room from various nodes with Dashes, Roll Jumps, and Extended Dashes (Intermediate/Expert and above).

-   Aerie, method of collecting the item:
    - Without entering the Dark World (Expert and above).
    - With only Screw Attack (Beginner and above).

-   Dynamo Access, method to cross over the Spider Track with Space Jump and Standable Terrain (Beginner and above).

-   Dynamo Works:
    - Method of collecting the item with a Roll Jump and Instant Morph (Expert and above).
    - Method of reaching the upper door with a Bomb Space Jump (Beginnner and above).

-   Grand Abyss, methods of crossing the gap with Boost Jump (Advanced and above) or Extended Dash (Expert and above).

-   Hall of Combat Mastery:
    - Method of collecting the item with a Wall Boost (Expert and above).
    - Methods of reaching the item, and skipping the Spider Track to and from Central Area Transport East with Screw Attack (Intermediate and above).

-   Hive Entrance, method of reaching the Flying Ing Cache with Screw Attack and Single Room Out of Bounds (Hypermode).

-   Hive Dynamo Works:
    - Method of collecting the Flying Ing Cache item and leaving with Space Jump and Scan Visor (Advanced and above).
    - Method of reaching the Flying Ing Cache from portal side and vice versa with Screw Attack and Single Room Out of Bounds (Expert and above).

-   Hive Summit, method of reaching the portal:
    - With Space Jump and Standable Terrain (Intermediate and above).
    - With Space Jump, Boost Ball, Boost Jump, and Out of Bounds (Expert and above).

-   Hive Temple:
    - Method of fighting Quadraxis with Power Bombs instead of Bombs (Beginner and above).
    - Methods of leaving the room without Spider Ball after Quadraxis with Boost Ball or Space Jump (Hypermode).

-   Judgment Drop, method of reaching the portal with Space Jump and Single Room Out of Bounds (Expert and above).

-   Main Research, method of fighting Caretaker Drone without Bombs (Expert and above).

-   Reactor Core, method of reaching the item with only Space Jump (Expert and above).

-   Sanctuary Entrance, method to reach the cannon to the item with only Morph Ball, Spider Ball, and Power Bombs (Advanced and above).

-   Vault Attack Portal, method to cross either direction with just Screw Attack (Expert and above).

-   Watch Station, method of accessing the Spider Ball track to Watch Station Access door and Sentinel's Path door and back with an Instant Morph (Intermediate and above).

-   Watch Station Access, methods to cross the pit in either direction using:
    - Boost Ball and Boost Jump (Advanced and above).
    - Space Jump, Scan Visor, and Scan Dash (Advanced and above).

-   Workers Path, method of crossing the room from Sanctuary Temple with a Boost Jump (Advanced and above).

#### Fixed

-   Scan Visor Requirements:
    - Dash Requirements in many rooms
    - Grand Abyss Bridge terminal
    - Sand Processing item
    - Staging Area terminal
    - Torvus Lagoon terminal
    - Trooper Security Station Event coming from Communication Area
    - Various Dash Requirements

-   Dark Aether Damage Requirements have been added to every room in the Dark World.

-   Morph Ball requirements added to Morph Ball Doors and various rooms.

-   Invisible Objects and Dark Visor Requirements:
    - Screw Attack without Space Jump in Unseen Way (Intermediate and above)
    - Screw Attack without Space Jump in Phazon Grounds (Advanced and above)

-   Entrance to Agon Map Station now requires Bombs, Power Bombs, or Boost Ball if coming from either direction, or Screw Attack and Space Jump as well if coming from Mining Plaza.

-   Added Charge Beam and Beam Ammo Requirements to Profane Path and Sentinel's Path.

-   Sand Processing:
    - Now requires items to climb the room before draining the sand: Space Jump, with a Bomb Jump (Beginner and above) or with Screw Attack (Intermediate and above)
    - Screw Attacking into the tunnel is now Expert (from Hypermode).

-   Portal Site:
    - Now does not require the gate open to enter from Portal Access.
    - Now does not require the gate closed to enter from Crossroads.

-   Service Access now properly includes Wall Boost to Meeting Grounds from Landing Site on Advanced.

#### Changed

-   Many nodes with missing requirements have been updated/cleaned up.

-   Simplified nodes in many rooms for ease of logic navigation.

-   Various tricks have been changed to more accurately represent the required method.

-   Abandoned Base, Bomb Jump to transport is now Advanced (from Intermediate).

-   Accursed Lake, Dash to Safe Zone from Flying Ing Cache is now Intermediate (from Beginner).

-   Communication Area:
    - Standable Terrain to reach the item is now Beginner (from Intermediate).
    - Screw Attack without Space Jump to reach Storage Cavern A is now Beginner (from Intermediate).
    - Double Bomb Jump up Standable Terrain is now Intermediate (from Advanced).

-   GFMC Compound, Extended Dash to reach the item on the Ship without Space Jump is now Expert (from Hypermode).

-   Grand Windchamber, reaching the pickup with Terminal Fall Abuse after solving the Ing Windchamber puzzle is now Beginner (from Intermediate).

-   Path of Eyes, Bomb Jumps to get over Light blocks are now Beginner (from Intermediate).

-   Service Access, crossing upper tunnel without Boost Ball is now Advanced (from Intermediate).

-   Temple Assembly Site, method to reach the item with Screw Attack is now Beginner (from Intermediate).

-   Agon Temple, Slope Jumps to skip the fight barriers are now Beginner (from Advanced).

-   Battleground, climbing to top safe zone via Standable Terrain is now Beginner (from Intermediate).

-   Central Mining Station, Scan Dash to upper level from Central Station Access is now Expert (from Advanced).

-   Command Center Access, exiting tunnel without Space Jump is now Beginner (from Intermediate).

-   Doomed Entry, Slope Jump to reach the upper level from the portal is now Beginner (from Intermediate).

-   Double Path, crossing lower path without Space Jump is now Beginner (from Intermediate).

-   Feeding Pit, method to climb to Watering Hole with just Screw Attack is now Beginner (from Intermediate).

-   Mining Plaza, climbing the room with Screw Attack is now Beginner (from Intermediate).

-   Mining Station A, reaching Front of Lore Scan from Room Center with a Bomb Jump is now Intermediate (from Advanced).

-   Mining Station B:
    - Reaching Transit Station door from room center with Screw Attack after opening the portal is now Intermediate (from Hypermode).
    - Reaching the bomb slot to open the portal with Standable Terrain and Screw Attack is now Intermediate (from Advanced).
    - Reaching the bomb slot to open the portal with Slope Jump and Space Jump is now Advanced (from Expert).

-   Portal Access, returning from Judgment Pit without Space Jump is now Beginner (from Intermediate).

-   Trial Grounds, Standable Terrain to reach the door from the portal is now Beginner (from Intermediate).

-   Catacombs, reaching the portal with Morph Ball and Reverse Air Underwater is now Advanced (from Expert).

-   Crypt, Bomb Jump to Laser Platfrom from bottom Safe Zone is now Beginner (from Intermediate).

-   Forgotten Bridge, reaching Bridge Center with Bombs and Screw Attack is now Intermediate (from Advanced).

-   Gathering Hall:
    - Reaching Transit Tunnel South/West Doors from top door with Morph Ball and Roll Jump is now Expert (from Advanced).
    - Reaching Transit Tunnel East with Spider Ball and Boost Ball is now Beginner (from Intermediate).

-   Great Bridge:
    - Slope Jumps to reach Map Station from Bottom Level and from Map Station to Upper Level are now Beginner and Intermediate (from Intermediate and Advanced, respectively).
    - Bomb Space Jump with Space Jump to reach the Translator Gate is now Advanced (from Expert).

-   Poisoned Bog, reaching Portal Chamber door with just Screw Attack is now Advanced (from Intermediate).

-   Torvus Lagoon, reaching Portal Chamber from Temple Transport Access is now Intermediate (from Advanced).

-   Training Chamber, Standable Terrain to reach Fortress Transport Access from Top of Statue and back is now Beginner (from Intermediate).

-   Venomous Pond, reaching the key from the Save Station with Screw Attack is now Beginner (from Intermediate).

-   Aerial Training Site, Screw Attack at Z-Axis from Central Hive Area West door to the portal or Temple Security Access door is now Intermediate (from Advanced).

-   Dynamo Access, crossing over the Spider Track with a Slope Jump is now Beginner (from Intermediate).

-   Hall of Combat Mastery, Instant Morph tricks to the item and Central Area Transport East and back are now Advanced (from Intermediate).

-   Hive Dynamo Access, opening Echo Gate from behind is now Beginner (from Intermediate).

-   Hive Dynamo Works:
    - Reaching the Seeker Lock Safe Zone from Hive Dynamo Access door with Terminal Fall Abuse is now Beginner (from Intermediate).
    - Reaching the Flying Ing Cache from the tunnel with Screw Attack is now Beginner (from Intermediate).
    - Reaching the Flying Ing Cache from the tunnel and back with Standable Terrain is now Intermediate (from Advanced).
    - Opening the Seeker Lock from behind is now Beginner (from Intermediate).

-   Hive Summit, Standable Terrain to reach portal inside glass area is now Beginner (from Intermediate).

-   Hive/Temple Access, reaching the upper door with Screw Attack at Z-Axis is now Beginenr (from Intermediate).

-   Transit Station, reaching the top portal with Screw Attack is now Beginner (from Intermediate).

-   Vault:
    - Terminal Fall abuse to reach Grand Abyss door from bridge portal with Space Jump is now Beginner (from Intermediate).
    - Reaching the Bomb Slot with Screw Attack from the bridge portal is now Beginner (from Intermediate).

-   Watch Station, Screw Attack at Z-Axis from Watch Station door to Sentinel's Path door is now Beginner (from Intermediate).

-   Watch Station Access, reaching the Watch Station door from the pickup with just Screw Attack is now Beginner (from Intermediate).

## [1.2.2] - 2020-06-06

-   Changed: Re-organized the tabs in the preset customization window

-   Changed: The reset map tracker menu action is now visible on non-windows platforms.

-   Fixed: Exporting ISOs with Menu Mod should now work on macOS.

## [1.2.1] - 2020-05-30

-   Added: Randovania releases now includes a packages for macOS.

## [1.2.0] - 2020-05-25

-   *Major* - Added: The text of the scan that unlocks an elevator now includes the
    elevators destination.

-   *Major* - Added: Translator gates can be configured as Unlocked: the hologram will be invisible and can be scanned
    without any translator.

-   *Major* - Added: The default in-game options can now be configured from Randovania.

-   *Major* - Added: How much ammo each beam uses to shoot uncharged, charged and charge combos is now configurable,
    along with the ammo it uses.

-   *Major* - Changed: The database now uses a new format which allows for any combination of "Or"/"And" statements.
    The Data Visualizer and Editor were both updated to take advantage of this.

-   Added: An option to connect Sky Temple Gateway directly to the credits, skipping the final bosses.

-   Added: How much energy you get for each Energy Tank is now configurable.

-   Added: The in-game Hint System has been removed. The option for it remains, but does nothing.

-   Changed: The spoiler log now lists the order in which items where placed, with their location and hints,
    instead of a detailed playthrough for completion.

-   Changed: The logbook entries that contains hints are now named after the room they're in, with the categories
    being about which kind of hint they are.
    KNOWN ISSUE: While scanning something, the categories that show up are incorrect.

-   Added: Open -> Trick Details menu entry, similar to what's available in the
    Trick Level tab when customizing a preset.

-   Added: Play -> Import game file, to load spoiler logs.

-   Added: The "Heals?" checkbox in the database editor now works.

-   Added: The permalink import dialog now shows an error message for invalid permalinks.

-   Changed: One-way elevators now have a chance of warping to credits.

-   Changed: Clarified that the item from Space Jump Guardian and Power Bomb Guardian
    must be collected for the appropriate events to be triggered.

-   Changed: In Menu Mod, the list of rooms to warp to is now sorted.

-   Changed: The export-areas command line option now outputs details about requirements for each area.

-   Internal: A human-readable copy of the database is now kept next to the database file, for easier diffs.

-   Fixed: Debug logs can no longer be enabled for non-spoiler permalinks.

-   Added: Missile Expansions have a 1/8192 chance of using Dark Missile Trooper model.

-   Fixed: Progress bar no longer goes to an indefinite status when generation fails.

-   Added: Checkbox for automatically exporting a spoiler log next to the ISO.

-   Fixed: Only the last digit of the game id is changed, instead of the full game id.

### Logic Database changes

-   Fixed: Staging Area is now correctly considered a dark world room.

-   Fixed: The Ing Cache in Dark Oasis now requires Power Bombs.

-   Fixed: Bioenergy Production correctly requires Scan Visor for connections using the racks.

-   Added: In Bioenergy Production, method of reaching the Storage C door with Space Jump and Screw Attack (Easy and above)

-   Added: In Bioenergy Production, method of reaching the Storage C door using a roll jump (Normal and above).

-   Added: In Bioenergy Production, method of reaching the Ventilation Area B door using Screw Attack without Space Jump (Normal and above).

-   Added: In Bioenergy Production, additional upper level connections using Space Jump and Screw Attack.

-   Added: In Sandcanyon, method of reaching the center platform using a roll jump and boost ball (Hard and above).

-   Changed: In Command Center Access, the wall boosts to reach the lower Central Mining Station and Command Center doors from the morph ball tunnel are now Normal difficulty (from Hard).

-   Changed: In Portal Chamber (both light and dark Torvus) , all wall boosts are now Normal difficulty (from Hard).

-   Changed: In Undertransit Two, all wall boosts are now Easy difficulty (from Hard).

-   Changed: In Temple Security Access, all wall boosts are now Normal difficulty (from Hard).

-   Changed: In Watch Station, all wall boosts are now Normal difficulty (from Hard).

-   Added: In Watch Station, a wall boost method of reaching the Watch Station Access door from the Sentinel's Path door using Spider Ball and Boost Ball (Normal and above).

-   Changed: In Service Access, methods using a wall boost to reach the Meeting Grounds door from the upper Morph Ball tunnel are now Normal difficulty (from Hard).

-   Changed: In Great Bridge, the wall boost to reach the lower Temple Access Door from the Path of Roots door is now Easy difficulty (from Hard).

-   Changed: In Transit Tunnel East, the wall boost to reach the Training Chamber door from the Catacombs door is now Easy dififculty (from Hard).

-   Changed: In Transit Tunnel South, all wall boosts are now Easy difficulty (from Hard).

-   Added: In Hall of Honored Dead, a method of obtaining the item with Power Bombs (Trivial and above).

-   Added: Many Light Ammo/Dark Ammo/Morph Ball/Charge Beam requirements.

-   Added: In Bioenergy Production, methods of reaching the item and the door to Ventilation Area B using a Bomb Space Jump and Screw Attack without Space Jump (Hypermode).

-   Fixed: Biostorage Station now requires Space Jump or Scan Visor to reach the upper level (No Tricks and above).

-   Changed: In Sand Processing, the method of reaching the item without Boost Ball requires the Bomb Space Jump trick, and no longer requires Screw Attack.

-   Added: In GFMC Compound, a method of reaching the ship item with Screw Attack (Normal and above).

-   Added: In Main Gyro Chamber, a method of reaching the bottom of the gyro area from the middle of the room with Screw Attack (Easy and above).

-   Changed: In Workers Path, Morph Ball Bomb is no longer required.

-   Changed: In Main Reactor, unlocking the gate no longer requires Space Jump, and is now Trivial difficulty (from Easy).

-   Added: In Landing Site, a method of reaching the door to Service Access using Morph Ball Bomb and a Slope Jump (Normal and above).

-   Added: Methods of climbing Central Station Access and Warrior's Walk using Screw Attack (Hard and above) and a wall boost (Hypermode).

-   Added: A method of opening the echo gate in Hive Dynamo Access from the Hive Gyro chamber side using Sonic Boom or Darkburst (Easy and above).

-   Changed: In Reliquary Grounds, the method of reaching the door to Ing Reliquary using Screw Attack is now Normal difficulty (from Hard).

-   Added: In Reliquary Grounds, a method of reaching the door to Ing Reliquary using Morph Ball Bomb and Screw Attack without Space Jump (Easy and above).

-   Added: In Phazon Pit, a method of reaching the door to Phazon Grounds using a roll jump and boost ball (Hard and above).

-   Changed: Climbing Hall of Stairs with Space Jump is now Trivial difficulty (from Easy).

-   Added: In Transport Center, a method of reaching the elevator door from the portal using Screw Attack without Space Jump (Trivial and above).

-   Added: In Mining Station A, a method to reach the Temple Access door using Screw Attack (Trivial and above).

-   Added: In Gathering Hall, a method to reach the Transit Tunnel South from the Gathering Access door using Space Jump (Easy and above).

-   Added: In Industrial Site, a method of opening the Industrial Site gate from the wrong side using a missile (Trivial and above).

-   Fixed: Removing the Aerial Training Site barrier requires Scan Visor.



## [1.1.1] - 2020-03-11

-   Added: The preset summary now includes if menu mod is enabled.

-   Fixed: The cursor no longer snaps to the end on all changes, in the permalink
    input field.

-   Fixed: "Starting Items" is now properly implemented in the preset summary.

-   Changed: "Custom Items" is now "Item Pool" in the preset summary, and lists all
    deviations from the standard item pool.

## [1.1.0] - 2020-03-10

-   Added: The pickup notice for a locked expansion is more clear of what's going on.

-   Added: The "Save ISO" dialog now remembers the last output directory used.

-   Added: A copy of the game file is automatically saved to
    `%LOCALAPPDATA%\Randovania\game_history` whenever a game is generated. There's no
    interface in Randovania to view this history.

-   Changed: The "Save Spoiler" button now provides a default name for the game file.

-   Changed: Shortened permalinks with customized starting locations.

-   Changed: Preset are now exported to `.rdvpreset` files, to avoid Discord truncating the
    file names.

-   Fixed: When changing a preset name, the cursor no longer moves to end after any change.

### Logic Database changes

-   Fixed: The pickup in Undertransit One now requires Power Bombs, to avoid soft locks.

-   Fixed: The second Portal Chamber is now correctly considered a Dark Torvus Bog room.

## [1.0.0] - 2020-02-09

-   *Major* - Added: Support for multiple presets of options, as well as saving your own presets.

-   *Major* - Changed: The user experience for creating a new game has been changed completely.

-   Added: Three new methods of shuffling elevators: *Two-way, unchecked*, *One-way, elevator room*
    and *One-way, anywhere*. The elevators tab has more details of how these work.

-   Added: Add a setting for how strict the damage requirements are.

-   Added: It's now possible to exclude locations from having any progression on them.

-   Added: You can choose an arbitrary number of locations to choose randomly from for starting location.

-   Changed: A Luminoth Lore scan is less likely to have hints for what was already accessible
    when that scan was found.

-   Changed: Power Bombs and Progressive Grapple are now slightly more likely to appear earlier.

-   Changed: The hints randomly assigned at the end of generation are less likely to be repeats.

-   Changed: Loading a new game will automatically clear any existing one.

-   Changed: Minimal Checking now also checks of Dark Agon Temple Keys and Dark Torvus Temple Keys.

-   Removed: The Progressive Launcher has been removed.

-   Removed: The settings for fixing the translator gates have been removed for now, to be re-added
    on a future "Advanced" tab.

-   Removed: The create-permalink command line argument has been removed.

### Logic Database changes

-   Fixed: Spider Guardian fight now requires Dynamo Works Quads Gone to be triggered.

-   Fixed: Boost Guardian now properly requires Bombs.

-   Added: Escaping Dark Torvus Arena with a BSJ, for Normal. (See #581).

-   Added: Activating the Industrial Site gate backwards, using charged Annihilator Beam, for Trivial. (See #582).

## [0.29.1] - 2019-10-01

-   Fixed: Fix AttributeError preventing major/minor randomization from working.

-   Fixed: Seeds where no progression is needed to finish should no longer fail to generate.

## [0.29.0] - 2019-10-01

-   *Major* - There is now an option for a major/minor split randomization mode, in which expansions and
    non-expansion items are shuffled separately.

-   *Major* - Changed: Item hints and Sky Temple Key hints now distinguish between the light and dark worlds.
    For example, the room in which Quadraxis resides will be shown as "Ing Hive - Hive Temple" rather than
    "Sanctuary Fortress - Hive Temple".

-   *Major* - Added: the "Invisible Objects" trick in places where a visor would otherwise be used to be able to see
    something (such as an invisible platform).

-   *Major* - Added: Title screen now shows a three-word representation of the seed hash.

-   Added: As an experimental feature, it is now possible to shuffle Power Beam, Charge Beam, Scan Visor and Morph Ball.
    These items use Energy Transfer Module model in game.

-   Added: You can now place a pickup that temporarily gives Cannon Ball when collected. It uses Boost Ball's model.

-   Changed: Some item categories were given clearer names:
    - Dark Agon Keys, Dark Torvus Keys, and Ing Hive Keys are now referred to as "red Temple Keys" instead of
    "Temple Keys".
    - Items that aren't keys or expansions are collectively referred to as "major upgrades" instead of "major items".
    - Red Temple Keys and Sky Temple Keys are now collectively referred to as "Dark Temple Keys" instead of "keys".

-   Fixed: "Beam combos" are now called "charge combos".

-   Changed: The hints acquired from keybearer corpses now clarify that the item is the one contained in a Flying
    Ing Cache.

-   Changed: Each hint for the items guarded by Amorbis, Chykka, and Quadraxis now contains the corresponding
    Guardian's name.

-   Changed: The hint for the vanilla Light Suit location now has special text.

-   Changed: Item names in hints are now colored orange instead of red.

-   Changed: Some hints were added, some removed, and some modified.

-   Changed: Item scans were slightly edited.

-   Changed: The Sky Temple Key hints no longer use ordinal numbers.

-   Added: The seed hash is shown in Randovania's GUI after patching is done.

-   Changed: Generation will now be retried more times before giving up.

-   Changed: Joke hints are now used at most once each when placing hints.

-   Changed: The generator is now more likely to fill the worlds evenly.

-   Fixed: Added proper default nodes for rooms that were missing one, allowing those rooms to be selected as the
    starting room.

-   Fixed: Minimal Checking now correctly handles progressive suit and grapple.

-   Fixed: Config files with invalid JSON are now correctly dealt with.

-   Changed: Improved the performance of the resolver considerably.

-   Added: In the data visualizer, the damage requirements now have more descriptive names.

-   Added: In the data visualizer, requirements are now described with simpler to understand terms.

-   Changed: Windows releases are now created with PyInstaller 3.5.

-   Changed: The generator is now more likely to fill the worlds evenly.

### Logic Database changes

-   Changed: All NTSC-specific tricks are now in logic. These are always in logic, since the fixes from other versions
    are patched out.

-   Changed: Screw Attacking without Space Jump Boots in Hive Temple is no longer required on No Tricks.

-   Changed: In Hive Temple, scan dashing to the door to Temple Security Access is now Hypermode difficulty,
    from Hard and above.

-   Changed: The method to get the Main Research item with only Spider Ball was removed.

-   Fixed: Using charged Light Beam shots to get the item in Hazing Cliff now requires 5 or more Light Ammo.

-   Added: Method to open the gate in Main Reactor with Space Jump Boots and Screw Attack.

-   Changed: Opening the barrier in Crypt with Screw Attack is now always Easy and above.

-   Added: Method to climb to the door to Crypt Tunnel in Crypt via a Bomb Space Jump (Normal and above).

-   Added: Method to open Seeker Launcher blast shields with four missiles, Seeker Launcher, and Screw Attack (Easy
    and above). Underwater, the trick Air Underwater is also required, and the difficulty is Normal and above.

-   Fixed: Dark world damage during the Quadraxis fight is now correctly calculated.

-   Fixed: Requirements for crossing Sacred Path were added.

-   Added: Method to cross gap in the upper level of Command Center using Screw Attack without Space Jump Boots
    (Trivial and above).

-   Added: In Central Mining Station, a method to get to upper door to Command Center Access using a
    Bomb Space Jump (Easy and above) and another using Space Jump Boots and Screw Attack (Easy and above).

-   Added: Methods to climb Mining Plaza using the Morph Ball Bomb (Trivial and above) and using Screw Attack
    without Space Jump Boots (Easy and above).

-   Changed: In Forgotten Bridge, the difficulty of scan dashing to the door to Abandoned Worksite or the portal to
    Dark Forgotten Bridge was lowered to Easy, from Normal.

-   Added: In Forgotten Bridge, a method to get to the door to Grove Access from the portal to Dark Forgotten Bridge
    using only Screw Attack (Easy and above).

-   Added: In Forgotten Bridge, a method to get to the door to Abandoned Worksite via a roll jump (Easy and above).

-   Added: In Forgotten Bridge, a method to get to the bridge center from the door to Grove Access via a scan dash
    (Easy and above).

-   Added: In Hydrodynamo Station, a method to get from the room's top to the door to Save Station B with Screw Attack
    without Space Jump Boots (Trivial and above).

-   Changed: Climbing Hydrodynamo Station with only Gravity Boost and before all three locks are unlocked is now
    Trivial difficulty (from No Tricks).

-   Changed: Getting to the three doors in the middle section of Hydrodynamo Station using Air Underwater is now
    Normal difficulty (from Hard).

-   Fixed: A method to get the item in the Sunburst location by abusing terminal fall now has a damage requirement.

-   Added: A method to get to the turret in Sanctuary Entrance with only Space Jump Boots and Screw Attack, even
    after the bridge is destroyed.

-   Fixed: Lowering the portal barrier in Hive Dynamo Works now requires five missiles.

-   Added: Methods to cross Hive Dynamo Works using a roll jump (Easy and above) and using Space Jump Boots and
    Screw Attack (No Tricks).

-   Added: In Hive Dynamo Works, a method to cross the gap from the door to Hive Dynamo Access by abusing terminal
    fall (Easy and above).

-   Changed: In Hive Dynamo Works, returning from the Flying Ing Cache location using Space Jump Boots and
    Screw Attack is now Trivial difficulty (from Easy).

-   Added: Method to cross Watch Station Access from the door to Main Gyro Chamber using a Bomb Space Jump and
    Screw Attack without Space Jump Boots (Normal and above).

-   Added: In Watch Station Access, method to get from the scan post to the door to Watch Station by bomb jumping
    (Trivial and above) and by using Screw Attack without Space Jump Boots (Easy and above).

-   Fixed: The instant morph into the Morph Ball tunnel in Hall of Honored Dead now lists the Instant Morph trick.

-   Added: Method to get into the Morph Ball tunnel in Hall of Honored Dead using Space Jump Boots and Screw Attack
    (Easy and above).

-   Added: In Phazon Site, methods to get to the door to Bitter Well and to remove the barrier using Screw Attack
    without Space Jump Boots (both Easy difficulty).

-   Changed: The method to go over the Training Chamber statue from the back using Boost Ball and Spider Ball is
    now Normal difficulty (from Hard).

-   Added: In Phazon Site, a method to get to the door to Bitter Well by bomb jumping (Trivial and above).

-   Added: Many connections in Sacrificial Chamber.

-   Added: A method to get to the door to Fortress Transport Access from the top of the statue in Training Chamber
    using only Space Jump Boots (Easy and above). Morph Ball is also required if the statue hasn't been moved.

-   Added: A method to get to the doors to Transit Tunnel West/East in Training Chamber using Air Underwater (Normal
    and above).

-   Fixed: The method to get to the top of the Training Chamber statue using Gravity Boost and Spider Ball now lists
    the Instant Morph trick.

-   Added: In Training Chamber, a method of getting to the top of the statue from the door to Fortress Transport Access
    using just Space Jump Boots (Easy and above).

-   Added: Many connections in Windchamber Gateway.

-   Added: Method to get from the Kinetic Orb Cannon to the door to Transit Tunnel West via Grapple Beam in
    Gathering Hall.

-   Fixed: The slope jump in Abandoned Base now has a damage requirement.

-   Added: Method of getting the Temple Assembly Site item with Screw Attack and without Space Jump Boots.

-   Changed: The slope jump to get to the item in Temple Assembly Site is now Normal difficulty (from Hard).

-   Fixed: Requirements for crossing Dynamo Access were added.

-   Added: In Landing Site, method of reaching the door to Service Access from the Save Station using Space Jump and
    Screw Attack (No Tricks and above).

-   Fixed: The Culling Chamber item now has a damage requirement.

-   Changed: The trick to shoot the Seeker targets in Hive Dynamo Works from the wrong side is now Easy (from Trivial).

-   Fixed: The Watch Station Access roll jump now has a damage requirement.

-   Changed: The Watch Station Access roll jump is now Normal (from Easy).

-   Fixed: Added missing Space Jump Boots requirement for a Bomb Space Jump in Mining Station B.

-   Added: Method to unblock the portal in Mining Station B without Scan Visor (Normal and above).

-   Added: Method to get to the Darkburst location in Mining Station B with just Space Jump Boots and Screw Attack,
    and without using slope jumps or bomb space jumps (Hypermode difficulty).

-   Added: Method to manipulate Power Bomb Guardian into opening the Power Bomb Blast Shield on the door to
    Undertemple Access, using Boost Ball (Normal and above).

-   Fixed: The method to open the Hydrodynamo Station Seeker door using Screw Attack without Seeker Launcher now
    requires Gravity Boost to not have been collected.

-   Added: Method to get to the portal in Mining Station B with Space Jump Boots and Screw Attack (Trivial and above).

-   Fixed: Transport A Access, Collapsed Tunnel, Dynamo Chamber, Trooper Security Station, Mining Station Access, and
    Portal Access A now correctly require Morph Ball.

-   Fixed: Elevator rooms with missing Scan Visor requirements now have them.

-   Fixed: Removed erroneously added method to cross Sanctuary Entrance with Screw Attack without Space Jump Boots.

-   Fixed: Going through Sacred Bridge on No Tricks now requires Scan Visor and Morph Ball when coming from GFMC
    Compound.

-   Added: Method to skip Scan Visor and Morph Ball using Space Jump Boots in Sacred Bridge, when coming from GFMC
    Compound (Easy and above).

-   Fixed: Added Scan Visor requirement in Temple Transport Access (Sanctuary).

-   Changed: Connections in Venomous Pond were redone.

-   Changed: Getting to the door to Dark Transit Station in Trial Grounds with no items is now Hard difficulty, from
    Easy.

-   Added: Methods to get to the door to Dark Transit Station in Trial Grounds with Screw Attack without Space Jump
    Boots (Easy and above) and with a Bomb Space Jump (Normal and above).

-   Fixed: Added missing requirements for the Dark Samus 3 and 4 fight.

-   Changed: Fighting Dark Samus 2 with only Echo Visor is now Trivial difficulty, from Easy.

-   Fixed: Power Bomb doors now require Morph Ball, and Super Missile doors now require Power Beam and Charge Beam.

-   Added: Method to destroy the second web in Hive Tunnel when going through the room backwards using Sonic Boom
    (Easy and above).

## [0.28.1] - 2019-06-14

-   Fixed: Resetting settings would leave the launchers' configuration in an invalid state.

## [0.28.0] - 2019-06-12

-   *Major* - Changed: The resolver now keeps track of current energy during resolution.
    This ensures you'll always have enough Energy Tanks for trips to Dark Aether.

-   *Major* - Added: Scanning a keybearer corpse provides a hint of what is in the matching Flying
    Ing Cache.

-   Added: The tracker now persists the current state.

-   Added: Some generation failures are now automatically retried, using the same permalink.

-   Added: Buttons to see what a difficulty unlocks that doesn't involve tricks at all.

-   Changed: Increased Hint Scan value for logic to the intended value from the previous
    change.

-   Changed: There's no more hints with joke locations.

-   Changed: The lore hint in Mining Station A is now able to be scanned from the room center.

-   Added: A warning is now displayed when trying to disable validation.

-   Fixed: Seeker Missile's included missiles now respect the "needs Missile Launcher"
    option.

-   Changed: Progressive Launcher is now disabled by default.

-   Fixed: Clicking the connection's link in the Data Visualizer should now always work.

-   Changed: Hint Locations page now has a more usable UI.

-   Changed: On No Tricks, the logic will ensure that you can get Missiles, Seeker Launcher, and either
    Grapple Beam or both Space Jump Boots and Screw Attack before fighting Chykka.

-   Added: Methods to cross Workers Path with Screw Attack.

## [0.27.1] - 2019-05-30

-   Fixed: Specific trick levels are now persisted correctly across multiple sessions.

## [0.27.0] - 2019-05-28

-   *Major* - Changed: Optimized the seed generation step. It should now take roughly
    half as long or even faster.

-   *Major* - Added: It's now possible to configure the difficulty on a per-trick basis.

-   *Major* - Added: It's now possible to check where a certain trick is used on each
    difficulty.

-   Added: Hint Scans are valued more by the logic, making Translators more likely.

-   Changed: Joke item and locations now have a `(?)` added to make then slightly more
    obvious they're not serious.

-   Changed: Average ammo provided per expansion is now shown with more precision.

-   Added: `randovania echoes database list-dangerous-usage` command to list all
    paths that require a resource to not be collected.

-   Added: Methods to get to Sunburst location by reaching the platform with the cannon
    with a scan dash (Normal and above) or with just Space Jump Boots (Easy and above).

-   Added: Method to leave and enter the arena in Agon Temple with only Space Jump Boots
    (Trivial and above to enter; Easy and above to leave).

-   Added: Method to get to Darkburst location in Mining Station B via a Bomb Space Jump
    and without Screw Attack (Easy and above).

-   Fixed: In Hydrodynamo Station, going from the door to Hydrodynamo Shaft to the door to
    Save Station B now always requires all three locks in Hydrodynamo Station to be unlocked.

-   Added: Method to cross Phazon Pit using a Bomb Space Jump (Easy and above).

-   Added: Method to open the Seeker door in Hydrodynamo Station without the Seeker Launcher,
    using Screw Attack and one missile (Hard and Above).

-   Changed: The Ing Windchamber puzzle now only requires four missiles instead of five.

-   Changed: The cannon in Sanctuary Temple Access now only requires four missiles to
    activate instead of five.

-   Changed: Sanctuary Temple Access now requires a way to defeat the Quad to get through.

-   Added: Support for damage requirements without exactly one damage reduction item.

-   Changed: Seed validation should run faster and with fewer errors now.

-   Added: Another joke hint.

-   Changed: Updated credits.

-   Fixed: Crossing Sanctuary Entrance via the Spider Ball Track now requires Boost Ball.

-   Added: Method to cross Sanctuary Entrance with Screw Attack and without Space Jump Boots
    (Trivial and above).

-   Added: Method to cross Sanctuary Entrance, from the door to Power Junction to the door to
    Temple Transport Access, with Spider Ball and Power Bombs (Easy and above).

-   Fixed: The method to get the Sanctuary Entrance item without Spider Ball now requires
    Spider Guardian to not have been defeated.

-   Added: Method to get to and use the Vigilance Class Turret in Sanctuary Entrance using
    Space Jump Boots, Screw Attack, and Spider Ball. Spider Ball isn't required if Spider
    Guardian hasn't been defeated.

-   Fixed: In Sanctuary Entrance, going up the Spider Ball Track near the lore scan via the
    intended method now requires Boost Ball and the Morph Ball Bomb.

-   Added: Methods to go up the Spider Ball Track near the lore scan in Sanctuary Entrance
    with Spider Ball and only one of the following items:
    - Morph Ball Bomb (Trivial and above);
    - Boost Ball (Trivial and above);
    - Space Jump Boots (Easy and above).

-   Changed: In Sanctuary Temple, getting to the door to Controller Access via scan dashing
    is now Hard and above, from Normal and above.

-   Added: A tab with all change logs.

## [0.26.3] - 2019-05-10

-   Changed: Tracker now raises an error if the current configuration is unsupported.

-   Fixed: Tracker no longer shows an error when opening.

## [0.26.2] - 2019-05-07

-   Fixed: An empty box no longer shows up when starting a game with no
    extra starting items.

-   Fixed: A potential crash involving HUD Memos when a game is randomized
    multiple times.


## [0.26.1] - 2019-05-05

-   Fixed: The in-app changelog and new version checker now works again.

-   Fixed: Patching with HUD text on and using expansions locked by major item now works.

-   Changed: Missile target default is now 175, since Seeker Launcher now defaults to
    giving 5 missiles.


## [0.26.0] - 2019-05-05

-   **MAJOR** - Added: Option to require Missile Launcher and main Power Bombs for the
    respective expansions to work.

-   **MAJOR** - Added: Option to change which translator each translator gate in the
    game needs, including choosing a random one.

-   **MAJOR** - Added: Luminoth Lore scans now includes hints for where major items
    are located, as well as what the Temple Guardians bosses drop and vanilla Light Suit.

-   Added: Welcome tab, with instructions on how to use Randovania.

-   Added: Option to specify how many items Randovania will randomly place on your
    starting inventory.

-   Added: Option to change how much damage you take from Dark Aether when using
    Varia Suit and Dark Suit.

-   Added: Progressive Launcher: a progression between Missile Launcher and Seeker Launcher.

-   Changed: Logic considers the Translator Gates in GFMC Compound and Torvus Temple
    to be up from the start, preventing potential softlocks.

-   Changed: Escaping Main Hydrochamber after the Alpha Blogg with a Roll Jump is
    now Hard and above, from Easy and above.

-   Changed: The no-Boost return method in Dark Arena Tunnel is now Normal and above only.

-   Changed: The Slope Jump method in Great Bridge for Abandoned Worksite is now Hard
    and above, from Normal.

-   Changed: Crossing the statue in Training Chamber before it's moved with Boost and
    Spider is now Hard and above, from Hypermode.

-   Added: Option to disable the Sky Temple Key hints or to hide the Area name.

-   Changed: The location in the Sky Temple Key hint is now colored.

-   Changed: There can now be a total of 99 of any single Major Item, up from 9.

-   Changed: Improved elevator room names. There's now a short and clear name for all
    elevators.

-   Changed: The changed room names now apply for when elevators are vanilla as well.

-   Fixed: Going from randomized elevators to vanilla elevators no longer requires a
    clean unpack.

-   Added: `randovania echoes database list-resource-usage` now supports all types of
    resources.

-   Added: `list-resource-usage` and `list-difficulty-usage` now has the `--print-only-area`
    argument.

-   Changed: Areas with names starting with !! are now hidden in the Data Visualizer.

-   Added: Docks and Elevators now have usable links in the Data Visualizer. These links
    brings you to the matching node.

-   Added: The message when collecting the item in Mining Station B now displays when in
    the wrong layer.

-   Added: A warning now shows when going on top of the ship in GFMC Compound before
    beating Jump Guardian.

## [0.25.0] - 2019-03-24

-   Changed: Reworked requirements for getting the Missile in Crossroads from the doors. You can:
    - On Normal and above, with Boost, Bombs, Space Jump and Screw Attack
    - On Hard and above, with Bombs, Space Jump and Screw Attack
    - On Hypermode, with Bombs and Space Jump

-   Changed: Logic requirements for Dark Samus 2 fight are now the following:
    - On all trick levels, Dark Visor
    - On Easy and above, Echo Visor
    - On Normal and above, no items

-   Changed: The Slope Jump in Temple Assembly Site is now Hard and above, from Normal and above.

-   Changed: All occurrences of Wall Boost are now locked behind Hard or above.

-   Added: Added method to get the Power Bomb in Sanctuary Entrance with just Space Jump
    and Screw Attack. (See [#29](https://github.com/randovania/randovania/issues/29))

-   Added: Added method to cross Dark Arena Tunnel in the other direction without Boost.
    (See [#47](https://github.com/randovania/randovania/issues/47))

-   Added: Basic support for running Randovania on non-Windows platforms.

-   Added: You can now create Generic Nodes in the Data Editor.

-   Changed: Drop down selection of resources are now sorted in the Data Editor.

-   Changed: Shareable hash is now based only on the game modifications part of the seed log.

-   Fixed: Python wheel wasn't including required files due to mising \_\_init__.py

-   Fixed: error when shuffling more than 2 copies of any Major Item

-   Fixed: permalinks were using the the ammo id instead of the configured

## [0.24.1] - 2019-03-22

-    **MAJOR**: New configuration GUI for Major Items:
     - For each item, you can now choose between:
        - You start with it
        - It's in the vanilla location
        - It's shuffled and how many copies there are
        - It's missing
     - Configure how much beam ammo Light Beam, Dark Beam and Annihilator Beam gives when picked.
        - The same for Seeker Launcher and missiles.

-    **MAJOR**: New configuration GUI for Ammo:
     - For each ammo type, you choose a target total count and how many pickups there will be.

        Randovania will ensure if you collect every single pickup and every major item that gives
        that ammo, you'll have the target total count.

-    **MAJOR**: Added progressive items. These items gives different items when you collect then,
        based on how many you've already collected. There are two:
     - Progressive Suit: Gives Dark Suit and then Light Suit.
     - Progressive Grapple: Gives Grapple Beam and then Screw Attack.

-    **MAJOR**: Add option to split the Beam Ammo Expansion into a Dark Ammo Expansion and
        Light Ammo Expansion.

        By default there's 10 of each, with less missiles instead.


-    **MAJOR**: Improvements for accessibility:
     - All translator gates are now colored with the correct translator gate color they need.
     - Translators you have now show up under "Visors" in the inventory menu.
     - An option to start the game with all maps open, as if you used all map stations.
     - An option to add pickup markers on the map, that identifies where items are and if
        you've collected them already.
     - When elevators are randomized, the room name in the map now says where that elevator goes.
     - Changed the model for the Translator pickups: now the translator color is very prominent and easy to identify.

-    Added: Option to choose where you start the game

-    Added: Option to hide what items are, going from just changing the model, to including the
    scan and even the pickup text.

     You can choose to replace the model with ETM or with a random other item, for even more troll.

-    Added: Configure how many count of how many Sky Temple Keys you need to finish the game

-    Changed: Choosing "All Guardians" only 3 keys now

-    Changed: Timeout for generating a seed is now 5 minutes, up from 2.

0.24.0 was a beta only version.

## [0.23.0] - 2019-02-10

-   Added: New option to enable the "Warp to Start" feature.
-   Added: A "What's new" popup is displayed when launching a new version for the first time.
-   Fixed: changed text in Logic Settings to mention there _are_ hints for Sky Temple Keys.
-   Changed: Updated Claris' Randomizer, for the following fixes:
    -   Added the ability to warp to the starting room from save stations (-t).
    -   Major bug fix: The game will no longer immediately crash when not playing with Menu Mod.

## [0.22.0] - 2019-02-06

-   Changed: "Faster credits" and "Skip item acquisitions popups" are no longer included in permalinks.
-   Changed: Updated Claris' Randomizer, for the following fixes:
    -   Fixed an issue with two of the Sky Temple Key hints being accidentally switched.
    -   FrontEnd editing now works properly for PAL and Japanese versions.
    -   Attract video removal is now integrated directly into the Randomizer.
    -   Getting the Torvus Energy Controller item will no longer block you from getting the Torvus Temple item.

## [0.21.0] - 2019-01-31

-   **Major**: now using Claris' Randomizer version 4.0. See [Changelog](https://pastebin.com/HdK9jdps).

-   Added: Randovania now changes the game id to G2ME0R, ensuring it has different saves.
-   Added: Game name is now changed to 'Metroid Prime 2: Randomizer - SEEDHASH'. Seed hash is a 8 letter/number
      combination that identifies the seed being played.
-   Changed: the ISO name now uses the seed hash instead of the permalink. This avoids issues with the permalink containing /
-   Changed: Removed Agon Temple door lock after fighting Bomb Guardian, since this has been fixed in the Randomizer.
-   Fixed: Selecting an non-existent directory for Output Directory had inconsistent results

## [0.20.2] - 2019-01-26

-   Fixed: changed release zip to not use BZIP2. This fixes the native windows zip client being unable to extract.

0.20.1 was skipped due to technical issues.

## [0.20.0] - 2019-01-13

-   Added: an icon! Thanks to Dyceron for the icon.
-   Added: a simple Tracker to allow knowing where you can go with a given item state
-   Changed: Don't consider that Seeker Launcher give missiles for logic, so it's never
      considered a missile source.

## [0.19.1] - 2019-01-06

-   Fixed: Hydrodynamo Station's Door to Training Access now correctly needs Seekers
-   Added: New alternatives with tricks to get the pickup in Mining Plaza A.
-   Added: Trick to cross the Mining Plaza A backwards while it's closed.
-   Changed: Added a chance for Temple Keys not being always placed last.
-   Changed: Light Suit now has a decreased chance of being placed early.

0.19.0 was skipped due to technical issues.

## [0.18.0] - 2019-01-02

-   Added: Editor for Randovania's database. This allows for modifications and contributions to be made easily.
      There's currently no way to use the modified database directly.
-   Added: Options to place the Sky Temple Keys on Guardians + Sub-Guardians or just on Guardians.
-   Changed: Removed Space Jump method from Training Chamber.
-   Changed: Added Power Bomb as option for pickup in Hive Chamber B.
-   Changed: Shortened Permalinks when pickup quantities aren't customized.
-   Added: Permalinks now include the database version they were created for.
-   Fixed: Logic mistake in item distribution that made some impossible seeds.
-   Changed: For now, don't consider Chykka a "can only do once" event, since Floaty is not used.
-   Fixed: Permalinks now properly ignore the Energy Transfer Module.

## [0.17.2] - 2018-12-27

-   Fixed: 'Clear loaded game' now properly does its job.
-   Changed: Add an error message to capture potential Randomizer failures.
-   Changed: Improved README.

## [0.17.1] - 2018-12-24

-   Fixed: stray tooltips in GUI elements were removed.
-   Fixed: multiple typos in GUI elements.

## [0.17.0] - 2018-12-23

-   New: Reorganized GUI!
    -   Seed Details and Data Visualizer are now different windows opened via the menu bar.
    -   There are now three tabs: ROM Settings, Logic Settings and Item Quantities.
-   New: Option to disable generating an spoiler.
-   New: All options can now be exported and imported via a permalink.
-   Changed: Renamed "Logic" to "Trick Level" and "No Glitches" to "No Tricks". Appropriate labels in the GUI and files
    changed to match.
-   Internal: no longer using the py.path and dataset libraries

## [0.16.2] - 2018-12-01

-   Fixed: adding multiples of an item now works properly.

## [0.16.1] - 2018-11-25

-   Fixed: pressing the Reset button in the Item Quantity works properly.
-   Fixed: hiding help in Layout Generation will no longer hide the item names in Item Quantity.

## [0.16.0] - 2018-11-20

-   Updated item distribution: seeds are now less likely to have all items in the beginning, and some items less likely to appear in vanilla locations.
-   Item Mode (Standard/Major Items) removed for now.

## [0.15.0] - 2018-10-27

-   Added a timeout of 2 minutes to seed generation.
-   Added two new difficulties:
    -   Trivial: An expansion of No Glitches, where no tricks are used but some clever abuse of room layouts are used.
    -   Hypermode: The highest difficulty tricks, mostly including ways to skip Space Jump, are now exclusive to this difficulty.
-   Removed Controller Reset tricks. This trick doesn't work with Nintendont. This will return later as an additional configuration.

## [0.14.0] - 2018-10-07

-   **Major**: Added support for randomizing elevators.
-   Fixed spin boxes for item quantities changing while user scrolled the window.
    It is now needed to click on them before using the mouse wheel to change their values.
-   Fixed some texts being truncated in the Layout Generation window.
-   Fixed generation failing when adding multiple of some items.
-   Added links to where to find the Menu Mod.
-   Changed the order of some fields in the Seed Log.

## [0.13.2] - 2018-06-28

-   Fixed logic missing Amber Translator being required to pass by Path of Eyes.

## [0.13.1] - 2018-06-27

-   Fixed logic errors due to inability to reload Main Reactor after defeating Dark Samus 1.
-   Added prefix when loading resources based on type, improving logs and Data Visualizer.

## [0.13.0] - 2018-06-26

-   Added new logic: "Minimal Validation". This logic only checks if Dark Visor, Light Suit and Screw Attack won't lock each other.
-   Added option to include the Claris' Menu Mod to the ISO.
-   Added option to control how many of each item is added to the game.

## [0.12.0] - 2018-09-23

-   Improved GUI usability
-   Fixed Workers Path not requiring Cobalt Translator to enter

## [0.11.0] - 2018-07-30

-   Randovania should no longe create invalid ISOs when the game files are bigger than the maximum ISO size: an error is properly reported in that case.
-   When exporting a Metroid Prime 2: Echoes ISO if the maximum size is reached there's is now an automatic attempt to fix the issue by running Claris' "Disable Echoes Attract Videos" tool from the Menu Mod.
-   The layout log is automatically added to the game's files when randomizing.
-   Simplified ISO patching: by default, Randovania now asks for an input ISO and an output path and does everything else automatically.

## [0.10.0] - 2018-07-15

-   This release includes the capability to generate layouts from scratch and these to the game, skipping the entire searching step!

## [0.9.2] - 2018-07-10

-   Added: After killing Bomb Guardian, collecting the pickup from Agon Energy Controller is necessary to unlock the Agon Temple door to Temple Access.
-   Added a version check. Once a day, the application will check GitHub if there's a new version.
-   Preview feature: option to create item layouts, instead of searching for seeds. This is much more CPU friendly and faster than searching for seeds, but is currently experimental: generation is prone to errors and items concentrated in early locations. To use, open with randovania.exe gui --preview from a terminal. Even though there are many configuration options, only the Item Loss makes any difference.

## [0.9.1] - 2018-07-21

-   Fixed the Ing Cache in Accursed Lake didn't need Dark Visor.

## [0.9.0] - 2018-05-31

-   Added a fully featured GUI.

## [0.8.2] - 2017-10-19

-   Stupid mistake.

## [0.8.1] - 2017-10-19

-   Fix previous release.

## [0.8.0] - 2017-10-19

-   Save preferences.
-   Added Claris Randomizer to the binary release.

## [0.7.1] - 2017-10-17

-   Fixed the interactive .bat

## [0.7.0] - 2017-10-14

-   Added an interactive shell.
-   Releases now include the README.

## [0.5.0] - 2017-10-10

-   Releases now include standalone windows binaries<|MERGE_RESOLUTION|>--- conflicted
+++ resolved
@@ -79,14 +79,11 @@
 - Changed: In White EMMI Arena: Reaching Door to EMMI Zone Spinner (Middle) from Door to Central Unit Access (Charge) with Spin Boost now requires Wall Jump (Beginner).
 - Changed: In EMMI First Chase End: Reaching Door to Teleport to Dairon (Top) with Spin Boost now requires Wall Jump (Beginner).
 - Changed: In Screw Attack Room: Reaching Next to Upper Tank from Total Recharge with Spin Boost no longer requires a Wall Jump trick.
-<<<<<<< HEAD
-- Changed: The connection in Arbitrary Enky Room directly from Total Recharge to Dock to Teleport to Dairon is now always logical when having Morph Ball.
-- Changed: The two Blobs in Arbitrary Enky Room now use the same event for logical purposes.
-=======
 - Changed: It is now logical to access the Chain Reaction Device after ending the Chain Reaction sequence. This also means climbing the Chain Reaction Room later has slightly fewer requirements.
 - Changed: Using the Stand On Frozen Enemies trick to get Missile Tank 1 in Melee Tutorial Room now requires Highly Dangerous Logic.
 - Changed: Fighting Corpius without tricks now requires 198 damage, down from 199. This makes the fight logical on Strict Damage strictness with 1 Energy Tank.
->>>>>>> 67e5d862
+- Changed: The connection in Arbitrary Enky Room directly from Total Recharge to Dock to Teleport to Dairon is now always logical when having Morph Ball.
+- Changed: The two Blobs in Arbitrary Enky Room now use the same event for logical purposes.
 - Fixed: Using Speed Booster to Shinespark to the top pickup in Screw Attack Room now requires Door Lock Rando to be Disabled.
 
 ##### Burenia
